{
  "name": "drush/drush",
  "description": "Drush is a command line shell and scripting interface for Drupal, a veritable Swiss Army knife designed to make life easier for those of us who spend some of our working hours hacking away at the command prompt.",
  "homepage": "http://www.drush.org",
  "license": "GPL-2.0-or-later",
  "minimum-stability": "dev",
  "prefer-stable": true,
  "authors": [
    { "name": "Moshe Weitzman", "email": "weitzman@tejasa.com" },
    { "name": "Owen Barton", "email": "drupal@owenbarton.com" },
    { "name": "Greg Anderson", "email": "greg.1.anderson@greenknowe.org" },
    { "name": "Jonathan Araña Cruz", "email": "jonhattan@faita.net" },
    { "name": "Jonathan Hedstrom", "email": "jhedstrom@gmail.com" },
    { "name": "Christopher Gervais", "email": "chris@ergonlogic.com" },
    { "name": "Dave Reid", "email": "dave@davereid.net" },
    { "name": "Damian Lee", "email": "damiankloip@googlemail.com" }
  ],
  "support": {
    "forum": "http://drupal.stackexchange.com/questions/tagged/drush",
    "irc": "irc://irc.freenode.org/drush",
    "slack": "https://drupal.slack.com/messages/C62H9CWQM"
  },
  "bin": [
    "drush"
  ],
  "repositories": {
    "drupal_org": {
      "type": "composer",
      "url": "https://packages.drupal.org/8"
    }
  },
  "require": {
    "php": ">=5.6.0",
    "ext-dom": "*",
    "chi-teck/drupal-code-generator": "^1.28.0",
    "composer/semver": "^1.4",
    "consolidation/annotated-command": "^2.11.2",
    "consolidation/config": "^1.1.0",
    "consolidation/filter-via-dot-access-data": "^1",
    "consolidation/output-formatters": "^3.3.1",
    "consolidation/robo": "^1.4.4",
    "consolidation/site-alias": "^2.1.1",
<<<<<<< HEAD
    "consolidation/site-process": "^1.1",
=======
    "consolidation/site-process": "^1.1.1",
>>>>>>> 37a921c0
    "grasmash/yaml-expander": "^1.1.1",
    "league/container": "~2",
    "psr/log": "~1.0",
    "psy/psysh": "~0.6",
    "symfony/console": "^3.4",
    "symfony/event-dispatcher": "^3.4",
    "symfony/finder": "^3.4 || ^4.0",
    "symfony/process": "^3.4",
    "symfony/var-dumper": "^3.4 || ^4.0",
    "symfony/yaml": "^3.4",
    "webflo/drupal-finder": "^1.1",
    "webmozart/path-util": "^2.1.0"
  },
  "require-dev": {
    "lox/xhprof": "dev-master",
    "g1a/composer-test-scenarios": "^3",
    "phpunit/phpunit": "^4.8.36 || ^6.1",
    "squizlabs/php_codesniffer": "^2.7",
    "composer/installers": "^1.2",
    "cweagans/composer-patches": "~1.0",
    "webflo/drupal-core-strict": "8.6.x-dev",
    "drupal/empty_theme": "1.0",
    "drupal/devel": "^2",
    "drupal/alinks": "1.0.0",
    "vlucas/phpdotenv": "^2.4"
  },
  "autoload": {
    "psr-4": {
      "Drush\\":            "src/",
      "Drush\\Internal\\":  "src/internal-forks"
    }
  },
  "autoload-dev": {
    "psr-4": {
      "Unish\\": "tests/unish"
    },
    "files": ["tests/load.environment.php"]
  },
  "config": {
    "optimize-autoloader": true,
    "preferred-install": "dist",
    "sort-packages": true,
    "process-timeout": 9600,
    "platform": {
      "php": "7.0.11"
    }
  },
  "scripts": {
    "cs": "phpcs",
    "cbf": "phpcbf",
    "lint": [
      "find includes -name '*.inc' -print0 | xargs -0 -n1 php -l",
      "find src -name '*.php' -print0 | xargs -0 -n1 php -l",
      "find tests -name '*.php' -print0 | xargs -0 -n1 php -l"
    ],
    "test": [
      "@lint",
      "@phpunit",
      "@cs"
    ],
    "api": "PATH=$HOME/bin:$PATH sami.phar --ansi update sami-config.php",
    "sami-install": "mkdir -p $HOME/bin && curl --output $HOME/bin/sami.phar http://get.sensiolabs.org/sami.phar && chmod +x $HOME/bin/sami.phar",
    "sut": "./drush --uri=dev",
    "sut:si": "./drush site:install testing --uri=dev --sites-subdir=dev --db-url=${UNISH_DB_URL:-mysql://root:password@mariadb}/unish_dev -v",
    "phpunit": "php -d sendmail_path='true' vendor/bin/phpunit --colors=always --configuration tests",
    "unit": "composer phpunit -- --testsuite unit",
    "integration": "composer phpunit -- --testsuite integration",
    "functional": "composer phpunit -- --testsuite functional"
  },
  "extra": {
    "installer-paths": {
      "sut/core": ["type:drupal-core"],
      "sut/libraries/{$name}": ["type:drupal-library"],
      "sut/modules/unish/{$name}": ["drupal/devel"],
      "sut/themes/unish/{$name}": ["drupal/empty_theme"],
      "sut/modules/contrib/{$name}": ["type:drupal-module"],
      "sut/profiles/contrib/{$name}": ["type:drupal-profile"],
      "sut/themes/contrib/{$name}": ["type:drupal-theme"],
      "sut/drush/contrib/{$name}": ["type:drupal-drush"]
    },
    "scenarios": {
      "php5": {
        "config": {
          "platform": {
            "php": "5.6.38"
          }
        }
      }
    },
    "branch-alias": {
        "dev-master": "9.x-dev"
    }
  }
}<|MERGE_RESOLUTION|>--- conflicted
+++ resolved
@@ -40,11 +40,7 @@
     "consolidation/output-formatters": "^3.3.1",
     "consolidation/robo": "^1.4.4",
     "consolidation/site-alias": "^2.1.1",
-<<<<<<< HEAD
-    "consolidation/site-process": "^1.1",
-=======
     "consolidation/site-process": "^1.1.1",
->>>>>>> 37a921c0
     "grasmash/yaml-expander": "^1.1.1",
     "league/container": "~2",
     "psr/log": "~1.0",
