--- conflicted
+++ resolved
@@ -33,11 +33,7 @@
     "ext-dom": "*",
     "chi-teck/drupal-code-generator": "^2.4",
     "composer/semver": "^1.4 || ^3",
-<<<<<<< HEAD
-    "consolidation/annotated-command": "dev-completion as 4.5.2",
-=======
     "consolidation/annotated-command": "^4.5.3",
->>>>>>> 6febce11
     "consolidation/config": "^2",
     "consolidation/filter-via-dot-access-data": "^2",
     "consolidation/robo": "^3.0.9 || ^4.0.1",
@@ -59,7 +55,7 @@
     "composer/installers": "^1.7",
     "cweagans/composer-patches": "~1.0",
     "david-garcia/phpwhois": "4.3.0",
-    "drupal/core-recommended": "10.*",
+    "drupal/core-recommended": "^9 || ^10",
     "drupal/semver_example": "2.3.0",
     "phpunit/phpunit": ">=7.5.20",
     "rector/rector": "^0.12",
@@ -95,7 +91,10 @@
     "optimize-autoloader": true,
     "preferred-install": "dist",
     "sort-packages": true,
-    "process-timeout": 9600
+    "process-timeout": 9600,
+    "platform": {
+      "php": "7.4"
+    }
   },
   "scripts": {
     "cs": "phpcs",
