{
  "name": "drush/drush",
  "description": "Drush is a command line shell and scripting interface for Drupal, a veritable Swiss Army knife designed to make life easier for those of us who spend some of our working hours hacking away at the command prompt.",
  "homepage": "http://www.drush.org",
  "license": "GPL-2.0-or-later",
  "minimum-stability": "stable",
  "prefer-stable": true,
  "authors": [
    { "name": "Moshe Weitzman", "email": "weitzman@tejasa.com" },
    { "name": "Owen Barton", "email": "drupal@owenbarton.com" },
    { "name": "Greg Anderson", "email": "greg.1.anderson@greenknowe.org" },
    { "name": "Jonathan Araña Cruz", "email": "jonhattan@faita.net" },
    { "name": "Jonathan Hedstrom", "email": "jhedstrom@gmail.com" },
    { "name": "Christopher Gervais", "email": "chris@ergonlogic.com" },
    { "name": "Dave Reid", "email": "dave@davereid.net" },
    { "name": "Damian Lee", "email": "damiankloip@googlemail.com" }
  ],
  "support": {
    "forum": "http://drupal.stackexchange.com/questions/tagged/drush",
    "irc": "irc://irc.freenode.org/drush",
    "slack": "https://drupal.slack.com/messages/C62H9CWQM"
  },
  "bin": [
    "drush"
  ],
  "repositories": {
    "drupal_org": {
      "type": "composer",
      "url": "https://packages.drupal.org/8"
    }
  },
  "require": {
    "php": ">=5.6.0",
    "ext-dom": "*",
    "consolidation/config": "^1.1.0",
    "consolidation/site-alias": "^1.1.5",
    "psr/log": "~1.0",
    "symfony/finder": "^3.4",
    "symfony/var-dumper": "^3.4",
    "webflo/drupal-finder": "^1.1",
    "webmozart/path-util": "^2.1.0"
  },
  "require-dev": {
    "lox/xhprof": "dev-master",
    "phpunit/phpunit": "^5.5.4",
    "vlucas/phpdotenv": "^2.4"
  },
  "autoload": {
    "psr-4": {
      "Drush\\":            "src/",
      "Drush\\Internal\\":  "internal-copy/",
      "Unish\\":            "tests/"
    }
  },
  "autoload-dev": {
    "psr-4": {
      "Drush\\": "isolation/src/"
    },
    "files": ["tests/load.environment.php"]
  },
  "config": {
    "optimize-autoloader": true,
    "preferred-install": "dist",
    "sort-packages": true,
    "process-timeout": 2400,
    "platform": {

    },
    "vendor-dir": "../../vendor"
  },
  "scripts": {
    "cs": "phpcs",
    "cbf": "phpcbf",
    "lint": [
      "find includes -name '*.inc' -print0 | xargs -0 -n1 php -l",
      "find src -name '*.php' -print0 | xargs -0 -n1 php -l",
      "find tests -name '*.php' -print0 | xargs -0 -n1 php -l"
    ],
    "test": [
      "@lint",
      "@unit",
      "@cs",
      "@functional"
    ],
    "api": "PATH=$HOME/bin:$PATH sami.phar --ansi update sami-config.php",
    "sami-install": "mkdir -p $HOME/bin && curl --output $HOME/bin/sami.phar http://get.sensiolabs.org/sami.phar && chmod +x $HOME/bin/sami.phar",
    "scenario": "scenarios/install",
<<<<<<< HEAD
    "si-unish": "./drush site:install testing --uri=dev --sites-subdir=dev --db-url=mysql://root:password@mariadb/unish_dev -v",
=======
    "sut": "./drush --uri=dev",
    "sut:si": "./drush site:install testing --uri=dev --sites-subdir=dev --db-url=mysql://root:password@mariadb/unish_dev -v",
>>>>>>> f386fb7a
    "unit": "phpunit --colors=always",
    "functional": "phpunit --colors=always --configuration tests",
    "post-update-cmd": [
        "create-scenario isolation --autoload-dir isolation --autoload-dir internal-copy --keep '\\(psr/log\\|consolidation/config\\|site-alias\\|var-dumper\\|symfony/finder\\|drupal-finder\\|path-util\\|vlucas/phpdotenv\\|xhprof\\)' 'phpunit/phpunit:^5.5.4'",
        "create-scenario isolation-phpunit4 --base isolation --autoload-dir isolation --autoload-dir internal-copy 'phpunit/phpunit:^4.8.36'"
    ]
  },
  "extra": {
    "installer-paths": {
      "sut/core": ["type:drupal-core"],
      "sut/libraries/{$name}": ["type:drupal-library"],
      "sut/modules/unish/{$name}": ["drupal/devel"],
      "sut/themes/unish/{$name}": ["drupal/empty_theme"],
      "sut/modules/contrib/{$name}": ["type:drupal-module"],
      "sut/profiles/contrib/{$name}": ["type:drupal-profile"],
      "sut/themes/contrib/{$name}": ["type:drupal-theme"],
      "sut/drush/contrib/{$name}": ["type:drupal-drush"]
    },
    "patches": {
      "drupal/core": {
        "Allow updating modules with new service dependencies https://www.drupal.org/project/drupal/issues/2863986": "https://www.drupal.org/files/issues/2863986-2-49.patch"
      }
    },
    "branch-alias": {
        "dev-master": "9.x-dev"
    }
  }
}<|MERGE_RESOLUTION|>--- conflicted
+++ resolved
@@ -85,12 +85,8 @@
     "api": "PATH=$HOME/bin:$PATH sami.phar --ansi update sami-config.php",
     "sami-install": "mkdir -p $HOME/bin && curl --output $HOME/bin/sami.phar http://get.sensiolabs.org/sami.phar && chmod +x $HOME/bin/sami.phar",
     "scenario": "scenarios/install",
-<<<<<<< HEAD
-    "si-unish": "./drush site:install testing --uri=dev --sites-subdir=dev --db-url=mysql://root:password@mariadb/unish_dev -v",
-=======
     "sut": "./drush --uri=dev",
     "sut:si": "./drush site:install testing --uri=dev --sites-subdir=dev --db-url=mysql://root:password@mariadb/unish_dev -v",
->>>>>>> f386fb7a
     "unit": "phpunit --colors=always",
     "functional": "phpunit --colors=always --configuration tests",
     "post-update-cmd": [
