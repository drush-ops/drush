--- conflicted
+++ resolved
@@ -37,10 +37,5 @@
 ------------- | ---------     | --- | -------------------------- | -----------
 Drush 8       | [master](https://travis-ci.org/drush-ops/drush)  | 5.4.5+ | D6, D7, D8                 | <img src="https://travis-ci.org/drush-ops/drush.svg?branch=master">
 Drush 7       | [7.x](https://travis-ci.org/drush-ops/drush) | 5.3.0+ | D6, D7                     | <img src="https://travis-ci.org/drush-ops/drush.svg?branch=7.x">
-<<<<<<< HEAD
 Drush 6       | [6.x](https://travis-ci.org/drush-ops/drush) | 5.3.0+ | D6, D7                     | Unsupported
-Drush 5       | [5.x](https://travis-ci.org/drush-ops/drush) | 5.2.0+ | D6, D7                     | Unsupported
-=======
-Drush 6       | [6.x](https://travis-ci.org/drush-ops/drush) | 5.3.0+ | D6, D7                     | <img src="https://travis-ci.org/drush-ops/drush.svg?branch=6.x">
-Drush 5       | [5.x](https://travis-ci.org/drush-ops/drush) | 5.2.0+ | D6, D7                     | Unsupported
->>>>>>> 88de4409
+Drush 5       | [5.x](https://travis-ci.org/drush-ops/drush) | 5.2.0+ | D6, D7                     | Unsupported