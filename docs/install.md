Pick a version
-----------------
Drush 8 is recommended.

Drush Version | Branch  | PHP | Compatible Drupal versions | Code Status
------------- | ------  | --- | -------------------------- | -----------
Drush 8       | [master](https://travis-ci.org/drush-ops/drush)  | 5.4.5+ | D6, D7, D8                 | <img src="https://travis-ci.org/drush-ops/drush.svg?branch=master">
Drush 7       | [7.x](https://travis-ci.org/drush-ops/drush) | 5.3.0+ | D6, D7                     | <img src="https://travis-ci.org/drush-ops/drush.svg?branch=7.x">
Drush 6       | [6.x](https://travis-ci.org/drush-ops/drush) | 5.3.0+ | D6, D7                     | <img src="https://travis-ci.org/drush-ops/drush.svg?branch=6.x">
Drush 5       | [5.x](https://travis-ci.org/drush-ops/drush) | 5.2.0+ | D6, D7                     | Unsupported

Pick an install method
-----------------
The three sections below describe ways to install Drush. If you are using Drupal 8 (or Drupal7+Composer) follow the instructions in [Composer - One Drush per Project](#composer-one-drush-per-project).

Composer - One Drush for all Projects
------------------
Follow the instructions below, or [watch a video by Drupalize.me](https://youtu.be/eAtDaD8xz0Q).

1. [Install Composer globally](https://getcomposer.org/doc/00-intro.md#globally).
1. Add composer's `bin` directory to the system path by placing `export PATH="$HOME/.composer/vendor/bin:$PATH"` into your ~/.bash_profile (Mac OS users) or into your ~/.bashrc (Linux users).
1. Install latest stable Drush: `composer global require drush/drush`.
1. Verify that Drush works: `drush status`
1. See [Configure](configure.md) for next steps.

#### Notes
* Update to latest release (per your specification in ~/.composer/composer.json): `composer global update`
* Install a specific version of Drush:

        # Install a specific version of Drush, e.g. Drush 7.1.0
        composer global require drush/drush:7.1.0
        
        # Install master branch as a git clone. Great for contributing back to Drush project.
        composer global require drush/drush:dev-master --prefer-source        

* Alternate way to install for all users via Composer:
        
        COMPOSER_HOME=/opt/drush COMPOSER_BIN_DIR=/usr/local/bin COMPOSER_VENDOR_DIR=/opt/drush/7 composer require drush/drush:7

* [Documentation for composer's require command.](http://getcomposer.org/doc/03-cli.md#require)

Composer - One Drush per Project
-----------------
Starting with Drupal 8, it is recommended that you [build your site using Composer, with Drush listed as a dependency](https://github.com/drupal-composer/drupal-project).   

1. Follow the instructions [Composer - One Drush for all Projects](#composer-one-drush-for-all-projects), so that you have a copy of Drush 8.x on your PATH.  When you run `drush`, it will notice that you have a site-local Drush with the site you have selected, and will use that one instead.  This gives you the convenience of running `drush` without specifying the full path to the executable, without sacrificing the safety provided by a site-local Drush.
2. Optional: Copy the examples/drush.wrapper file to your project root and modify to taste. This is a handy launcher script; add --local here to turn off all global configuration locations, and maintain consistency over configuration/aliases/commandfiles for your team.
3. Note that if you have multiple Drupal sites on your system, it is possible to use a different version of Drush with each one.

See [Configure](configure.md) for next steps.

Windows Support
----------------------------
Windows support has improved, but is still lagging. For full functionality, consider running Linux/Unix/OSX via Virtualbox, or other virtual machine platform. [The Vlad virtual machine](https://github.com/hashbangcode/vlad) is popular.

<<<<<<< HEAD
These Windows packages include Drush and its dependencies (including MSys). 

- [7.0.0 (stable)](https://github.com/drush-ops/drush/releases/download/7.0.0/windows-7.0.0.zip).
- [6.6.0](https://github.com/drush-ops/drush/releases/download/6.6.0/windows-6.6.0.zip).
- [6.0](https://github.com/drush-ops/drush/releases/download/6.0.0/Drush-6.0-2013-08-28-Installer-v1.0.21.msi).

Unzip the downloaded file to anywhere that is convenient on your system. 

Whenever the documentation or the help text refers to `drush [option] <command>` or something similar, 'drush' may need to be replaced by 'drush.bat'.

When creating site aliases for Windows remote machines, pay particular attention to information presented in the example.aliases.drushrc.php file, especially when setting values for 'remote-host' and 'os', as these are very important when running Drush rsync and Drush sql-sync commands.
=======
* These Windows packages include Drush and its dependencies (including MSys). 
    * [7.0.0 (stable)](https://github.com/drush-ops/drush/releases/download/7.0.0/windows-7.0.0.zip).
    * [6.6.0](https://github.com/drush-ops/drush/releases/download/6.6.0/windows-6.6.0.zip).
    * [6.0](https://github.com/drush-ops/drush/releases/download/6.0.0/Drush-6.0-2013-08-28-Installer-v1.0.21.msi).
* Unzip the downloaded file to anywhere thats convenient on your system. 
* Whenever the documentation or the help text refers to `drush [option] <command>` or something similar, 'drush' may need to be replaced by 'drush.bat'.
* Most Drush commands will run in a Windows CMD shell or PowerShell, but the Git Bash shell provided by the [Git for Windows](http://msysgit.github.com) installation is the preferred shell in which to run Drush commands.
* When creating site aliases for Windows remote machines, pay particular attention to information presented in the example.aliases.drushrc.php file, especially when setting values for 'remote-host' and 'os', as these are very important when running Drush rsync and Drush sql-sync commands.
>>>>>>> 0878e99a

See [Configure](configure.md) for next steps.

Drush with the Git Bash shell 
----------------------------

Most Drush commands will run in a Windows CMD shell or PowerShell, but the Git Bash shell provided by the [Git for Windows](http://msysgit.github.com) installation is the preferred shell in which to run Drush commands.

Adding `export DRUSH_SHELL_PREFIX="sh "` to your `.bashrc` file will ensure Drush uses the correct shell when executing commands.<|MERGE_RESOLUTION|>--- conflicted
+++ resolved
@@ -53,19 +53,6 @@
 ----------------------------
 Windows support has improved, but is still lagging. For full functionality, consider running Linux/Unix/OSX via Virtualbox, or other virtual machine platform. [The Vlad virtual machine](https://github.com/hashbangcode/vlad) is popular.
 
-<<<<<<< HEAD
-These Windows packages include Drush and its dependencies (including MSys). 
-
-- [7.0.0 (stable)](https://github.com/drush-ops/drush/releases/download/7.0.0/windows-7.0.0.zip).
-- [6.6.0](https://github.com/drush-ops/drush/releases/download/6.6.0/windows-6.6.0.zip).
-- [6.0](https://github.com/drush-ops/drush/releases/download/6.0.0/Drush-6.0-2013-08-28-Installer-v1.0.21.msi).
-
-Unzip the downloaded file to anywhere that is convenient on your system. 
-
-Whenever the documentation or the help text refers to `drush [option] <command>` or something similar, 'drush' may need to be replaced by 'drush.bat'.
-
-When creating site aliases for Windows remote machines, pay particular attention to information presented in the example.aliases.drushrc.php file, especially when setting values for 'remote-host' and 'os', as these are very important when running Drush rsync and Drush sql-sync commands.
-=======
 * These Windows packages include Drush and its dependencies (including MSys). 
     * [7.0.0 (stable)](https://github.com/drush-ops/drush/releases/download/7.0.0/windows-7.0.0.zip).
     * [6.6.0](https://github.com/drush-ops/drush/releases/download/6.6.0/windows-6.6.0.zip).
@@ -74,7 +61,6 @@
 * Whenever the documentation or the help text refers to `drush [option] <command>` or something similar, 'drush' may need to be replaced by 'drush.bat'.
 * Most Drush commands will run in a Windows CMD shell or PowerShell, but the Git Bash shell provided by the [Git for Windows](http://msysgit.github.com) installation is the preferred shell in which to run Drush commands.
 * When creating site aliases for Windows remote machines, pay particular attention to information presented in the example.aliases.drushrc.php file, especially when setting values for 'remote-host' and 'os', as these are very important when running Drush rsync and Drush sql-sync commands.
->>>>>>> 0878e99a
 
 See [Configure](configure.md) for next steps.
 
