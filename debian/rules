#!/usr/bin/make -f
# -*- makefile -*-

# Uncomment this to turn on verbose mode.
#export DH_VERBOSE=1

%:
	dh $@

override_dh_install:
	cp -r "$(CURDIR)/commands" "$(CURDIR)/includes" "$(CURDIR)/drush.php" "$(CURDIR)/drush.info" "$(CURDIR)/debian/drush/usr/share/drush/"
	# trash the .gitignore file that generates lintian warnings
	# there's got to be a better way
	rm "$(CURDIR)/debian/drush/usr/share/drush/includes/.gitignore"
	chmod a+x "$(CURDIR)/debian/drush/usr/share/drush/drush.php"
	ln -s /usr/share/drush/drush.php "$(CURDIR)/debian/drush/usr/bin/drush"

release: 
	git-buildpackage --release

snapshot: 
	git-buildpackage --snapshot

DOMAIN?=$(shell hostname -f)
KEY?="-kjenkins@$(DOMAIN)"

# this builds a debian package based on what the current branches are
# this usually tests the latest release
jenkins-build-official:
	git-buildpackage -b --git-upstream-branch=origin/upstream --git-debian-branch=origin/debian --git-ignore-branch ${KEY}

# the upstream version: strip the 6.x and turn the appendix into
# +N.foo where N is the number of commits since last tag and foo is
# the hash
upstream_version=$(shell git describe --tags origin/master | sed 's/6.x-//;s/-\([0-9]*\)-\([^-]*\)$$/+\1.\2/')
# the debian version, strip the debian/ part of the tag and the
# upstream version number, keep just the debian part, replacing as
# above for the N.foo part
debian_version=$(shell git describe --tags origin/debian-master | sed "s/debian\///;s/-\([0-9]*\)-\([^-]*\)$$/+\1.\2/;s/^.*-//" )

# this builds a debian package but first updates the branches to follow the latest 1.x branch
# this assumes you are on a "debian" branch (of course)
jenkins-build-auto:
	git merge origin/master
	dch -v ${upstream_version}-${debian_version} "automatic jenkins build ${BUILD_TAG}"
<<<<<<< HEAD
	git commit -m"dummy commit for $version autobuild" debian/changelog
	git-buildpackage -b --git-upstream-branch=origin/master ${KEY}
=======
	git commit -m"dummy commit for jenkins ${BUILD_TAG} autobuild" debian/changelog
	git-buildpackage -b --git-upstream-branch=origin/7.x-4.x ${KEY}
>>>>>>> 22c10457

show-version:
	@echo ${upstream_version}-${debian_version}<|MERGE_RESOLUTION|>--- conflicted
+++ resolved
@@ -43,13 +43,8 @@
 jenkins-build-auto:
 	git merge origin/master
 	dch -v ${upstream_version}-${debian_version} "automatic jenkins build ${BUILD_TAG}"
-<<<<<<< HEAD
-	git commit -m"dummy commit for $version autobuild" debian/changelog
+	git commit -m"dummy commit for jenkins ${BUILD_TAG} autobuild" debian/changelog
 	git-buildpackage -b --git-upstream-branch=origin/master ${KEY}
-=======
-	git commit -m"dummy commit for jenkins ${BUILD_TAG} autobuild" debian/changelog
-	git-buildpackage -b --git-upstream-branch=origin/7.x-4.x ${KEY}
->>>>>>> 22c10457
 
 show-version:
 	@echo ${upstream_version}-${debian_version}