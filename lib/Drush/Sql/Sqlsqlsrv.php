--- conflicted
+++ resolved
@@ -33,22 +33,17 @@
     $database = empty($this->db_spec['database']) ? 'master' : $this->db_spec['database'];
     // Host and port are optional but have defaults.
     $host = empty($this->db_spec['host']) ? '.\SQLEXPRESS' : $this->db_spec['host'];
-<<<<<<< HEAD
     $parameters = array(
       'S' => $host,
       'd' => $database,
+    );
+    if (!empty($this->db_spec['username'])) {
+      $parameters += array(
       'U' => $this->db_spec['username'],
-      'P' => $this->db_spec['password']
-    );
+      'P' => $this->db_spec['password'],
+      );
+    }
     return $this->params_to_options($parameters);
-=======
-    if ($this->db_spec['username'] == '') {
-      return ' -S ' . $host . ' -d ' . $database;
-    }
-    else {
-      return ' -S ' . $host . ' -d ' . $database . ' -U ' . $this->db_spec['username'] . ' -P ' . $this->db_spec['password'];    
-    }
->>>>>>> 80033d3b
   }
 
   public function db_exists() {
