--- conflicted
+++ resolved
@@ -26,39 +26,3 @@
 function sanitize() {}
 function messages() {}
 
-<<<<<<< HEAD
-/*
- * Storage filters alter the .yml files on disk after a config-export or before
- * a config-import. See `drush topic docs-config-filter` and config_drush_storage_filters().
- */
-function hook_drush_storage_filters() {
-  $result = array();
-  $module_adjustments = drush_get_option('skip-modules');
-  if (!empty($module_adjustments)) {
-    if (is_string($module_adjustments)) {
-      $module_adjustments = explode(',', $module_adjustments);
-    }
-    $result[] = new CoreExtensionFilter($module_adjustments);
-  }
-  return $result;
-=======
-/**
- * Add help components to a command.
- */
-function hook_drush_help_alter(&$command) {
-  if ($command['command'] == 'sql-sync') {
-    $command['options']['myoption'] = "Description of modification of sql-sync done by hook";
-    $command['sub-options']['sanitize']['my-sanitize-option'] = "Description of sanitization option added by hook (grouped with --sanitize option)";
-  }
-  if ($command['command'] == 'global-options') {
-    // Recommended: don't show global hook options in brief global options help.
-    if ($command['#brief'] === FALSE) {
-      $command['options']['myglobaloption'] = 'Description of option used globally in all commands (e.g. in a commandfile init hook)';
-    }
-  }
->>>>>>> 0728bdfd
-}
-
-/**
- * @} End of "addtogroup hooks".
- */