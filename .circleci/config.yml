# https://circleci.com/docs/2.0/workflows/#using-workspaces-to-share-data-among-jobs
defaults: &defaults
  working_directory: ~/drush
  resource_class: large
  environment:
    TZ: "/usr/share/zoneinfo/America/Los_Angeles"
    TERM: dumb
    SYMFONY_DEPRECATIONS_HELPER: disabled
    PHPUNIT_ARGS: ""
    PHP_SENDMAIL_PATH: /dev/null

requires: &requires
  requires:
    - check_mergable
    - code_style

test_74_steps: &test74steps
  steps:
    - checkout
    - run: cp .docker/zz-php.ini /usr/local/etc/php/conf.d/
    - run: composer install -n
    - run: mkdir -p /tmp/results
    - run: composer lint
    - run: composer unit -- --log-junit /tmp/results/unit.junit.xml
    - run: composer functional -- --log-junit /tmp/results/functional.junit.xml
    # @todo was getting missing key_value table failure when this comes before functional. See https://circleci.com/gh/drush-ops/drush/8828.
    - run: composer integration -- --log-junit /tmp/results/integration.junit.xml
    - store_test_results:
        path: /tmp/results
    - store_artifacts:
        path: /tmp/results

version: 2.1
jobs:
  # Code style test:
  #   FAIL if code does not conform to PSR-2 conventions
  #   PASS otherwise
  code_style:
    <<: *defaults
    docker:
      - image: wodby/php:7.4
    steps:
      - checkout
      - run: cp .docker/zz-php.ini /usr/local/etc/php/conf.d/
      - run: composer install -n
      - run: composer cs

  # Mergeable test:
  #   FAIL if merging test branch with 11.x produces conflicts
  #   PASS if the test branch is out of date, but mergeable without conflicts
  check_mergable:
    <<: *defaults
    docker:
      - image: circleci/buildpack-deps:buster
    steps:
      - checkout
      - run: $HOME/drush/.circleci/mergable.sh

  # PHP 7.4 test:
  #   Checks the most common configuration.
  test_74_drupal9_mysql:
    <<: *defaults
    docker:
      - image: wodby/php:7.4
        environment:
          - MYSQL_HOST=127.0.0.1
          - UNISH_DB_URL=mysql://root:@127.0.0.1
      - image: circleci/mysql:5.7.24
    <<: *test74steps

  test_74_drupal9_sqlite:
    <<: *defaults
    docker:
      - image: wodby/php:7.4
        environment:
          - UNISH_DB_URL=sqlite://sut/sites/dev/files/.ht.sqlite
    <<: *test74steps

  test_74_drupal9_postgres:
    <<: *defaults
    docker:
      - image: wodby/php:7.4
        environment:
          - UNISH_DB_URL=pgsql://unish:unish@127.0.0.1
      - image: wodby/postgres:10.5
        environment:
          POSTGRES_PASSWORD: unish
          POSTGRES_DB: unish_dev
          POSTGRES_USER: unish
    <<: *test74steps

  # Drupal 9.1.0 for Security test coverage for drupal/core
  test_74_drupal91_security:
    <<: *defaults
    docker:
      - image: wodby/php:7.4
        environment:
          - MYSQL_HOST=127.0.0.1
          - UNISH_DB_URL=mysql://root:@127.0.0.1
      - image: circleci/mysql:5.7.24
    steps:
      - checkout
      - run: cp .docker/zz-php.ini /usr/local/etc/php/conf.d/
      - run: composer require --dev drupal/core-recommended:9.1.0 --no-update
      - run: php --version
      - run: composer update
      - run: composer phpunit -- --testsuite integration --filter=testInsecureDrupalPackage --stop-on-skipped

<<<<<<< HEAD
  # PHP 7.3 test with Drupal 9.1.x
  #   Determines whether a newer version of a dependency has broken Drush.
  test_73_drupal91:
    <<: *defaults
    docker:
      - image: wodby/php:7.3
        environment:
          - MYSQL_HOST=127.0.0.1
          - UNISH_DB_URL=mysql://root:@127.0.0.1
      - image: circleci/mysql:5.7.24
    steps:
      - checkout
      - run: cp .docker/zz-php.ini /usr/local/etc/php/conf.d/
      - run: composer require --dev drupal/core-recommended:9.1.x-dev --no-update
      # Replace alinks with semver for D9.
      - run: composer remove --dev drupal/alinks --no-update
      - run: composer require --dev drupal/semver_example:2.2.0 --no-update
      - run: php --version
      - run: composer config platform.php 7.3.23
      - run: composer update
      - run: composer lint
      - run: composer unit -- --log-junit /tmp/results/unit.junit.xml
      - run: composer functional -- --log-junit /tmp/results/functional.junit.xml
      - run: composer integration -- --log-junit /tmp/results/integration.junit.xml
      - store_test_results:
         path: /tmp/results
      - store_artifacts:
         path: /tmp/results


=======
>>>>>>> 2a73c955
  # PHP 8 test with Drupal tip
  #   Determines whether a newer version of a dependency has broken Drush.
  test_80_drupal93_highest:
    <<: *defaults
    docker:
      - image: wodby/php:latest
        environment:
          - MYSQL_HOST=127.0.0.1
          - UNISH_DB_URL=mysql://root:@127.0.0.1
      - image: circleci/mysql:5.7.24
    steps:
      - checkout
      - run: cp .docker/zz-php.ini /usr/local/etc/php/conf.d/
      - run: php --version
      - run: composer config platform.php --unset
      - run: composer require --dev drupal/core-recommended:9.3.x-dev --no-update
      - run: composer update
      - run: mkdir -p /tmp/results
      - run: composer lint
<<<<<<< HEAD
      - run: mkdir -p /tmp/results
      - run: composer unit -- --log-junit /tmp/results/unit.junit.xml
      - run: composer functional -- --log-junit /tmp/results/functional.junit.xml
      - run: composer integration -- --log-junit /tmp/results/integration.junit.xml
      - store_test_results:
          path: /tmp/results
      - store_artifacts:
          path: /tmp/results
=======
      - run: composer unit -- --log-junit /tmp/results/unit.junit.xml
      - run: composer functional -- --log-junit /tmp/results/functional.junit.xml
      - run: composer integration -- --log-junit /tmp/results/integration.junit.xml
>>>>>>> 2a73c955

workflows:
  version: 2
  drush:
    jobs:
      - code_style
      - check_mergable
      - test_74_drupal91_security:
          <<: *requires
      - test_74_drupal9_mysql:
          <<: *requires
      - test_80_drupal93_highest:
          <<: *requires
      - test_74_drupal9_sqlite:
          <<: *requires
      - test_74_drupal9_postgres:
          <<: *requires<|MERGE_RESOLUTION|>--- conflicted
+++ resolved
@@ -106,39 +106,6 @@
       - run: composer update
       - run: composer phpunit -- --testsuite integration --filter=testInsecureDrupalPackage --stop-on-skipped
 
-<<<<<<< HEAD
-  # PHP 7.3 test with Drupal 9.1.x
-  #   Determines whether a newer version of a dependency has broken Drush.
-  test_73_drupal91:
-    <<: *defaults
-    docker:
-      - image: wodby/php:7.3
-        environment:
-          - MYSQL_HOST=127.0.0.1
-          - UNISH_DB_URL=mysql://root:@127.0.0.1
-      - image: circleci/mysql:5.7.24
-    steps:
-      - checkout
-      - run: cp .docker/zz-php.ini /usr/local/etc/php/conf.d/
-      - run: composer require --dev drupal/core-recommended:9.1.x-dev --no-update
-      # Replace alinks with semver for D9.
-      - run: composer remove --dev drupal/alinks --no-update
-      - run: composer require --dev drupal/semver_example:2.2.0 --no-update
-      - run: php --version
-      - run: composer config platform.php 7.3.23
-      - run: composer update
-      - run: composer lint
-      - run: composer unit -- --log-junit /tmp/results/unit.junit.xml
-      - run: composer functional -- --log-junit /tmp/results/functional.junit.xml
-      - run: composer integration -- --log-junit /tmp/results/integration.junit.xml
-      - store_test_results:
-         path: /tmp/results
-      - store_artifacts:
-         path: /tmp/results
-
-
-=======
->>>>>>> 2a73c955
   # PHP 8 test with Drupal tip
   #   Determines whether a newer version of a dependency has broken Drush.
   test_80_drupal93_highest:
@@ -158,20 +125,9 @@
       - run: composer update
       - run: mkdir -p /tmp/results
       - run: composer lint
-<<<<<<< HEAD
-      - run: mkdir -p /tmp/results
       - run: composer unit -- --log-junit /tmp/results/unit.junit.xml
       - run: composer functional -- --log-junit /tmp/results/functional.junit.xml
       - run: composer integration -- --log-junit /tmp/results/integration.junit.xml
-      - store_test_results:
-          path: /tmp/results
-      - store_artifacts:
-          path: /tmp/results
-=======
-      - run: composer unit -- --log-junit /tmp/results/unit.junit.xml
-      - run: composer functional -- --log-junit /tmp/results/functional.junit.xml
-      - run: composer integration -- --log-junit /tmp/results/integration.junit.xml
->>>>>>> 2a73c955
 
 workflows:
   version: 2
