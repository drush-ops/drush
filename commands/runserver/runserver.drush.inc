<?php

/**
 * @file
 * Built in http server commands.
 */

/**
 * Implements hook_drush_help().
 */
function runserver_drush_help($section) {
  switch ($section) {
    case 'meta:runserver:title':
      return dt("Runserver commands");
    case 'meta:runserver:summary':
      return dt('Launch the built-in PHP webserver.');
    case 'drush:runserver':
      return dt("Runs a lightweight built in http server for development.
 - Don't use this for production, it is neither scalable nor secure for this use.
 - If you run multiple servers simultaneously, you will need to assign each a unique port.
 - Use Ctrl-C or equivalent to stop the server when complete.");
  }
}

/**
 * Implements hook_drush_command().
 */
function runserver_drush_command() {
  $items = array();

  $items['runserver'] = array(
    'description' => 'Runs PHP\'s built-in http server for development.',
    'bootstrap' => DRUSH_BOOTSTRAP_DRUPAL_FULL,
    'arguments' => array(
      'addr:port/path' => 'Host IP address and port number to bind to and path to open in web browser. Format is addr:port/path, default 127.0.0.1:8888, all elements optional. See examples for shorthand. Only opens a browser if a path is specified.',
    ),
    'options' => array(
      'variables' => 'Key-value array of variables to override in the $conf array for the running site. By default disables drupal_http_request_fails to avoid errors on Windows (which supports only one connection at a time). Comma delimited list of name=value pairs (or array in drushrc).',
      'default-server' => 'A default addr:port/path to use for any values not specified as an argument.',
      'user' => 'If opening a web browser, automatically log in as this user (user ID or username). Default is to log in as uid 1.',
      'browser' => 'If opening a web browser, which browser to user (defaults to operating system default). Use --no-browser to avoid opening a browser.',
      'dns' => 'Resolve hostnames/IPs using DNS/rDNS (if possible) to determine binding IPs and/or human friendly hostnames for URLs and browser.',
    ),
    'aliases' => array('rs'),
    'examples' => array(
      'drush rs 8080' => 'Start runserver on 127.0.0.1, port 8080.',
      'drush rs 10.0.0.28:80' => 'Start runserver on 10.0.0.28, port 80.',
      'drush rs [::1]:80' => 'Start runserver on IPv6 localhost ::1, port 80.',
      'drush rs --dns localhost:8888/user' => 'Start runserver on localhost (using rDNS to determine binding IP), port 8888, and open /user in browser.',
      'drush rs /' => 'Start runserver on default IP/port (127.0.0.1, port 8888), and open / in browser.',
      'drush rs --default-server=127.0.0.1:8080/ -' => 'Use a default (would be specified in your drushrc) that starts runserver on port 8080, and opens a browser to the front page. Set path to a single hyphen path in argument to prevent opening browser for this session.',
      'drush rs :9000/admin' => 'Start runserver on 127.0.0.1, port 9000, and open /admin in browser. Note that you need a colon when you specify port and path, but no IP.',
    ),
  );
  return $items;
}

/**
 * Callback for runserver command.
 */
function drush_core_runserver($uri = NULL) {
  global $user, $base_url;

  // Determine active configuration.
  $uri = runserver_uri($uri);
  if (!$uri) {
    return FALSE;
  }

  // Remove any leading slashes from the path, since that is what url() expects.
  $path = ltrim($uri['path'], '/');

  // $uri['addr'] is a special field set by runserver_uri()
  $hostname = $uri['host'];
  $addr = $uri['addr'];

  drush_set_context('DRUSH_URI', 'http://' . $hostname . ':' . $uri['port']);

  // We pass in the currently logged in user (if set via the --user option),
  // which will automatically log this user in the browser during the first
  // request.
  if (drush_get_option('user', FALSE) === FALSE) {
    drush_set_option('user', 1);
  }
  drush_bootstrap_max(DRUSH_BOOTSTRAP_DRUPAL_LOGIN);

  // We delete any registered files here, since they are not caught by Ctrl-C.
  _drush_delete_registered_files();

  // We set the effective base_url, since we have now detected the current site,
  // and need to ensure generated URLs point to our runserver host.
  // We also pass in the effective base_url to our auto_prepend_script via the
  // CGI environment. This allows Drupal to generate working URLs to this http
  // server, whilst finding the correct multisite from the HTTP_HOST header.
  $base_url = 'http://' . $addr . ':' . $uri['port'];
  $env['RUNSERVER_BASE_URL'] = $base_url;

  // We pass in an array of $conf overrides using the same approach.
  // This is available as an option for developers to pass in their own
  // favorite $conf overrides (e.g. disabling css aggregation).
  $current_override = drush_get_option_list('variables', array());
  $override = array();
  foreach ($current_override as $name => $value) {
    if (is_numeric($name) && (strpos($value, '=') !== FALSE)) {
      list($name, $value) = explode('=', $value, 2);
    }
    $override[$name] = $value;
  }
  $env['RUNSERVER_CONF'] = urlencode(serialize($override));

  // We log in with the specified user ID (if set) via the password reset URL.
  $user_message = '';
  $usersingle = drush_user_get_class()->getCurrentUserAsSingle();
  if ($usersingle->id()) {
    $browse = $usersingle->passResetUrl($path);
    $user_message = ', logged in as ' . $usersingle->getUsername();
  }
  else {
    $browse = drush_url($path);
  }

  drush_print(dt('HTTP server listening on !addr, port !port (see http://!hostname:!port/!path), serving site !site!user...', array('!addr' => $addr, '!hostname' => $hostname, '!port' => $uri['port'], '!path' => $path, '!site' => drush_get_context('DRUSH_DRUPAL_SITE', 'default'), '!user' => $user_message)));
  // Start php built-in server.
  // Store data used by runserver-prepend.php in the shell environment.
  foreach ($env as $key => $value) {
    putenv($key . '=' . $value);
  }
  if (!empty($uri['path'])) {
    // Start a browser if desired. Include a 2 second delay to allow the
    // server to come up.
    drush_start_browser($browse, 2);
  }
  // Start the server using 'php -S'.
<<<<<<< HEAD
  $php = drush_get_option('php');
  if (drush_drupal_major_version() >=7) {
    $extra = ' "' . __DIR__ . '/rs-router.php"';
=======
  if (drush_drupal_major_version() >=8) {
    $extra = ' "' . __DIR__ . '/d8-rs-router.php"';
>>>>>>> 4acf8205
  }
  else {
    $extra = ' --define auto_prepend_file="' . __DIR__ . '/runserver-prepend.php"';
  }
  $root = \Drush::bootstrapManager()->getRoot();
  drush_shell_exec_interactive('cd %s && %s -S ' . $addr . ':' . $uri['port']. $extra, $root, drush_get_option('php', 'php'));
}

/**
 * Determine the URI to use for this server.
 */
function runserver_uri($uri) {
  $drush_default = array(
    'host' => '127.0.0.1',
    'port' => '8888',
    'path' => '',
  );
  $user_default = runserver_parse_uri(drush_get_option('default-server', ''));
  $site_default = runserver_parse_uri(drush_get_option('uri', ''));
  $uri = runserver_parse_uri($uri);
  if (is_array($uri)) {
    // Populate defaults.
    $uri = $uri + $user_default + $site_default + $drush_default;
    if (ltrim($uri['path'], '/') == '-') {
      // Allow a path of a single hyphen to clear a default path.
      $uri['path'] = '';
    }
    // Determine and set the new URI.
    $uri['addr'] = $uri['host'];
    if (drush_get_option('dns', FALSE)) {
      if (ip2long($uri['host'])) {
        $uri['host'] = gethostbyaddr($uri['host']);
      }
      else {
        $uri['addr'] = gethostbyname($uri['host']);
      }
    }
  }
  return $uri;
}

/**
 * Parse a URI or partial URI (including just a port, host IP or path).
 *
 * @param string $uri
 *   String that can contain partial URI.
 *
 * @return array
 *   URI array as returned by parse_url.
 */
function runserver_parse_uri($uri) {
  if (empty($uri)) {
    return array();
  }
  if ($uri[0] == ':') {
    // ':port/path' shorthand, insert a placeholder hostname to allow parsing.
    $uri = 'placeholder-hostname' . $uri;
  }
  // FILTER_VALIDATE_IP expects '[' and ']' to be removed from IPv6 addresses.
  // We check for colon from the right, since IPv6 addresses contain colons.
  $to_path = trim(substr($uri, 0, strpos($uri, '/')), '[]');
  $to_port = trim(substr($uri, 0, strrpos($uri, ':')), '[]');
  if (filter_var(trim($uri, '[]'), FILTER_VALIDATE_IP) || filter_var($to_path, FILTER_VALIDATE_IP) || filter_var($to_port, FILTER_VALIDATE_IP)) {
    // 'IP', 'IP/path' or 'IP:port' shorthand, insert a schema to allow parsing.
    $uri = 'http://' . $uri;
  }
  $uri = parse_url($uri);
  if (empty($uri)) {
    return drush_set_error('RUNSERVER_INVALID_ADDRPORT', dt('Invalid argument - should be in the "host:port/path" format, numeric (port only) or non-numeric (path only).'));
  }
  if (count($uri) == 1 && isset($uri['path'])) {
    if (is_numeric($uri['path'])) {
      // Port only shorthand.
      $uri['port'] = $uri['path'];
      unset($uri['path']);
    }
  }
  if (isset($uri['host']) && $uri['host'] == 'placeholder-hostname') {
    unset($uri['host']);
  }
  return $uri;
}<|MERGE_RESOLUTION|>--- conflicted
+++ resolved
@@ -131,14 +131,8 @@
     drush_start_browser($browse, 2);
   }
   // Start the server using 'php -S'.
-<<<<<<< HEAD
-  $php = drush_get_option('php');
   if (drush_drupal_major_version() >=7) {
     $extra = ' "' . __DIR__ . '/rs-router.php"';
-=======
-  if (drush_drupal_major_version() >=8) {
-    $extra = ' "' . __DIR__ . '/d8-rs-router.php"';
->>>>>>> 4acf8205
   }
   else {
     $extra = ' --define auto_prepend_file="' . __DIR__ . '/runserver-prepend.php"';
