<?php

/**
 * @file
 *   Core drush commands.
 */

use Drush\Log\LogLevel;

/**
 * Implementation of hook_drush_help().
 *
 * This function is called whenever a drush user calls
 * 'drush help <name-of-your-command>'
 *
 * @param
 *   A string with the help section (prepend with 'drush:')
 *
 * @return
 *   A string with the help text for your command.
 */
function core_drush_help($section) {
  switch ($section) {
    case 'meta:core:title':
      return dt("Core Drush commands");
    case 'drush:php-script':
      return dt("Runs the given php script(s) after a full Drupal bootstrap. A useful alternative to eval command when your php is lengthy or you can't be bothered to figure out bash quoting. If you plan to share a script with others, consider making a full drush command instead, since that's more self-documenting.  Drush provides commandline options to the script via drush_get_option('option-name'), and commandline arguments can be accessed either via drush_get_arguments(), which returns all arguments in an array, or drush_shift(), which removes the next argument from the list and returns it.");
    case 'drush:rsync':
      return dt("Sync the entire drupal directory or a subdirectory to a <destination> using ssh. Excludes reserved files and directories for supported VCSs. Useful for pushing copies of your tree to a staging server, or retrieving a files directory from a remote site. Relative paths start from the Drupal root directory if a site alias is used; otherwise they start from the current working directory.");
    case 'error:DRUSH_DRUPAL_DB_ERROR':
      $message = dt("Drush was not able to start (bootstrap) the Drupal database.\n");
      $message .= dt("Hint: This may occur when Drush is trying to:\n");
      $message .= dt(" * bootstrap a site that has not been installed or does not have a configured database. In this case you can select another site with a working database setup by specifying the URI to use with the --uri parameter on the command line. See `drush topic docs-aliases` for details.\n");
      $message .= dt(" * connect the database through a socket. The socket file may be wrong or the php-cli may have no access to it in a jailed shell. See http://drupal.org/node/1428638 for details.\n");
      $message .= dt("\nDrush was attempting to connect to: \n!credentials\n", array('!credentials' => _core_site_credentials(12)));
      return $message;
    case 'error:DRUSH_DRUPAL_BOOTSTRAP_ERROR':
      $message = dt("Drush was not able to start (bootstrap) Drupal.\n");
      $message .= dt("Hint: This error can only occur once the database connection has already been successfully initiated, therefore this error generally points to a site configuration issue, and not a problem connecting to the database.\n");
      $message .= dt("\nDrush was attempting to connect to: \n!credentials\n", array('!credentials' => _core_site_credentials(12)));
      return $message;
      break;
  }
}

/**
 * Implements hook_drush_help_alter().
 */
function core_drush_help_alter(&$command) {
  // Drupal 8+ only options.
  if (drush_drupal_major_version() < 8) {
    if ($command['commandfile'] == 'core' && $command['command'] == 'updatedb') {
      unset($command['options']['entity-updates']);
    }
  }
}

/**
 * Implementation of hook_drush_command().
 *
 * In this hook, you specify which commands your
 * drush module makes available, what it does and
 * description.
 *
 * Notice how this structure closely resembles how
 * you define menu hooks.
 *
 * @return
 *   An associative array describing your command(s).
 */
function core_drush_command() {
  $items = array();

  $items['version'] = array(
    'description' => 'Show drush version.',
    'bootstrap' => DRUSH_BOOTSTRAP_NONE, // No bootstrap.
    'options' => array(
      'pipe' => 'Print just the version number, and nothing else.',
    ),
    'outputformat' => array(
      'default' => 'key-value',
      'pipe-format' => 'string',
      'label' => 'Drush Version',
      'output-data-type' => 'format-single',
    ),
  );
  $items['core-cron'] = array(
    'description' => 'Run all cron hooks in all active modules for specified site.',
    'aliases' => array('cron'),
    'topics' => array('docs-cron'),
  );
  $items['updatedb'] = array(
    'description' => 'Apply any database updates required (as with running update.php).',
    'bootstrap' => DRUSH_BOOTSTRAP_DRUPAL_SITE,
    'global-options' => array(
      'cache-clear',
    ),
    'options' => array(
      'entity-updates' => 'Run automatic entity schema updates at the end of any update hooks. Defaults to --no-entity-updates.',
    ),
    'aliases' => array('updb'),
  );
  $items['entity-updates'] = array(
    'description' => 'Apply pending entity schema updates.',
    'aliases' => array('entup'),
    'bootstrap' => DRUSH_BOOTSTRAP_DRUPAL_FULL,
    'core' => array('8+'),
  );
  $items['twig-compile'] = array(
    'description' => 'Compile all Twig template(s).',
    'aliases' => array('twigc'),
    'core' => array('8+'),
  );
  $items['updatedb-status'] = array(
    'description' => 'List any pending database updates.',
    'outputformat' => array(
      'default' => 'table',
      'pipe-format' => 'csv',
      'field-labels' => array('module' => 'Module', 'update_id' => 'Update ID', 'description' => 'Description'),
      'fields-default' => array('module', 'update_id', 'description'),
      'output-data-type' => 'format-table',
    ),
    'aliases' => array('updbst'),
  );
  $items['core-config'] = array(
    'description' => 'Edit drushrc, site alias, and Drupal settings.php files.',
    'bootstrap' => DRUSH_BOOTSTRAP_MAX,
    'arguments' => array(
      'filter' => 'A substring for filtering the list of files. Omit this argument to choose from loaded files.',
    ),
    'global-options' => array('editor', 'bg'),
    'examples' => array(
      'drush core-config' => 'Pick from a list of config/alias/settings files. Open selected in editor.',
      'drush --bg core-config' => 'Return to shell prompt as soon as the editor window opens.',
      'drush core-config etc' => 'Edit the global configuration file.',
      'drush core-config demo.alia' => 'Edit a particular alias file.',
      'drush core-config sett' => 'Edit settings.php for the current Drupal site.',
      'drush core-config --choice=2' => 'Edit the second file in the choice list.',
    ),
    'aliases' => array('conf', 'config'),
  );
  $items['core-status'] = array(
    'description' => 'Provides a birds-eye view of the current Drupal installation, if any.',
    'bootstrap' => DRUSH_BOOTSTRAP_MAX,
    'aliases' => array('status', 'st'),
    'examples' => array(
      'drush core-status version' => 'Show all status lines that contain version information.',
      'drush core-status --pipe' => 'A list key=value items separated by line breaks.',
      'drush core-status drush-version --pipe' => 'Emit just the drush version with no label.',
      'drush core-status config-sync --pipe' => 'Emit just the sync Config directory with no label.',
    ),
    'arguments' => array(
      'item' => 'Optional.  The status item line(s) to display.',
    ),
    'options' => array(
      'show-passwords' => 'Show database password.  Defaults to --no-show-passwords.',
      'full' => 'Show all file paths and drush aliases in the report, even if there are a lot.',
      'project' => array(
        'description' => 'One or more projects that should be added to the path list',
        'example-value' => 'foo,bar',
      ),
    ),
    'outputformat' => array(
      'default' => 'key-value',
      'pipe-format' => 'json',
      'field-labels' => array('drupal-version' => 'Drupal version', 'uri' => 'Site URI', 'db-driver' => 'Database driver', 'db-hostname' => 'Database hostname', 'db-port' => 'Database port', 'db-username' => 'Database username', 'db-password' => 'Database password', 'db-name' => 'Database name', 'db-status' => 'Database', 'bootstrap' => 'Drupal bootstrap', 'user' => 'Drupal user', 'theme' => 'Default theme', 'admin-theme' => 'Administration theme', 'php-bin' => 'PHP executable', 'php-conf' => 'PHP configuration', 'php-os' => 'PHP OS', 'drush-script' => 'Drush script', 'drush-version' => 'Drush version', 'drush-temp' => 'Drush temp directory', 'drush-conf' => 'Drush configuration', 'drush-alias-files' => 'Drush alias files', 'install-profile' => 'Install profile', 'root' => 'Drupal root', 'drupal-settings-file' => 'Drupal Settings File', 'site-path' => 'Site path', 'root' => 'Drupal root', 'site' => 'Site path', 'themes' => 'Themes path', 'modules' => 'Modules path', 'files' => 'File directory path', 'private' => 'Private file directory path', 'temp' => 'Temporary file directory path', 'config-sync' => 'Sync config path', 'files-path' => 'File directory path', 'temp-path' => 'Temporary file directory path', '%paths' => 'Other paths'),
      'formatted-filter' => '_drush_core_status_format_table_data',
      'private-fields' => 'db-password',
      'simplify-single' => TRUE,
      'table-metadata' => array(
        'list-separator' => ' ',
      ),
      'output-data-type' => 'format-list',
    ),
    'topics' => array('docs-readme'),
  );

  $items['core-requirements'] = array(
    'description' => 'Provides information about things that may be wrong in your Drupal installation, if any.',
    'aliases' => array('status-report','rq'),
    'examples' => array(
      'drush core-requirements' => 'Show all status lines from the Status Report admin page.',
      'drush core-requirements --severity=2' => 'Show only the red lines from the Status Report admin page.',
      'drush core-requirements --pipe' => 'Print out a short report in JSON format, where severity 2=error, 1=warning, and 0/-1=OK',
    ),
    'options' => array(
      'severity' => array(
        'description' => 'Only show status report messages with a severity greater than or equal to the specified value.',
        'value' => 'required',
        'example-value' => '3',
      ),
      'ignore' => 'Comma-separated list of requirements to remove from output. Run with --pipe to see key values to use.',
    ),
    'outputformat' => array(
      'default' => 'table',
      'pipe-format' => 'json',
      'field-labels' => array('title' => 'Title', 'severity' => 'Severity', 'sid' => 'SID', 'description' => 'Description', 'value' => 'Summary', 'reason' => 'Reason', 'weight' => 'Weight'),
      'fields-default' => array('title', 'severity', 'description'),
      'column-widths' => array('severity' => 8),
      'concatenate-columns' => array('description' => array('value', 'description')),
      'strip-tags' => TRUE,
      'ini-item' => 'sid',
      'key-value-item' => 'severity',
      'list-metadata' => array(
        'list-item' => 'severity',
      ),
      'output-data-type' => 'format-table',
    ),
  );
  $items['php-eval'] = array(
    'description' => 'Evaluate arbitrary php code after bootstrapping Drupal (if available).',
    'examples' => array(
      'drush php-eval \'variable_set("hello", "world");\'' => 'Sets the hello variable using Drupal API.',
      'drush php-eval \'$node = node_load(1); print $node->title;\'' => 'Loads node with nid 1 and then prints its title.',
      'drush php-eval "file_unmanaged_copy(\'$HOME/Pictures/image.jpg\', \'public://image.jpg\');"' => 'Copies a file whose path is determined by an environment\'s variable. Note the use of double quotes so the variable $HOME gets replaced by its value.',
    ),
    'arguments' => array(
      'code' => 'PHP code',
    ),
    'required-arguments' => TRUE,
    'allow-additional-options' => TRUE,
    'bootstrap' => DRUSH_BOOTSTRAP_MAX,
    'aliases' => array('eval', 'ev'),
    'outputformat' => array(
      'default' => 'var_export',
    ),
  );
  $items['php-script'] = array(
    'description' => "Run php script(s).",
    'examples' => array(
      'drush php-script scratch' => 'Run scratch.php script. See commands/core directory.',
      'drush php-script example --script-path=/path/to/scripts:/another/path' => 'Run script from specified paths',
      'drush php-script' => 'List all available scripts.',
      '' => '',
      "#!/usr/bin/env drush\n<?php\nvariable_set('key', drush_shift());" => "Execute php code with a full Drupal bootstrap directly from a shell script.",
    ),
    'arguments' => array(
      'filename' => 'Optional. The file you wish to execute (without extension). If omitted, list files ending in .php in the current working directory and specified script-path. Some might not be real drush scripts. Beware.',
    ),
    'options' => array(
      'script-path' => array(
        'description' => "Additional paths to search for scripts, separated by : (Unix-based systems) or ; (Windows).",
        'example-value' => '~/scripts',
      ),
    ),
    'allow-additional-options' => TRUE,
    'bootstrap' => DRUSH_BOOTSTRAP_MAX,
    'aliases' => array('scr'),
    'topics' => array('docs-examplescript', 'docs-scripts'),
  );
  $items['core-execute'] = array(
    'description' => 'Execute a shell command. Usually used with a site alias.',
    'bootstrap' => DRUSH_BOOTSTRAP_NONE, // No bootstrap.
    'arguments' => array(
      'command' => 'The shell command to be executed.',
    ),
    'options' => array(
      'escape' => 'Escape parameters before executing them with the shell. Default is escape; use --no-escape to disable.',
    ) + drush_shell_exec_proc_build_options(),
    'required-arguments' => TRUE,
    'allow-additional-options' => TRUE,
    'handle-remote-commands' => TRUE,
    'strict-option-handling' => TRUE,
    'examples' => array(
      'drush core-execute git pull origin rebase' => 'Retrieve latest code from git',
    ),
    'aliases' => array('exec', 'execute'),
    'topics' => array('docs-aliases'),
  );
  $items['core-rsync'] = array(
    'description' => 'Rsync the Drupal tree to/from another server using ssh.',
    'bootstrap' => DRUSH_BOOTSTRAP_NONE, // No bootstrap.
    'arguments' => array(
      'source' => 'May be rsync path or site alias. See rsync documentation and example.aliases.drushrc.php.',
      'destination' => 'May be rsync path or site alias. See rsync documentation and example.aliases.drushrc.php.',
    ),
    'options' => array(
      'mode' => 'The unary flags to pass to rsync; --mode=rultz implies rsync -rultz.  Default is -akz.',
      'exclude-conf' => 'Excludes settings.php from being rsynced.  Default.',
      'include-conf' => 'Allow settings.php to be rsynced. Default is to exclude settings.php.',
      'include-vcs' => 'Include special version control directories (e.g. .svn).  Default is to exclude vcs files.',
      'exclude-files' => 'Exclude the files directory.',
      'exclude-sites' => 'Exclude all directories in "sites/" except for "sites/all".',
      'exclude-other-sites' => 'Exclude all directories in "sites/" except for "sites/all" and the site directory for the site being synced.  Note: if the site directory is different between the source and destination, use --exclude-sites followed by "drush rsync @from:%site @to:%site"',
      'exclude-paths' => 'List of paths to exclude, seperated by : (Unix-based systems) or ; (Windows).',
      'include-paths' => 'List of paths to include, seperated by : (Unix-based systems) or ; (Windows).',
      '{rsync-option-name}' => "Replace {rsync-option-name} with the rsync option (or option='value') that you would like to pass through to rsync. Examples include --delete, --exclude=*.sql, --filter='merge /etc/rsync/default.rules', etc. See the rsync documentation for a complete explanation of all the rsync options and values.",
      'rsync-version' => 'Set to the version of rsync you are using to signal Drush to go into backwards-compatibility mode when using very old versions of rsync. For example, --rsync-version=2.6.8 or earlier will cause Drush to avoid the --remove-source-files flag.',

    ),
    'strict-option-handling' => TRUE,
    'examples' => array(
      'drush rsync @dev @stage' => 'Rsync Drupal root from Drush alias dev to the alias stage. Either or both may be remote.',
      'drush rsync ./ @stage:%files/img' => 'Rsync all files in the current directory to the \'img\' directory in the file storage folder on the Drush alias stage.',
      'drush -s rsync @dev @stage --exclude=*.sql --delete' => "Simulate Rsync Drupal root from the Drush alias dev to the alias stage (one of which must be local), excluding all files that match the filter '*.sql' and delete all files on the destination that are no longer on the source.",
    ),
    'aliases' => array('rsync'),
    'topics' => array('docs-aliases'),
  );
  $items['drupal-directory'] = array(
    'description' => 'Return the filesystem path for modules/themes and other key folders.',
    'arguments' => array(
      'target' => 'A module/theme name, or special names like root, files, private, or an alias : path alias string such as @alias:%files. Defaults to root.',
    ),
    'options' => array(
      'component' => "The portion of the evaluated path to return.  Defaults to 'path'; 'name' returns the site alias of the target.",
      'local-only' => "Reject any target that specifies a remote site.",
    ),
    'examples' => array(
      'cd `drush dd devel`' => 'Navigate into the devel module directory',
      'cd `drush dd` ' => 'Navigate to the root of your Drupal site',
      'cd `drush dd files`' => 'Navigate to the files directory.',
      'drush dd @alias:%files' => 'Print the path to the files directory on the site @alias.',
      'edit `drush dd devel`/devel.module' => "Open devel module in your editor (customize 'edit' for your editor)",
    ),
    'aliases' => array('dd'),
    'bootstrap' => DRUSH_BOOTSTRAP_NONE,
  );

  $items['batch-process'] = array(
    'description' => 'Process operations in the specified batch set',
    'hidden' => TRUE,
    'arguments' => array(
      'batch-id' => 'The batch id that will be processed.',
    ),
    'required-arguments' => TRUE,
    'bootstrap' => DRUSH_BOOTSTRAP_DRUPAL_LOGIN,
  );

  $items['updatedb-batch-process'] = array(
    'description' => 'Perform update functions',
    'hidden' => TRUE,
    'arguments' => array(
      'batch-id' => 'The batch id that will be processed',
    ),
    'required-arguments' => TRUE,
    // Drupal 7 needs DRUSH_BOOTSTRAP_DRUPAL_CONFIGURATION, while Drupal 8 needs _FULL.
    // Therefore we bootstrap to _FULL in commands/core/drupal/update.inc.
    'bootstrap' => DRUSH_BOOTSTRAP_DRUPAL_CONFIGURATION,
  );
  $items['core-global-options'] = array(
    'description' => 'All global options',
    'hidden' => TRUE,
    'topic' => TRUE,
    'bootstrap' => DRUSH_BOOTSTRAP_NONE,
    'outputformat' => array(
      'default' => 'table',
      'pipe-format' => 'csv',
      'field-labels' => array('label' => 'Label', 'description' => 'Description'),
      'output-data-type' => 'format-table',
    ),
  );
  $items['core-quick-drupal'] = array(
    'description' => 'Download, install, serve and login to Drupal with minimal configuration and dependencies.',
    'bootstrap' => DRUSH_BOOTSTRAP_NONE,
    'aliases' => array('qd', 'cutie'),
    'arguments' => array(
      'site' => 'Short name for the site to be created - used as a directory name and as sqlite file name. Optional - if omitted timestamped "quick-drupal" directory will be used instead.',
      'projects' => 'A list of projects to download into the new site. If projects contain extensions (modules or themes) with the same name they will be enabled by default. See --enable option to control this behaviour further.',
    ),
    'examples' => array(
      'drush qd' => 'Download and install stable release of Drupal into a timestamped directory, start server, and open the site logged in as admin.',
      'drush qd --profile=minimal --cache --core=drupal-8.0.x --yes' => 'Fire up dev release of Drupal site with minimal install profile.',
      'drush qd testsite devel --server=:8081/admin --browser=firefox --cache --yes' => 'Fire up stable release (using the cache) of Drupal site called "testsite", download and enable devel module, start a server on port 8081 and open /admin in firefox.',
      'drush qd commercesite --core=commerce_kickstart --profile=commerce_kickstart --cache --yes --watchdog' => 'Download and install the "Commerce Kickstart" distribution/install profile, display watchdog messages on the server console.',
      'drush qd --makefile=mysite.make' => 'Create and install a site from a makefile.',
    ),
  );
  // Add in options/engines.
  drush_core_quick_drupal_options($items);
  // Add in topics for engines
  $items += drush_get_engine_topics();
  return $items;
}

/**
 * Command argument complete callback.
 *
 * @return
 *   Array of available profile names.
 */
function core_site_install_complete() {
  $max = drush_bootstrap_max(DRUSH_BOOTSTRAP_DRUPAL_ROOT);
  if ($max >= DRUSH_BOOTSTRAP_DRUPAL_ROOT) {
    return array('values' => array_keys(drush_find_profiles(DRUPAL_ROOT)));
  }
}

/**
 * Command argument complete callback.
 *
 * @return
 *  Array of available site aliases.
 */
function core_core_rsync_complete() {
  return array('values' => array_keys(_drush_sitealias_all_list()));
}

/**
 * @defgroup engines Engine types
 * @{
 */

/**
 * Implementation of hook_drush_engine_type_info().
 */
function core_drush_engine_type_info() {
  $info = array();
  $info['drupal'] = array();
  return $info;
}

/**
 * Implements hook_drush_engine_ENGINE_TYPE().
 */
function core_drush_engine_drupal() {
  $engines = array(
    'batch' => array(),
    'update'=> array(),
    'environment' => array(),
    'site_install' => array(),
    'pm' => array(),
    'cache' => array(),
    'image' => array(),
  );
  return $engines;
}

/**
 * @} End of "Engine types".
 */

/**
 * Command handler. Apply pending entity schema updates.
 */
function drush_core_entity_updates() {
  if (drush_get_context('DRUSH_SIMULATE')) {
    drush_log(dt('entity-updates command does not support --simpulate option.'), LogLevel::OK);
  }

  drush_include_engine('drupal', 'update');
  if (entity_updates_main() === FALSE) {
    return FALSE;
  }

  drush_drupal_cache_clear_all();

  drush_log(dt('Finished performing updates.'), LogLevel::OK);
}

/**
 * Command handler. Execute update.php code from drush.
 */
function drush_core_updatedb() {
  if (drush_get_context('DRUSH_SIMULATE')) {
    drush_log(dt('updatedb command does not support --simulate option.'), LogLevel::OK);
    return TRUE;
  }

  drush_include_engine('drupal', 'update');
  $result = update_main();
  if ($result === FALSE) {
    return FALSE;
  }
  elseif ($result > 0) {
    // Clear all caches in a new process. We just performed major surgery.
    drush_drupal_cache_clear_all();

    drush_log(dt('Finished performing updates.'), LogLevel::OK);
  }
}

/**
 * Command handler. List pending DB updates.
 */
function drush_core_updatedb_status() {
  require_once DRUSH_DRUPAL_CORE . '/includes/install.inc';
  drupal_load_updates();
  drush_include_engine('drupal', 'update');
  list($pending, $start) = updatedb_status();
  if (empty($pending)) {
    drush_log(dt("No database updates required"), LogLevel::OK);
  }
  return $pending;
}

function _core_site_credentials($right_margin = 0) {
  // Leave some space on the right so that we can put the result into the
  // drush_log, which will again wordwrap the result.
  $original_columns = drush_get_context('DRUSH_COLUMNS', 80);
  drush_set_context('DRUSH_COLUMNS', $original_columns - $right_margin);
  $status_table = _core_site_status_table();
  $metadata = drush_get_command_format_metadata('core-status');
  $output = drush_format($status_table, $metadata, 'key-value');
  drush_set_context('DRUSH_COLUMNS', $original_columns);
  return $output;
}

function _core_path_aliases($project = '') {
  $paths = array();
  $site_wide = drush_drupal_sitewide_directory();
  $boot = \Drush::getBootstrap();
  if ($drupal_root = drush_get_context('DRUSH_DRUPAL_ROOT')) {
    $paths['%root'] = $drupal_root;
    if ($site_root = drush_get_context('DRUSH_DRUPAL_SITE_ROOT')) {
      $paths['%site'] = $site_root;
      if (is_dir($modules_path = $boot->conf_path() . '/modules')) {
        $paths['%modules'] = $modules_path;
      }
      else {
        $paths['%modules'] = ltrim($site_wide . '/modules', '/');
      }
      if (is_dir($themes_path = $boot->conf_path() . '/themes')) {
        $paths['%themes'] = $themes_path;
      }
      else {
        $paths['%themes'] = ltrim($site_wide . '/themes', '/');
      }
      if (drush_drupal_major_version() >= 8 && drush_has_boostrapped(DRUSH_BOOTSTRAP_DRUPAL_CONFIGURATION)) {
        try {
          if (isset($GLOBALS['config_directories'])) {
            foreach ($GLOBALS['config_directories'] as $label => $unused) {
              $paths["%config-$label"] = config_get_config_directory($label);
            }
          }
        }
        catch (Exception $e) {
          // Nothing to do.
        }
      }

      if (drush_has_boostrapped(DRUSH_BOOTSTRAP_DRUPAL_FULL)) {
        $paths['%files'] = drush_file_get_public();
        if ($private_path = drush_file_get_private()) {
          $paths['%private'] = $private_path;
        }
      }

      if (function_exists('file_directory_temp')) {
        $paths['%temp'] = file_directory_temp();
      }
      // If the 'project' parameter was specified, then search
      // for a project (or a few) and add its path to the path list
      if (!empty($project)) {
        drush_include_engine('drupal', 'environment');
        $projects = array_merge(drush_get_modules(), drush_get_themes());
        foreach(explode(',', $project) as $target) {
          if (array_key_exists($target, $projects)) {
            $paths['%' . $target] = $drupal_root . '/' . _drush_extension_get_path($projects[$target]);
          }
        }
      }
    }
  }

  // Add in all of the global paths from $options['path-aliases']
  $paths = array_merge($paths, drush_get_option('path-aliases', array()));

  return $paths;
}

function _core_site_status_table($project = '') {
  $phase = drush_get_context('DRUSH_BOOTSTRAP_PHASE');
  if ($drupal_root = drush_get_context('DRUSH_DRUPAL_ROOT')) {
    $status_table['drupal-version'] = drush_drupal_version();
    $boot_object = drush_get_bootstrap_object();
    $conf_dir = $boot_object->conf_path();
    $settings_file = "$conf_dir/settings.php";
    $status_table['drupal-settings-file'] = file_exists($settings_file) ? $settings_file : '';
    if ($site_root = drush_get_context('DRUSH_DRUPAL_SITE_ROOT')) {
      $status_table['uri'] = drush_get_context('DRUSH_URI');
      try {
        $sql = drush_sql_get_class();
        $db_spec = $sql->db_spec();
        $status_table['db-driver'] = $db_spec['driver'];
        if (!empty($db_spec['unix_socket'])) {
          $status_table['db-socket'] = $db_spec['unix_socket'];
        }
        elseif (isset($db_spec['host'])) {
          $status_table['db-hostname'] = $db_spec['host'];
        }
        $status_table['db-username'] = isset($db_spec['username']) ? $db_spec['username'] : NULL;
        $status_table['db-password'] = isset($db_spec['password']) ? $db_spec['password'] : NULL;
        $status_table['db-name'] = isset($db_spec['database']) ? $db_spec['database'] : NULL;
        $status_table['db-port'] = isset($db_spec['port']) ? $db_spec['port'] : NULL;
        if ($phase > DRUSH_BOOTSTRAP_DRUPAL_CONFIGURATION) {
<<<<<<< HEAD
=======
          $boot_object = \Drush::getBootstrap();
>>>>>>> b973e087
          $status_table['install-profile'] = $boot_object->get_profile();
          if ($phase > DRUSH_BOOTSTRAP_DRUPAL_FULL) {
            $status_table['bootstrap'] = dt('Successful');
            if ($phase == DRUSH_BOOTSTRAP_DRUPAL_LOGIN) {
              $status_table['user'] = drush_user_get_class()->getCurrentUserAsSingle()->getUsername();
            }
          }
        }
      }
      catch (Exception $e) {
        // Don't worry be happy.
      }
    }
    if (drush_has_boostrapped(DRUSH_BOOTSTRAP_DRUPAL_FULL)) {
      $status_table['theme'] = drush_theme_get_default();
      $status_table['admin-theme'] = drush_theme_get_admin();
    }
  }
  if ($php_bin = drush_get_option('php')) {
    $status_table['php-bin'] = $php_bin;
  }
  $status_table['php-os'] = PHP_OS;
  if ($php_ini_files = _drush_core_config_php_ini_files()) {
    $status_table['php-conf'] = $php_ini_files;
  }
  $status_table['drush-script'] = DRUSH_COMMAND;
  $status_table['drush-version'] = DRUSH_VERSION;
  $status_table['drush-temp'] = drush_find_tmp();
  $status_table['drush-conf'] = drush_flatten_array(drush_get_context_options('context-path', ''));
  $alias_files = _drush_sitealias_find_alias_files();
  $status_table['drush-alias-files'] = $alias_files;

  $paths = _core_path_aliases($project);
  if (!empty($paths)) {
    foreach ($paths as $target => $one_path) {
      $name = $target;
      if (substr($name,0,1) == '%') {
        $name = substr($name,1);
      }
      $status_table[$name] = $one_path;
    }
  }

  // Store the paths into the '%paths' index; this will be
  // used by other code, but will not be included in the output
  // of the drush status command.
  $status_table['%paths'] = $paths;

  return $status_table;
}

// Adjust the status output for any non-pipe output format
function _drush_core_status_format_table_data($output, $metadata) {
  if (drush_get_option('full', FALSE) == FALSE) {
    // Hide any key that begins with a %
    foreach ($output as $key => $value) {
      if ($key[0] == '%') {
        unset($output[$key]);
      }
    }
    // Hide 'Modules path' and 'Themes path' as well
    unset($output['modules']);
    unset($output['themes']);
    // Shorten the list of alias files if there are too many
    if (isset($output['drush-alias-files']) && count($output['drush-alias-files']) > 24) {
      $msg = dt("\nThere are !count more alias files. Run with --full to see the full list.", array('!count' => count($output['drush-alias-files']) - 1));
      $output['drush-alias-files'] = array($output['drush-alias-files'][0] , $msg);
    }
    if (isset($output['drupal-settings-file']) && empty($output['drupal-settings-file'])) {
      $output['drupal-settings-file'] = dt('MISSING');
    }
  }
  return $output;
}

/**
 * Command callback. Runs all cron hooks.
 */
function drush_core_cron() {
  if (drush_drupal_major_version() < 8) {
    $result = drupal_cron_run();
  }
  else {
    $result = \Drupal::service('cron')->run();
  }
  if ($result) {
    drush_log(dt('Cron run successful.'), LogLevel::SUCCESS);
  }
  else {
    return drush_set_error('DRUSH_CRON_FAILED', dt('Cron run failed.'));
  }
}

/**
 * Command callback. Edit drushrc and alias files.
 */
function drush_core_config($filter = NULL) {
  $all = drush_core_config_load();

  // Apply any filter that was supplied.
  if ($filter) {
    foreach ($all as $key => $file) {
      if (strpos($file, $filter) === FALSE) {
        unset($all[$key]);
      }
    }
  }
  $all = drush_map_assoc(array_values($all));

  $exec = drush_get_editor();
  if (count($all) == 1) {
    $filepath = current($all);
  }
  else {
    $choice = drush_choice($all, 'Enter a number to choose which file to edit.', '!key');
    if (!$choice) {
      return drush_user_abort();
    }
    $filepath = $all[$choice];
  }
  return drush_shell_exec_interactive($exec, $filepath, $filepath);
}

/**
 * Command argument complete callback.
 *
 * @return
 *   Array of available configuration files for editing.
 */
function core_core_config_complete() {
  return array('values' => drush_core_config_load(FALSE));
}

function drush_core_config_load($headers = TRUE) {
  $php_header = $php = $rcs_header = $rcs = $aliases_header = $aliases = $drupal_header = $drupal = array();
  $php = _drush_core_config_php_ini_files();
  if (!empty($php)) {
    if ($headers) {
      $php_header = array('phpini' => '-- PHP ini files --');
    }
  }

  $bash = _drush_core_config_bash_files();
  if (!empty($bash)) {
    if ($headers) {
      $bash_header = array('bash' => '-- Bash files --');
    }
  }

  drush_sitealias_load_all();
  if ($rcs = drush_get_context_options('context-path', TRUE)) {
    if ($headers) {
      $rcs_header = array('drushrc' => '-- Drushrc --');
    }
  }
  if ($aliases = drush_get_context('drush-alias-files')) {
    if ($headers) {
      $aliases_header = array('aliases' => '-- Aliases --');
    }
  }
  if ($site_root = drush_get_context('DRUSH_DRUPAL_SITE_ROOT')) {
    $drupal[] = realpath($site_root . '/settings.php');
    if (file_exists($site_root . '/settings.local.php')) {
      $drupal[] = realpath($site_root . '/settings.local.php');
    }
    $drupal[] = realpath(DRUPAL_ROOT . '/.htaccess');
    if ($headers) {
      $drupal_header = array('drupal' => '-- Drupal --');
    }
  }
  return array_merge($php_header, $php, $bash_header, $bash, $rcs_header, $rcs, $aliases_header, $aliases, $drupal_header, $drupal);
}

function _drush_core_config_php_ini_files() {
  $ini_files = array();
  $ini_files[] = php_ini_loaded_file();
  if ($drush_ini = getenv('DRUSH_INI')) {
    if (file_exists($drush_ini)) {
      $ini_files[] = $drush_ini;
    }
  }
  foreach (array(DRUSH_BASE_PATH, '/etc/drush', drush_server_home() . '/.drush') as $ini_dir) {
    if (file_exists($ini_dir . "/drush.ini")) {
      $ini_files[] = realpath($ini_dir . "/drush.ini");
    }
  }
  return array_unique($ini_files);
}

function _drush_core_config_bash_files() {
  $bash_files = array();
  $home = drush_server_home();
  if ($bashrc = drush_init_find_bashrc($home)) {
    $bash_files[] = $bashrc;
  }
  $prompt = $home . '/.drush/drush.prompt.sh';
  if (file_exists($prompt)) {
    $bash_files[] = $prompt;
  }
  return $bash_files;
}

/**
 * Command callback. Provides information from the 'Status Reports' admin page.
 */
function drush_core_requirements() {
  include_once DRUSH_DRUPAL_CORE . '/includes/install.inc';
  $severities = array(
    REQUIREMENT_INFO => t('Info'),
    REQUIREMENT_OK => t('OK'),
    REQUIREMENT_WARNING => t('Warning'),
    REQUIREMENT_ERROR => t('Error'),
  );

  drupal_load_updates();

  drush_include_engine('drupal', 'environment');
  $requirements = drush_module_invoke_all('requirements', 'runtime');
  // If a module uses "$requirements[] = " instead of
  // "$requirements['label'] = ", then build a label from
  // the title.
  foreach($requirements as $key => $info) {
    if (is_numeric($key)) {
      unset($requirements[$key]);
      $new_key = strtolower(str_replace(' ', '_', $info['title']));
      $requirements[$new_key] = $info;
    }
  }
  $ignore_requirements = drush_get_option_list('ignore');
  foreach ($ignore_requirements as $ignore) {
    unset($requirements[$ignore]);
  }
  ksort($requirements);

  $min_severity = drush_get_option('severity', -1);
  foreach($requirements as $key => $info) {
    $severity = array_key_exists('severity', $info) ? $info['severity'] : -1;
    $requirements[$key]['sid'] = $severity;
    $requirements[$key]['severity'] = $severities[$severity];
    if ($severity < $min_severity) {
      unset($requirements[$key]);
    }
  }
  return $requirements;
}

/**
 * Command callback. Provides a birds-eye view of the current Drupal
 * installation.
 */
function drush_core_status() {
  $status_table = _core_site_status_table(drush_get_option('project',''));
  // If args are specified, filter out any entry that is not named
  // (in other words, only show lines named by one of the arg values)
  $args = func_get_args();
  if (!empty($args)) {
    $field_list = $args;
    $metadata = drush_get_command_format_metadata('core-status');
    foreach ($metadata['field-labels'] as $field_key => $field_label) {
      if (_drush_core_is_named_in_array($field_label, $args)) {
        $field_list[] = $field_key;
      }
    }
    foreach ($status_table as $key => $value) {
      if (!_drush_core_is_named_in_array($key, $field_list)) {
        unset($status_table[$key]);
      }
    }
  }
  return $status_table;
}

// Command callback. Show all global options. Exposed via topic command.
function drush_core_global_options() {
  drush_print(dt('These options are applicable to most drush commands. Most options can be disabled by using --no-option (i.e. --no-debug to disable --debug.)'));
  drush_print();
  $fake = drush_global_options_command(FALSE);
  return drush_format_help_section($fake, 'options');
}

function _drush_core_is_named_in_array($key, $the_array) {
  $is_named = FALSE;

  $simplified_key = str_replace(array(' ', '_', '-'), array('', '', ''), $key);

  foreach ($the_array as $name) {
    if (stristr($simplified_key, str_replace(array(' ', '_', '-'), array('', '', ''), $name))) {
      $is_named = TRUE;
    }
  }

  return $is_named;
}

/**
 * Callback for core-quick-drupal command.
 */
function drush_core_quick_drupal() {
  $requests = FALSE;
  $make_projects = array();
  $args = func_get_args();
  $name = drush_get_option('use-name');
  drush_set_option('backend', TRUE);
  drush_set_option('strict', FALSE); // We fail option validation because do so much internal drush_invoke().
  $makefile = drush_get_option('makefile');
<<<<<<< HEAD
  $root = drush_get_context('DRUSH_SELECTED_DRUPAL_ROOT');
  if (drush_get_option('use-existing', ($root != FALSE))) {
=======
  if (drush_get_option('use-existing', FALSE)) {
    $root = \Drush::bootstrapManager()->getRoot();
>>>>>>> b973e087
    if (!$root) {
      return drush_set_error('QUICK_DRUPAL_NO_ROOT_SPECIFIED', 'Must specify site with --root when using --use-existing.');
    }
    // If a --db-url was not explicitly provided, and if there is already
    // a settings.php file provided, then use the db-url defined inside it.
    if (!drush_get_option('db-url', FALSE)) {
      $values = drush_invoke_process('@self', 'site-alias', array('@self'), array('with-db-url' => TRUE), array('integrate' => FALSE, 'override-simulated' => TRUE));
      if (!empty($values['object']['self']['db-url'])) {
        drush_set_option('db-url', $values['object']['self']['db-url']);
      }
    }
    if (empty($name)) {
      $name = basename($root);
    }
    $base = dirname($root);
  }
  else {
    if (!empty($args) && empty($name)) {
      $name = array_shift($args);
    }
    if (empty($name)) {
      $name = 'quick-drupal-' . gmdate('YmdHis', $_SERVER['REQUEST_TIME']);
    }
    $root = drush_get_option('root', FALSE);
    $core = drush_get_option('core', 'drupal');
    $project_rename = $core;
    if ($root) {
      $base = dirname($root);
      $project_rename = basename($root);
    }
    else {
      $base = getcwd() . '/' . $name;
      $root = $base . '/' . $core;
    }
    if (!empty($makefile)) {
      // Invoke 'drush make $makefile'.
      $result = drush_invoke_process('@none', 'make', array($makefile, $root), array('core-quick-drupal' => TRUE));
      if ($result['error_status'] != 0) {
        return drush_set_error('DRUSH_QD_MAKE', 'Could not make; aborting.');
      }
      $make_projects = array_diff(array_keys($result['object']['projects']), array('drupal'));
    }
    else {
      drush_mkdir($base);
      drush_set_option('destination', $base);
      drush_set_option('drupal-project-rename', $project_rename);
      if (drush_invoke('pm-download', array($core)) === FALSE) {
        return drush_set_error('QUICK_DRUPAL_CORE_DOWNLOAD_FAIL', 'Drupal core download/extract failed.');
      }
    }
  }
  if (!drush_get_option('db-url', FALSE)) {
    drush_set_option('db-url', 'sqlite://' . $base . '/sites/' . strtolower(drush_get_option('sites-subdir', 'default')) . "/$name.sqlite");
  }
  // We have just created a site root where one did not exist before.
  // We therefore must manually reset the selected root to
  // our new root, and force a bootstrap to DRUSH_BOOTSTRAP_DRUPAL_ROOT.
  \Drush::bootstrapManager()->setRoot($root);
  if (!drush_bootstrap_to_phase(DRUSH_BOOTSTRAP_DRUPAL_ROOT)) {
    return drush_set_error('QUICK_DRUPAL_ROOT_LOCATE_FAIL', 'Unable to locate Drupal root directory.');
  }
  if (!empty($args)) {
    $requests = pm_parse_arguments($args, FALSE);
  }
  if ($requests) {
    // Unset --destination, so that downloads go to the site directories.
    drush_unset_option('destination');
    if (drush_invoke('pm-download', $requests) === FALSE) {
      return drush_set_error('QUICK_DRUPAL_PROJECT_DOWNLOAD_FAIL', 'Project download/extract failed.');
    }
  }
  drush_invoke('site-install', array(drush_get_option('profile')));
  // Log in with the admin user.
  // TODO: If site-install is given a sites-subdir other than 'default',
  // then it will bootstrap to DRUSH_BOOTSTRAP_DRUPAL_SITE get the installer
  // to recognize the desired site directory. This somehow interferes
  // with our desire to bootstrap to DRUSH_BOOTSTRAP_DRUPAL_LOGIN here.
  // We could do the last few steps in a new process if uri is not 'default'.
  drush_set_option('user', '1');
  if (!drush_bootstrap_to_phase(DRUSH_BOOTSTRAP_DRUPAL_LOGIN)) {
    return drush_set_error('QUICK_DRUPAL_INSTALL_FAIL', 'Drupal core install failed.');
  }
  $enable = array_merge(pm_parse_arguments(drush_get_option('enable', $requests)), $make_projects);
  if (!empty($enable)) {
    if (drush_invoke('pm-enable', $enable) === FALSE) {
     return drush_set_error('QUICK_DRUPAL_PROJECT_ENABLE_FAIL', 'Project enable failed.');
    }
  }
  $server = drush_get_option('server', '/');
  if ($server) {
    $server_uri = runserver_uri($server);
    _drush_core_qd_cache_uri($server_uri);
  }
  if (!drush_get_option('no-server', FALSE)) {
    if ($server) {
      // Current CLI user is also the web server user, which is for development
      // only. Hence we can safely make the site directory writable. This makes
      // it easier to delete and edit settings.php.
      $boot = \Drush::getBootstrap();
      @chmod($boot->conf_path(), 0700);
      drush_invoke_process(array('root' => $root, 'uri' => $server_uri), 'runserver', array($server));
    }
  }
  else {
    drush_print(dt('Login URL: ') . drush_invoke('user-login'));
  }
}

// Write a drushrc.php to cache the server information for future Drush calls
function _drush_core_qd_cache_uri($uri) {
  $server = $uri['host'];
  if (!empty($uri["port"])) {
    $server .= ':' . $uri["port"];
  }
  $dir = DRUPAL_ROOT . '/drush';
  $target_file = $dir . '/drushrc.php';
  drush_log(dt("Caching 'uri' !uri in !target", array('!uri' => $server, '!target' => $target_file)), LogLevel::OK);
  $create_file = TRUE;
  if (file_exists($target_file)) {
    // Don't bother to ask with --use-existing; just
    // continue.
    if (drush_get_option('use-existing', FALSE)) {
      $create_file = FALSE;
    }
    else {
      $create_file = drush_confirm(dt('!target already exists. Overwrite?', array('!target' => $target_file)));
    }
  }
  $content = <<<EOT
<?php

// Inserted by `drush quick-drupal`.  This allows `drush user-login`
// and similar commands to work seemlessly.  Remove if using
// Drupal multisite feature.
\$options['uri'] = "$server";
EOT;
  if ($create_file) {
    drush_mkdir($dir);
    file_put_contents($target_file, $content);
  }
}

/**
 * Include options and engines for core-quick-drupal command, aggregated from
 * other command options that are available. We prefix option descriptons,
 * to make the long list more navigable.
 *
 * @param $items
 *   The core commandfile command array, by reference. Used to include
 *   site-install options and add options and engines for core-quick-drupal.
 */
function drush_core_quick_drupal_options(&$items) {
  $options = array(
    'core' => 'Drupal core to download. Defaults to "drupal" (latest stable version).',
    'use-existing' => 'Use an existing Drupal root, specified with --root. Overrides --core. Defaults to true when run from an existing site.',
    'profile' => 'The install profile to use. Defaults to standard.',
    'enable' => 'Specific extensions (modules or themes) to enable. By default, extensions with the same name as requested projects will be enabled automatically.',
    'server' => 'Host IP address and port number to bind to and path to open in web browser (hyphen to clear a default path), all elements optional. See runserver examples for shorthand.',
    'no-server' => 'Avoid starting runserver (and browser) for the created Drupal site.',
    'browser' => 'Optional name of a browser to open site in. If omitted the OS default browser will be used. Set --no-browser to disable.',
    'use-name' => array('hidden' => TRUE, 'description' => 'Overrides "name" argument.'),
    'makefile' => array('description' => 'Makefile to use. Makefile must specify which version of Drupal core to build.', 'example-value' => 'mysite.make', 'value' => 'optional'),
    'root' => array('description' => 'Path to Drupal root.', 'example-value' => '/path/to/root', 'value' => 'optional'),
  );
  $pm = pm_drush_command();
  foreach ($pm['pm-download']['options'] as $option => $description) {
    if (is_array($description)) {
      $description = $description['description'];
    }
    $options[$option] = 'Download option: ' . $description;
  }
  // Unset a few options that are not usable here, as we control them ourselves
  // or they are otherwise implied by the environment.
  unset($options['destination']);
  unset($options['drupal-project-rename']);
  unset($options['default-major']);
  unset($options['use-site-dir']);
  $si = site_install_drush_command();
  foreach ($si['site-install']['options'] as $option => $description) {
    if (is_array($description)) {
      $description = $description['description'];
    }
    $options[$option] = 'Site install option: ' . $description;
  }
  unset($options['sites-subdir']);
  $runserver = runserver_drush_command();
  foreach ($runserver['runserver']['options'] as $option => $description) {
    $options[$option] = 'Runserver option: ' . $description;
  }
  unset($options['user']);
  $items['core-quick-drupal']['options'] = $options;
  $items['core-quick-drupal']['engines'] = $pm['pm-download']['engines'];
}

/**
 * Command callback. Runs "naked" php scripts
 * and drush "shebang" scripts ("#!/usr/bin/env drush").
 */
function drush_core_php_script() {
  $found = FALSE;
  $script = NULL;
  if ($args = func_get_args()) {
    $script = $args[0];
  }

  if ($script == '-') {
    return eval(stream_get_contents(STDIN));
  }
  elseif (file_exists($script)) {
    $found = $script;
  }
  else {
    // Array of paths to search for scripts
    $searchpath['DIR'] = dirname(__FILE__);
    $searchpath['cwd'] = drush_cwd();

    // Additional script paths, specified by 'script-path' option
    if ($script_path = drush_get_option('script-path', FALSE)) {
      foreach (explode(PATH_SEPARATOR, $script_path) as $path) {
        $searchpath[] = $path;
      }
    }
    drush_log(dt('Searching for scripts in ') . implode(',', $searchpath), LogLevel::DEBUG);

    if (!isset($script)) {
      // List all available scripts.
      $all = array();
      foreach($searchpath as $key => $path) {
        $recurse = !(($key == 'cwd') || ($path == '/'));
        $all = array_merge( $all , array_keys(drush_scan_directory($path, '/\.php$/', array('.', '..', 'CVS'), NULL, $recurse)) );
      }
      drush_print(implode("\n", $all));
    }
    else {
      // Execute the specified script.
      foreach($searchpath as $path) {
        $script_filename = $path . '/' . $script;
        if (file_exists($script_filename . '.php')) {
          $script_filename .= '.php';
        }
        if (file_exists($script_filename)) {
          $found = $script_filename;
          break;
        }
        $all[] = $script_filename;
      }
      if (!$found) {
        return drush_set_error('DRUSH_TARGET_NOT_FOUND', dt('Unable to find any of the following: @files', array('@files' => implode(', ', $all))));
      }
    }
  }

  if ($found) {
    // Set the DRUSH_SHIFT_SKIP to two; this will cause
    // drush_shift to skip the next two arguments the next
    // time it is called.  This allows scripts to get all
    // arguments, including the 'php-script' and script
    // pathname, via drush_get_arguments(), or it can process
    // just the arguments that are relevant using drush_shift().
    drush_set_context('DRUSH_SHIFT_SKIP', 2);
    if (_drush_core_eval_shebang_script($found) === FALSE) {
      return include($found);
    }
  }
}

function drush_core_php_eval($php) {
  return eval($php . ';');
}

/**
 * Evaluate a script that begins with #!drush php-script
 */
function _drush_core_eval_shebang_script($script_filename) {
  $found = FALSE;
  $fp = fopen($script_filename, "r");
  if ($fp !== FALSE) {
    $line = fgets($fp);
    if (_drush_is_drush_shebang_line($line)) {
      $first_script_line = '';
      while ($line = fgets($fp)) {
        $line = trim($line);
        if ($line == '<?php') {
          $found = TRUE;
          break;
        }
        elseif (!empty($line)) {
          $first_script_line = $line . "\n";
          break;
        }
      }
      $script = stream_get_contents($fp);
      // Pop off the first two arguments, the
      // command (php-script) and the path to
      // the script to execute, as a service
      // to the script.
      eval($first_script_line . $script);
      $found = TRUE;
    }
    fclose($fp);
  }
  return $found;
}


/**
 * Process sets from the specified batch.
 *
 * This is the default batch processor that will be used if the $command parameter
 * to drush_backend_batch_process() has not been specified.
 */
function drush_core_batch_process($id) {
  drush_batch_command($id);
}

/**
 * Process outstanding updates during updatedb.
 *
 * This is a batch processing command that makes use of the drush_backend_invoke
 * api.
 *
 * This command includes the version specific update engine, which correctly
 * initialises the environment to be able to successfully handle minor and major
 * upgrades.
 */
function drush_core_updatedb_batch_process($id) {
  drush_include_engine('drupal', 'update');
  _update_batch_command($id);
}

/**
 * Given a target (e.g. @site:%modules), return the evaluated directory path.
 *
 * @param $target
 *   The target to evaluate.  Can be @site or /path or @site:path
 *   or @site:%pathalias, etc. (just like rsync parameters)
 * @param $component
 *   The portion of the evaluated path to return.  Possible values:
 *   'path' - the full path to the target (default)
 *   'name' - the name of the site from the path (e.g. @site1)
 *   'user-path' - the part after the ':' (e.g. %modules)
 *   'root' & 'uri' - the Drupal root and URI of the site from the path
 *   'path-component' - The ':' and the path
 */
function _drush_core_directory($target = 'root', $component = 'path', $local_only = FALSE) {
  // Normalize to a sitealias in the target.
  $normalized_target = $target;
  if (strpos($target, ':') === FALSE) {
    if (substr($target, 0, 1) != '@') {
      // drush_sitealias_evaluate_path() requires bootstrap to database.
      if (!drush_bootstrap_to_phase(DRUSH_BOOTSTRAP_DRUPAL_DATABASE)) {
        return drush_set_error('DRUPAL_SITE_NOT_FOUND', dt('You need to specify an alias or run this command within a drupal site.'));
      }
      $normalized_target = '@self:';
      if (substr($target, 0, 1) != '%') {
        $normalized_target .= '%';
      }
      $normalized_target .= $target;
    }
  }
  $additional_options = array();
  $values = drush_sitealias_evaluate_path($normalized_target, $additional_options, $local_only);
  if (isset($values[$component])) {
    // Hurray, we found the destination.
    return $values[$component];
  }
}

/**
 * Command callback.
 */
function drush_core_drupal_directory($target = 'root') {
  $path = _drush_core_directory($target, drush_get_option('component', 'path'), drush_get_option('local-only', FALSE));

  // If _drush_core_directory is working right, it will turn
  // %blah into the path to the item referred to by the key 'blah'.
  // If there is no such key, then no replacement is done.  In the
  // case of the dd command, we will consider it an error if
  // any keys are -not- replaced in _drush_core_directory.
  if ($path && (strpos($path, '%') === FALSE)) {
    return $path;
  }
  else {
    return drush_set_error('DRUSH_TARGET_NOT_FOUND', dt("Target '!target' not found.", array('!target' => $target)));
  }
}

/**
 * Called for `drush version` or `drush --version`
 */
function drush_core_version() {
  return DRUSH_VERSION;
}

/**
 * Command callback. Execute specified shell code. Often used by shell aliases
 * that start with !.
 */
function drush_core_execute() {
  $result = TRUE;
  $escape = drush_get_option('escape', TRUE);
  // Get all of the args and options that appear after the command name.
  $args = drush_get_original_cli_args_and_options();
  if ($escape) {
    for ($x = 0; $x < count($args); $x++) {
      // escape all args except for command separators.
      if (!in_array($args[$x], array('&&', '||', ';'))) {
        $args[$x] = drush_escapeshellarg($args[$x]);
      }
    }
  }
  $cmd = implode(' ', $args);
  // If we selected a Drupal site, then cwd to the site root prior to exec
  $cwd = FALSE;
  if ($selected_root = \Drush::bootstrapManager()->getRoot()) {
    if (is_dir($selected_root)) {
      $cwd = getcwd();
      drush_op('chdir', $selected_root);
    }
  }
  if ($alias = drush_get_context('DRUSH_TARGET_SITE_ALIAS')) {
    $site = drush_sitealias_get_record($alias);
    if (!empty($site['site-list'])) {
      $sites = drush_sitealias_resolve_sitelist($site);
      foreach ($sites as $site_name => $site_spec) {
        $result = _drush_core_execute_cmd($site_spec, $cmd);
        if (!$result) {
          break;
        }
      }
    }
    else {
      $result = _drush_core_execute_cmd($site, $cmd);
    }
  }
  else {
    // Must be a local command.
    $result = (drush_shell_proc_open($cmd) == 0);
  }
  // Restore the cwd if we changed it
  if ($cwd) {
    drush_op('chdir', $selected_root);
  }
  if (!$result) {
    return drush_set_error('CORE_EXECUTE_FAILED', dt("Command !command failed.", array('!command' => $cmd)));
  }
  return $result;
}

function drush_core_twig_compile() {
  require_once DRUSH_DRUPAL_CORE . "/themes/engines/twig/twig.engine";
  // Scan all enabled modules and themes.
  // @todo Refactor to not reuse commandfile paths directly.
  $boot = \Drush::getBootstrap();
  $searchpaths = $boot->commandfile_searchpaths(DRUSH_BOOTSTRAP_DRUPAL_FULL);
  $searchpaths[] = drupal_get_path('theme', drush_theme_get_default());;
  $searchpaths[] = drupal_get_path('theme', drush_theme_get_admin());
  foreach ($searchpaths as $searchpath) {
    foreach ($file = drush_scan_directory($searchpath, '/\.html.twig/', array('tests')) as $file) {
      $relative = str_replace(drush_get_context('DRUSH_DRUPAL_ROOT'). '/', '', $file->filename);
      // @todo Dynamically disable twig debugging since there is no good info there anyway.
      twig_render_template($relative, array('theme_hook_original' => ''));
      drush_log(dt('Compiled twig template !path', array('!path' => $relative)), LogLevel::NOTICE);
    }
  }
}

/**
 * Helper function for drush_core_execute: run one shell command
 */
function _drush_core_execute_cmd($site, $cmd) {
  if (!empty($site['remote-host'])) {
    // Remote, so execute an ssh command with a bash fragment at the end.
    $exec = drush_shell_proc_build($site, $cmd, TRUE);
    return (drush_shell_proc_open($exec) == 0);
  }
  elseif (!empty($site['root']) && is_dir($site['root'])) {
    return (drush_shell_proc_open('cd ' . drush_escapeshellarg($site['root']) . ' && ' . $cmd) == 0);
  }
  return (drush_shell_proc_open($cmd) == 0);
}<|MERGE_RESOLUTION|>--- conflicted
+++ resolved
@@ -584,10 +584,6 @@
         $status_table['db-name'] = isset($db_spec['database']) ? $db_spec['database'] : NULL;
         $status_table['db-port'] = isset($db_spec['port']) ? $db_spec['port'] : NULL;
         if ($phase > DRUSH_BOOTSTRAP_DRUPAL_CONFIGURATION) {
-<<<<<<< HEAD
-=======
-          $boot_object = \Drush::getBootstrap();
->>>>>>> b973e087
           $status_table['install-profile'] = $boot_object->get_profile();
           if ($phase > DRUSH_BOOTSTRAP_DRUPAL_FULL) {
             $status_table['bootstrap'] = dt('Successful');
@@ -893,13 +889,8 @@
   drush_set_option('backend', TRUE);
   drush_set_option('strict', FALSE); // We fail option validation because do so much internal drush_invoke().
   $makefile = drush_get_option('makefile');
-<<<<<<< HEAD
   $root = drush_get_context('DRUSH_SELECTED_DRUPAL_ROOT');
   if (drush_get_option('use-existing', ($root != FALSE))) {
-=======
-  if (drush_get_option('use-existing', FALSE)) {
-    $root = \Drush::bootstrapManager()->getRoot();
->>>>>>> b973e087
     if (!$root) {
       return drush_set_error('QUICK_DRUPAL_NO_ROOT_SPECIFIED', 'Must specify site with --root when using --use-existing.');
     }
