--- conflicted
+++ resolved
@@ -224,7 +224,6 @@
 
   drush_include_engine('drupal', 'site_install');
   drush_core_site_install_version($profile, $form_options);
-<<<<<<< HEAD
 
   // Post installation, run the configuration import.
   if ($config = drush_get_option('config-dir')) {
@@ -235,7 +234,6 @@
     // Run a full configuration import.
     drush_invoke_process('@self', 'config-import', array(), array('source' => $config) + $options);
   }
-=======
 }
 
 /**
@@ -270,5 +268,4 @@
   }
 
   return $db_url . $db_spec['database'];
->>>>>>> 9f8aa9c0
 }