{
    "_readme": [
        "This file locks the dependencies of your project to a known state",
        "Read more about it at https://getcomposer.org/doc/01-basic-usage.md#installing-dependencies",
        "This file is @generated automatically"
    ],
<<<<<<< HEAD
    "content-hash": "a273945aab2423e25abb24f1f9da4091",
=======
    "content-hash": "6d9f196d662f2db9fbb1b5ab216d17fb",
>>>>>>> 604d021c
    "packages": [
        {
            "name": "chi-teck/drupal-code-generator",
            "version": "3.4.0",
            "source": {
                "type": "git",
                "url": "https://github.com/Chi-teck/drupal-code-generator.git",
                "reference": "b8136b945dc3446894e6cd2b2f055e147140faed"
            },
            "dist": {
                "type": "zip",
                "url": "https://api.github.com/repos/Chi-teck/drupal-code-generator/zipball/b8136b945dc3446894e6cd2b2f055e147140faed",
                "reference": "b8136b945dc3446894e6cd2b2f055e147140faed",
                "shasum": ""
            },
            "require": {
                "ext-json": "*",
                "php": ">=8.1.0",
                "psr/event-dispatcher": "^1.0",
                "psr/log": "^3.0",
                "symfony/console": "^6.3",
                "symfony/dependency-injection": "^6.3.2",
                "symfony/filesystem": "^6.3",
                "symfony/string": "^6.3",
                "twig/twig": "^3.4"
            },
            "conflict": {
                "squizlabs/php_codesniffer": "<3.6"
            },
            "require-dev": {
                "chi-teck/drupal-coder-extension": "^2.0.0-beta2",
                "drupal/coder": "8.3.23",
                "drupal/core": "10.3.x-dev",
                "ext-simplexml": "*",
                "phpspec/prophecy-phpunit": "^2.2",
                "phpunit/phpunit": "^9.6",
                "squizlabs/php_codesniffer": "^3.9",
                "symfony/var-dumper": "^6.4",
                "symfony/yaml": "^6.3",
                "vimeo/psalm": "^5.22.2"
            },
            "bin": [
                "bin/dcg"
            ],
            "type": "library",
            "autoload": {
                "psr-4": {
                    "DrupalCodeGenerator\\": "src"
                }
            },
            "notification-url": "https://packagist.org/downloads/",
            "license": [
                "GPL-2.0-or-later"
            ],
            "description": "Drupal code generator",
            "support": {
                "issues": "https://github.com/Chi-teck/drupal-code-generator/issues",
                "source": "https://github.com/Chi-teck/drupal-code-generator/tree/3.4.0"
            },
            "time": "2024-03-10T13:35:00+00:00"
        },
        {
            "name": "composer/semver",
            "version": "3.4.0",
            "source": {
                "type": "git",
                "url": "https://github.com/composer/semver.git",
                "reference": "35e8d0af4486141bc745f23a29cc2091eb624a32"
            },
            "dist": {
                "type": "zip",
                "url": "https://api.github.com/repos/composer/semver/zipball/35e8d0af4486141bc745f23a29cc2091eb624a32",
                "reference": "35e8d0af4486141bc745f23a29cc2091eb624a32",
                "shasum": ""
            },
            "require": {
                "php": "^5.3.2 || ^7.0 || ^8.0"
            },
            "require-dev": {
                "phpstan/phpstan": "^1.4",
                "symfony/phpunit-bridge": "^4.2 || ^5"
            },
            "type": "library",
            "extra": {
                "branch-alias": {
                    "dev-main": "3.x-dev"
                }
            },
            "autoload": {
                "psr-4": {
                    "Composer\\Semver\\": "src"
                }
            },
            "notification-url": "https://packagist.org/downloads/",
            "license": [
                "MIT"
            ],
            "authors": [
                {
                    "name": "Nils Adermann",
                    "email": "naderman@naderman.de",
                    "homepage": "http://www.naderman.de"
                },
                {
                    "name": "Jordi Boggiano",
                    "email": "j.boggiano@seld.be",
                    "homepage": "http://seld.be"
                },
                {
                    "name": "Rob Bast",
                    "email": "rob.bast@gmail.com",
                    "homepage": "http://robbast.nl"
                }
            ],
            "description": "Semver library that offers utilities, version constraint parsing and validation.",
            "keywords": [
                "semantic",
                "semver",
                "validation",
                "versioning"
            ],
            "support": {
                "irc": "ircs://irc.libera.chat:6697/composer",
                "issues": "https://github.com/composer/semver/issues",
                "source": "https://github.com/composer/semver/tree/3.4.0"
            },
            "funding": [
                {
                    "url": "https://packagist.com",
                    "type": "custom"
                },
                {
                    "url": "https://github.com/composer",
                    "type": "github"
                },
                {
                    "url": "https://tidelift.com/funding/github/packagist/composer/composer",
                    "type": "tidelift"
                }
            ],
            "time": "2023-08-31T09:50:34+00:00"
        },
        {
            "name": "consolidation/annotated-command",
            "version": "4.9.2",
            "source": {
                "type": "git",
                "url": "https://github.com/consolidation/annotated-command.git",
                "reference": "b5255dcbee1de95036185062a103dabc622224de"
            },
            "dist": {
                "type": "zip",
                "url": "https://api.github.com/repos/consolidation/annotated-command/zipball/b5255dcbee1de95036185062a103dabc622224de",
                "reference": "b5255dcbee1de95036185062a103dabc622224de",
                "shasum": ""
            },
            "require": {
                "consolidation/output-formatters": "^4.3.1",
                "php": ">=7.1.3",
                "psr/log": "^1 || ^2 || ^3",
                "symfony/console": "^4.4.8 || ^5 || ^6",
                "symfony/event-dispatcher": "^4.4.8 || ^5 || ^6",
                "symfony/finder": "^4.4.8 || ^5 || ^6"
            },
            "require-dev": {
                "composer-runtime-api": "^2.0",
                "phpunit/phpunit": "^7.5.20 || ^8 || ^9",
                "squizlabs/php_codesniffer": "^3",
                "yoast/phpunit-polyfills": "^0.2.0"
            },
            "type": "library",
            "extra": {
                "branch-alias": {
                    "dev-main": "4.x-dev"
                }
            },
            "autoload": {
                "psr-4": {
                    "Consolidation\\AnnotatedCommand\\": "src"
                }
            },
            "notification-url": "https://packagist.org/downloads/",
            "license": [
                "MIT"
            ],
            "authors": [
                {
                    "name": "Greg Anderson",
                    "email": "greg.1.anderson@greenknowe.org"
                }
            ],
            "description": "Initialize Symfony Console commands from annotated command class methods.",
            "support": {
                "issues": "https://github.com/consolidation/annotated-command/issues",
                "source": "https://github.com/consolidation/annotated-command/tree/4.9.2"
            },
            "time": "2023-12-26T14:30:50+00:00"
        },
        {
            "name": "consolidation/config",
            "version": "2.1.2",
            "source": {
                "type": "git",
                "url": "https://github.com/consolidation/config.git",
                "reference": "597f8d7fbeef801736250ec10c3e190569b1b0ae"
            },
            "dist": {
                "type": "zip",
                "url": "https://api.github.com/repos/consolidation/config/zipball/597f8d7fbeef801736250ec10c3e190569b1b0ae",
                "reference": "597f8d7fbeef801736250ec10c3e190569b1b0ae",
                "shasum": ""
            },
            "require": {
                "dflydev/dot-access-data": "^1.1.0 || ^2 || ^3",
                "grasmash/expander": "^2.0.1 || ^3",
                "php": ">=7.1.3",
                "symfony/event-dispatcher": "^4 || ^5 || ^6"
            },
            "require-dev": {
                "ext-json": "*",
                "phpunit/phpunit": ">=7.5.20",
                "squizlabs/php_codesniffer": "^3",
                "symfony/console": "^4 || ^5 || ^6",
                "symfony/yaml": "^4 || ^5 || ^6",
                "yoast/phpunit-polyfills": "^1"
            },
            "suggest": {
                "symfony/event-dispatcher": "Required to inject configuration into Command options",
                "symfony/yaml": "Required to use Consolidation\\Config\\Loader\\YamlConfigLoader"
            },
            "type": "library",
            "extra": {
                "branch-alias": {
                    "dev-main": "2.x-dev"
                }
            },
            "autoload": {
                "psr-4": {
                    "Consolidation\\Config\\": "src"
                }
            },
            "notification-url": "https://packagist.org/downloads/",
            "license": [
                "MIT"
            ],
            "authors": [
                {
                    "name": "Greg Anderson",
                    "email": "greg.1.anderson@greenknowe.org"
                }
            ],
            "description": "Provide configuration services for a commandline tool.",
            "support": {
                "issues": "https://github.com/consolidation/config/issues",
                "source": "https://github.com/consolidation/config/tree/2.1.2"
            },
            "time": "2022-10-06T17:48:03+00:00"
        },
        {
            "name": "consolidation/filter-via-dot-access-data",
            "version": "2.0.2",
            "source": {
                "type": "git",
                "url": "https://github.com/consolidation/filter-via-dot-access-data.git",
                "reference": "cb2eeba41f8e2e3c61698a5cf70ef048ff6c9d5b"
            },
            "dist": {
                "type": "zip",
                "url": "https://api.github.com/repos/consolidation/filter-via-dot-access-data/zipball/cb2eeba41f8e2e3c61698a5cf70ef048ff6c9d5b",
                "reference": "cb2eeba41f8e2e3c61698a5cf70ef048ff6c9d5b",
                "shasum": ""
            },
            "require": {
                "dflydev/dot-access-data": "^1.1.0 || ^2.0.0 || ^3.0.0",
                "php": ">=7.1.3"
            },
            "require-dev": {
                "phpunit/phpunit": "^7.5.20 || ^8 || ^9",
                "squizlabs/php_codesniffer": "^3",
                "yoast/phpunit-polyfills": "^0.2.0"
            },
            "type": "library",
            "extra": {
                "branch-alias": {
                    "dev-main": "2.x-dev"
                }
            },
            "autoload": {
                "psr-4": {
                    "Consolidation\\Filter\\": "src"
                }
            },
            "notification-url": "https://packagist.org/downloads/",
            "license": [
                "MIT"
            ],
            "authors": [
                {
                    "name": "Greg Anderson",
                    "email": "greg.1.anderson@greenknowe.org"
                }
            ],
            "description": "This project uses dflydev/dot-access-data to provide simple output filtering for applications built with annotated-command / Robo.",
            "support": {
                "source": "https://github.com/consolidation/filter-via-dot-access-data/tree/2.0.2"
            },
            "time": "2021-12-30T03:56:08+00:00"
        },
        {
            "name": "consolidation/log",
            "version": "3.0.0",
            "source": {
                "type": "git",
                "url": "https://github.com/consolidation/log.git",
                "reference": "caaad9d70dae54eb49002666f000e3c607066878"
            },
            "dist": {
                "type": "zip",
                "url": "https://api.github.com/repos/consolidation/log/zipball/caaad9d70dae54eb49002666f000e3c607066878",
                "reference": "caaad9d70dae54eb49002666f000e3c607066878",
                "shasum": ""
            },
            "require": {
                "php": ">=8.0.0",
                "psr/log": "^3",
                "symfony/console": "^5 || ^6"
            },
            "require-dev": {
                "phpunit/phpunit": ">=7.5.20",
                "squizlabs/php_codesniffer": "^3",
                "yoast/phpunit-polyfills": "^0.2.0"
            },
            "type": "library",
            "extra": {
                "branch-alias": {
                    "dev-main": "2.x-dev"
                }
            },
            "autoload": {
                "psr-4": {
                    "Consolidation\\Log\\": "src"
                }
            },
            "notification-url": "https://packagist.org/downloads/",
            "license": [
                "MIT"
            ],
            "authors": [
                {
                    "name": "Greg Anderson",
                    "email": "greg.1.anderson@greenknowe.org"
                }
            ],
            "description": "Improved Psr-3 / Psr\\Log logger based on Symfony Console components.",
            "support": {
                "issues": "https://github.com/consolidation/log/issues",
                "source": "https://github.com/consolidation/log/tree/3.0.0"
            },
            "time": "2022-04-05T16:53:32+00:00"
        },
        {
            "name": "consolidation/output-formatters",
            "version": "4.3.2",
            "source": {
                "type": "git",
                "url": "https://github.com/consolidation/output-formatters.git",
                "reference": "06711568b4cd169700ff7e8075db0a9a341ceb58"
            },
            "dist": {
                "type": "zip",
                "url": "https://api.github.com/repos/consolidation/output-formatters/zipball/06711568b4cd169700ff7e8075db0a9a341ceb58",
                "reference": "06711568b4cd169700ff7e8075db0a9a341ceb58",
                "shasum": ""
            },
            "require": {
                "dflydev/dot-access-data": "^1.1.0 || ^2 || ^3",
                "php": ">=7.1.3",
                "symfony/console": "^4 || ^5 || ^6",
                "symfony/finder": "^4 || ^5 || ^6"
            },
            "require-dev": {
                "php-coveralls/php-coveralls": "^2.4.2",
                "phpunit/phpunit": "^7 || ^8 || ^9",
                "squizlabs/php_codesniffer": "^3",
                "symfony/var-dumper": "^4 || ^5 || ^6",
                "symfony/yaml": "^4 || ^5 || ^6",
                "yoast/phpunit-polyfills": "^1"
            },
            "suggest": {
                "symfony/var-dumper": "For using the var_dump formatter"
            },
            "type": "library",
            "autoload": {
                "psr-4": {
                    "Consolidation\\OutputFormatters\\": "src"
                }
            },
            "notification-url": "https://packagist.org/downloads/",
            "license": [
                "MIT"
            ],
            "authors": [
                {
                    "name": "Greg Anderson",
                    "email": "greg.1.anderson@greenknowe.org"
                }
            ],
            "description": "Format text by applying transformations provided by plug-in formatters.",
            "support": {
                "issues": "https://github.com/consolidation/output-formatters/issues",
                "source": "https://github.com/consolidation/output-formatters/tree/4.3.2"
            },
            "time": "2023-07-06T04:45:41+00:00"
        },
        {
            "name": "consolidation/robo",
            "version": "4.0.6",
            "source": {
                "type": "git",
                "url": "https://github.com/consolidation/robo.git",
                "reference": "55a272370940607649e5c46eb173c5c54f7c166d"
            },
            "dist": {
                "type": "zip",
                "url": "https://api.github.com/repos/consolidation/robo/zipball/55a272370940607649e5c46eb173c5c54f7c166d",
                "reference": "55a272370940607649e5c46eb173c5c54f7c166d",
                "shasum": ""
            },
            "require": {
                "consolidation/annotated-command": "^4.8.1",
                "consolidation/config": "^2.0.1",
                "consolidation/log": "^2.0.2 || ^3",
                "consolidation/output-formatters": "^4.1.2",
                "consolidation/self-update": "^2.0",
                "league/container": "^3.3.1 || ^4.0",
                "php": ">=8.0",
                "phpowermove/docblock": "^4.0",
                "symfony/console": "^6",
                "symfony/event-dispatcher": "^6",
                "symfony/filesystem": "^6",
                "symfony/finder": "^6",
                "symfony/process": "^6",
                "symfony/yaml": "^6"
            },
            "conflict": {
                "codegyre/robo": "*"
            },
            "require-dev": {
                "natxet/cssmin": "3.0.4",
                "patchwork/jsqueeze": "^2",
                "pear/archive_tar": "^1.4.4",
                "phpunit/phpunit": "^7.5.20 || ^8",
                "squizlabs/php_codesniffer": "^3.6",
                "yoast/phpunit-polyfills": "^0.2.0"
            },
            "suggest": {
                "natxet/cssmin": "For minifying CSS files in taskMinify",
                "patchwork/jsqueeze": "For minifying JS files in taskMinify",
                "pear/archive_tar": "Allows tar archives to be created and extracted in taskPack and taskExtract, respectively.",
                "totten/lurkerlite": "For monitoring filesystem changes in taskWatch"
            },
            "bin": [
                "robo"
            ],
            "type": "library",
            "autoload": {
                "psr-4": {
                    "Robo\\": "src"
                }
            },
            "notification-url": "https://packagist.org/downloads/",
            "license": [
                "MIT"
            ],
            "authors": [
                {
                    "name": "Davert",
                    "email": "davert.php@resend.cc"
                }
            ],
            "description": "Modern task runner",
            "support": {
                "issues": "https://github.com/consolidation/robo/issues",
                "source": "https://github.com/consolidation/robo/tree/4.0.6"
            },
            "time": "2023-04-30T21:49:04+00:00"
        },
        {
            "name": "consolidation/self-update",
            "version": "2.2.0",
            "source": {
                "type": "git",
                "url": "https://github.com/consolidation/self-update.git",
                "reference": "972a1016761c9b63314e040836a12795dff6953a"
            },
            "dist": {
                "type": "zip",
                "url": "https://api.github.com/repos/consolidation/self-update/zipball/972a1016761c9b63314e040836a12795dff6953a",
                "reference": "972a1016761c9b63314e040836a12795dff6953a",
                "shasum": ""
            },
            "require": {
                "composer/semver": "^3.2",
                "php": ">=5.5.0",
                "symfony/console": "^2.8 || ^3 || ^4 || ^5 || ^6",
                "symfony/filesystem": "^2.5 || ^3 || ^4 || ^5 || ^6"
            },
            "bin": [
                "scripts/release"
            ],
            "type": "library",
            "extra": {
                "branch-alias": {
                    "dev-main": "2.x-dev"
                }
            },
            "autoload": {
                "psr-4": {
                    "SelfUpdate\\": "src"
                }
            },
            "notification-url": "https://packagist.org/downloads/",
            "license": [
                "MIT"
            ],
            "authors": [
                {
                    "name": "Alexander Menk",
                    "email": "menk@mestrona.net"
                },
                {
                    "name": "Greg Anderson",
                    "email": "greg.1.anderson@greenknowe.org"
                }
            ],
            "description": "Provides a self:update command for Symfony Console applications.",
            "support": {
                "issues": "https://github.com/consolidation/self-update/issues",
                "source": "https://github.com/consolidation/self-update/tree/2.2.0"
            },
            "time": "2023-03-18T01:37:41+00:00"
        },
        {
            "name": "consolidation/site-alias",
            "version": "4.0.1",
            "source": {
                "type": "git",
                "url": "https://github.com/consolidation/site-alias.git",
                "reference": "b0eeb8c8f3d54d072824ee31b5e00cb5181f91c5"
            },
            "dist": {
                "type": "zip",
                "url": "https://api.github.com/repos/consolidation/site-alias/zipball/b0eeb8c8f3d54d072824ee31b5e00cb5181f91c5",
                "reference": "b0eeb8c8f3d54d072824ee31b5e00cb5181f91c5",
                "shasum": ""
            },
            "require": {
                "consolidation/config": "^1.2.1 || ^2",
                "php": ">=7.4",
                "symfony/filesystem": "^5.4 || ^6",
                "symfony/finder": "^5 || ^6"
            },
            "require-dev": {
                "php-coveralls/php-coveralls": "^2.4.2",
                "phpunit/phpunit": ">=7",
                "squizlabs/php_codesniffer": "^3",
                "symfony/var-dumper": "^4",
                "yoast/phpunit-polyfills": "^0.2.0"
            },
            "type": "library",
            "extra": {
                "branch-alias": {
                    "dev-main": "4.x-dev"
                }
            },
            "autoload": {
                "psr-4": {
                    "Consolidation\\SiteAlias\\": "src"
                }
            },
            "notification-url": "https://packagist.org/downloads/",
            "license": [
                "MIT"
            ],
            "authors": [
                {
                    "name": "Greg Anderson",
                    "email": "greg.1.anderson@greenknowe.org"
                },
                {
                    "name": "Moshe Weitzman",
                    "email": "weitzman@tejasa.com"
                }
            ],
            "description": "Manage alias records for local and remote sites.",
            "support": {
                "issues": "https://github.com/consolidation/site-alias/issues",
                "source": "https://github.com/consolidation/site-alias/tree/4.0.1"
            },
            "time": "2023-04-29T17:18:10+00:00"
        },
        {
            "name": "consolidation/site-process",
            "version": "5.2.0",
            "source": {
                "type": "git",
                "url": "https://github.com/consolidation/site-process.git",
                "reference": "6c44638d7af8a8b4abe12c3180701243f480539d"
            },
            "dist": {
                "type": "zip",
                "url": "https://api.github.com/repos/consolidation/site-process/zipball/6c44638d7af8a8b4abe12c3180701243f480539d",
                "reference": "6c44638d7af8a8b4abe12c3180701243f480539d",
                "shasum": ""
            },
            "require": {
                "consolidation/config": "^2",
                "consolidation/site-alias": "^3 || ^4",
                "php": ">=8.0.14",
                "symfony/console": "^5.4 || ^6",
                "symfony/process": "^6"
            },
            "require-dev": {
                "phpunit/phpunit": "^9",
                "squizlabs/php_codesniffer": "^3"
            },
            "type": "library",
            "extra": {
                "branch-alias": {
                    "dev-main": "5.x-dev"
                }
            },
            "autoload": {
                "psr-4": {
                    "Consolidation\\SiteProcess\\": "src"
                }
            },
            "notification-url": "https://packagist.org/downloads/",
            "license": [
                "MIT"
            ],
            "authors": [
                {
                    "name": "Greg Anderson",
                    "email": "greg.1.anderson@greenknowe.org"
                },
                {
                    "name": "Moshe Weitzman",
                    "email": "weitzman@tejasa.com"
                }
            ],
            "description": "A thin wrapper around the Symfony Process Component that allows applications to use the Site Alias library to specify the target for a remote call.",
            "support": {
                "issues": "https://github.com/consolidation/site-process/issues",
                "source": "https://github.com/consolidation/site-process/tree/5.2.0"
            },
            "time": "2022-12-06T17:57:16+00:00"
        },
        {
            "name": "dflydev/dot-access-data",
            "version": "v3.0.2",
            "source": {
                "type": "git",
                "url": "https://github.com/dflydev/dflydev-dot-access-data.git",
                "reference": "f41715465d65213d644d3141a6a93081be5d3549"
            },
            "dist": {
                "type": "zip",
                "url": "https://api.github.com/repos/dflydev/dflydev-dot-access-data/zipball/f41715465d65213d644d3141a6a93081be5d3549",
                "reference": "f41715465d65213d644d3141a6a93081be5d3549",
                "shasum": ""
            },
            "require": {
                "php": "^7.1 || ^8.0"
            },
            "require-dev": {
                "phpstan/phpstan": "^0.12.42",
                "phpunit/phpunit": "^7.5 || ^8.5 || ^9.3",
                "scrutinizer/ocular": "1.6.0",
                "squizlabs/php_codesniffer": "^3.5",
                "vimeo/psalm": "^4.0.0"
            },
            "type": "library",
            "extra": {
                "branch-alias": {
                    "dev-main": "3.x-dev"
                }
            },
            "autoload": {
                "psr-4": {
                    "Dflydev\\DotAccessData\\": "src/"
                }
            },
            "notification-url": "https://packagist.org/downloads/",
            "license": [
                "MIT"
            ],
            "authors": [
                {
                    "name": "Dragonfly Development Inc.",
                    "email": "info@dflydev.com",
                    "homepage": "http://dflydev.com"
                },
                {
                    "name": "Beau Simensen",
                    "email": "beau@dflydev.com",
                    "homepage": "http://beausimensen.com"
                },
                {
                    "name": "Carlos Frutos",
                    "email": "carlos@kiwing.it",
                    "homepage": "https://github.com/cfrutos"
                },
                {
                    "name": "Colin O'Dell",
                    "email": "colinodell@gmail.com",
                    "homepage": "https://www.colinodell.com"
                }
            ],
            "description": "Given a deep data structure, access data by dot notation.",
            "homepage": "https://github.com/dflydev/dflydev-dot-access-data",
            "keywords": [
                "access",
                "data",
                "dot",
                "notation"
            ],
            "support": {
                "issues": "https://github.com/dflydev/dflydev-dot-access-data/issues",
                "source": "https://github.com/dflydev/dflydev-dot-access-data/tree/v3.0.2"
            },
            "time": "2022-10-27T11:44:00+00:00"
        },
        {
            "name": "grasmash/expander",
            "version": "3.0.0",
            "source": {
                "type": "git",
                "url": "https://github.com/grasmash/expander.git",
                "reference": "bb1c1a2430957945cf08c5a62f5d72a6aa6a2c82"
            },
            "dist": {
                "type": "zip",
                "url": "https://api.github.com/repos/grasmash/expander/zipball/bb1c1a2430957945cf08c5a62f5d72a6aa6a2c82",
                "reference": "bb1c1a2430957945cf08c5a62f5d72a6aa6a2c82",
                "shasum": ""
            },
            "require": {
                "dflydev/dot-access-data": "^3.0.0",
                "php": ">=8.0",
                "psr/log": "^2 | ^3"
            },
            "require-dev": {
                "greg-1-anderson/composer-test-scenarios": "^1",
                "php-coveralls/php-coveralls": "^2.5",
                "phpunit/phpunit": "^9",
                "squizlabs/php_codesniffer": "^3.3"
            },
            "type": "library",
            "extra": {
                "branch-alias": {
                    "dev-master": "1.x-dev"
                }
            },
            "autoload": {
                "psr-4": {
                    "Grasmash\\Expander\\": "src/"
                }
            },
            "notification-url": "https://packagist.org/downloads/",
            "license": [
                "MIT"
            ],
            "authors": [
                {
                    "name": "Matthew Grasmick"
                }
            ],
            "description": "Expands internal property references in PHP arrays file.",
            "support": {
                "issues": "https://github.com/grasmash/expander/issues",
                "source": "https://github.com/grasmash/expander/tree/3.0.0"
            },
            "time": "2022-05-10T13:14:49+00:00"
        },
        {
            "name": "grasmash/yaml-cli",
            "version": "3.1.0",
            "source": {
                "type": "git",
                "url": "https://github.com/grasmash/yaml-cli.git",
                "reference": "00f3fd775f6abbfacd44432f1999c3c3b02791f0"
            },
            "dist": {
                "type": "zip",
                "url": "https://api.github.com/repos/grasmash/yaml-cli/zipball/00f3fd775f6abbfacd44432f1999c3c3b02791f0",
                "reference": "00f3fd775f6abbfacd44432f1999c3c3b02791f0",
                "shasum": ""
            },
            "require": {
                "dflydev/dot-access-data": "^3",
                "php": ">=8.0",
                "symfony/console": "^6",
                "symfony/filesystem": "^6",
                "symfony/yaml": "^6"
            },
            "require-dev": {
                "php-coveralls/php-coveralls": "^2",
                "phpunit/phpunit": "^9",
                "squizlabs/php_codesniffer": "^3.0"
            },
            "bin": [
                "bin/yaml-cli"
            ],
            "type": "library",
            "extra": {
                "branch-alias": {
                    "dev-master": "3.x-dev"
                }
            },
            "autoload": {
                "psr-4": {
                    "Grasmash\\YamlCli\\": "src/"
                }
            },
            "notification-url": "https://packagist.org/downloads/",
            "license": [
                "MIT"
            ],
            "authors": [
                {
                    "name": "Matthew Grasmick"
                }
            ],
            "description": "A command line tool for reading and manipulating yaml files.",
            "support": {
                "issues": "https://github.com/grasmash/yaml-cli/issues",
                "source": "https://github.com/grasmash/yaml-cli/tree/3.1.0"
            },
            "time": "2022-05-09T20:22:34+00:00"
        },
        {
            "name": "guzzlehttp/guzzle",
            "version": "7.8.1",
            "source": {
                "type": "git",
                "url": "https://github.com/guzzle/guzzle.git",
                "reference": "41042bc7ab002487b876a0683fc8dce04ddce104"
            },
            "dist": {
                "type": "zip",
                "url": "https://api.github.com/repos/guzzle/guzzle/zipball/41042bc7ab002487b876a0683fc8dce04ddce104",
                "reference": "41042bc7ab002487b876a0683fc8dce04ddce104",
                "shasum": ""
            },
            "require": {
                "ext-json": "*",
                "guzzlehttp/promises": "^1.5.3 || ^2.0.1",
                "guzzlehttp/psr7": "^1.9.1 || ^2.5.1",
                "php": "^7.2.5 || ^8.0",
                "psr/http-client": "^1.0",
                "symfony/deprecation-contracts": "^2.2 || ^3.0"
            },
            "provide": {
                "psr/http-client-implementation": "1.0"
            },
            "require-dev": {
                "bamarni/composer-bin-plugin": "^1.8.2",
                "ext-curl": "*",
                "php-http/client-integration-tests": "dev-master#2c025848417c1135031fdf9c728ee53d0a7ceaee as 3.0.999",
                "php-http/message-factory": "^1.1",
                "phpunit/phpunit": "^8.5.36 || ^9.6.15",
                "psr/log": "^1.1 || ^2.0 || ^3.0"
            },
            "suggest": {
                "ext-curl": "Required for CURL handler support",
                "ext-intl": "Required for Internationalized Domain Name (IDN) support",
                "psr/log": "Required for using the Log middleware"
            },
            "type": "library",
            "extra": {
                "bamarni-bin": {
                    "bin-links": true,
                    "forward-command": false
                }
            },
            "autoload": {
                "files": [
                    "src/functions_include.php"
                ],
                "psr-4": {
                    "GuzzleHttp\\": "src/"
                }
            },
            "notification-url": "https://packagist.org/downloads/",
            "license": [
                "MIT"
            ],
            "authors": [
                {
                    "name": "Graham Campbell",
                    "email": "hello@gjcampbell.co.uk",
                    "homepage": "https://github.com/GrahamCampbell"
                },
                {
                    "name": "Michael Dowling",
                    "email": "mtdowling@gmail.com",
                    "homepage": "https://github.com/mtdowling"
                },
                {
                    "name": "Jeremy Lindblom",
                    "email": "jeremeamia@gmail.com",
                    "homepage": "https://github.com/jeremeamia"
                },
                {
                    "name": "George Mponos",
                    "email": "gmponos@gmail.com",
                    "homepage": "https://github.com/gmponos"
                },
                {
                    "name": "Tobias Nyholm",
                    "email": "tobias.nyholm@gmail.com",
                    "homepage": "https://github.com/Nyholm"
                },
                {
                    "name": "Márk Sági-Kazár",
                    "email": "mark.sagikazar@gmail.com",
                    "homepage": "https://github.com/sagikazarmark"
                },
                {
                    "name": "Tobias Schultze",
                    "email": "webmaster@tubo-world.de",
                    "homepage": "https://github.com/Tobion"
                }
            ],
            "description": "Guzzle is a PHP HTTP client library",
            "keywords": [
                "client",
                "curl",
                "framework",
                "http",
                "http client",
                "psr-18",
                "psr-7",
                "rest",
                "web service"
            ],
            "support": {
                "issues": "https://github.com/guzzle/guzzle/issues",
                "source": "https://github.com/guzzle/guzzle/tree/7.8.1"
            },
            "funding": [
                {
                    "url": "https://github.com/GrahamCampbell",
                    "type": "github"
                },
                {
                    "url": "https://github.com/Nyholm",
                    "type": "github"
                },
                {
                    "url": "https://tidelift.com/funding/github/packagist/guzzlehttp/guzzle",
                    "type": "tidelift"
                }
            ],
            "time": "2023-12-03T20:35:24+00:00"
        },
        {
            "name": "guzzlehttp/promises",
            "version": "2.0.2",
            "source": {
                "type": "git",
                "url": "https://github.com/guzzle/promises.git",
                "reference": "bbff78d96034045e58e13dedd6ad91b5d1253223"
            },
            "dist": {
                "type": "zip",
                "url": "https://api.github.com/repos/guzzle/promises/zipball/bbff78d96034045e58e13dedd6ad91b5d1253223",
                "reference": "bbff78d96034045e58e13dedd6ad91b5d1253223",
                "shasum": ""
            },
            "require": {
                "php": "^7.2.5 || ^8.0"
            },
            "require-dev": {
                "bamarni/composer-bin-plugin": "^1.8.2",
                "phpunit/phpunit": "^8.5.36 || ^9.6.15"
            },
            "type": "library",
            "extra": {
                "bamarni-bin": {
                    "bin-links": true,
                    "forward-command": false
                }
            },
            "autoload": {
                "psr-4": {
                    "GuzzleHttp\\Promise\\": "src/"
                }
            },
            "notification-url": "https://packagist.org/downloads/",
            "license": [
                "MIT"
            ],
            "authors": [
                {
                    "name": "Graham Campbell",
                    "email": "hello@gjcampbell.co.uk",
                    "homepage": "https://github.com/GrahamCampbell"
                },
                {
                    "name": "Michael Dowling",
                    "email": "mtdowling@gmail.com",
                    "homepage": "https://github.com/mtdowling"
                },
                {
                    "name": "Tobias Nyholm",
                    "email": "tobias.nyholm@gmail.com",
                    "homepage": "https://github.com/Nyholm"
                },
                {
                    "name": "Tobias Schultze",
                    "email": "webmaster@tubo-world.de",
                    "homepage": "https://github.com/Tobion"
                }
            ],
            "description": "Guzzle promises library",
            "keywords": [
                "promise"
            ],
            "support": {
                "issues": "https://github.com/guzzle/promises/issues",
                "source": "https://github.com/guzzle/promises/tree/2.0.2"
            },
            "funding": [
                {
                    "url": "https://github.com/GrahamCampbell",
                    "type": "github"
                },
                {
                    "url": "https://github.com/Nyholm",
                    "type": "github"
                },
                {
                    "url": "https://tidelift.com/funding/github/packagist/guzzlehttp/promises",
                    "type": "tidelift"
                }
            ],
            "time": "2023-12-03T20:19:20+00:00"
        },
        {
            "name": "guzzlehttp/psr7",
            "version": "2.6.2",
            "source": {
                "type": "git",
                "url": "https://github.com/guzzle/psr7.git",
                "reference": "45b30f99ac27b5ca93cb4831afe16285f57b8221"
            },
            "dist": {
                "type": "zip",
                "url": "https://api.github.com/repos/guzzle/psr7/zipball/45b30f99ac27b5ca93cb4831afe16285f57b8221",
                "reference": "45b30f99ac27b5ca93cb4831afe16285f57b8221",
                "shasum": ""
            },
            "require": {
                "php": "^7.2.5 || ^8.0",
                "psr/http-factory": "^1.0",
                "psr/http-message": "^1.1 || ^2.0",
                "ralouphie/getallheaders": "^3.0"
            },
            "provide": {
                "psr/http-factory-implementation": "1.0",
                "psr/http-message-implementation": "1.0"
            },
            "require-dev": {
                "bamarni/composer-bin-plugin": "^1.8.2",
                "http-interop/http-factory-tests": "^0.9",
                "phpunit/phpunit": "^8.5.36 || ^9.6.15"
            },
            "suggest": {
                "laminas/laminas-httphandlerrunner": "Emit PSR-7 responses"
            },
            "type": "library",
            "extra": {
                "bamarni-bin": {
                    "bin-links": true,
                    "forward-command": false
                }
            },
            "autoload": {
                "psr-4": {
                    "GuzzleHttp\\Psr7\\": "src/"
                }
            },
            "notification-url": "https://packagist.org/downloads/",
            "license": [
                "MIT"
            ],
            "authors": [
                {
                    "name": "Graham Campbell",
                    "email": "hello@gjcampbell.co.uk",
                    "homepage": "https://github.com/GrahamCampbell"
                },
                {
                    "name": "Michael Dowling",
                    "email": "mtdowling@gmail.com",
                    "homepage": "https://github.com/mtdowling"
                },
                {
                    "name": "George Mponos",
                    "email": "gmponos@gmail.com",
                    "homepage": "https://github.com/gmponos"
                },
                {
                    "name": "Tobias Nyholm",
                    "email": "tobias.nyholm@gmail.com",
                    "homepage": "https://github.com/Nyholm"
                },
                {
                    "name": "Márk Sági-Kazár",
                    "email": "mark.sagikazar@gmail.com",
                    "homepage": "https://github.com/sagikazarmark"
                },
                {
                    "name": "Tobias Schultze",
                    "email": "webmaster@tubo-world.de",
                    "homepage": "https://github.com/Tobion"
                },
                {
                    "name": "Márk Sági-Kazár",
                    "email": "mark.sagikazar@gmail.com",
                    "homepage": "https://sagikazarmark.hu"
                }
            ],
            "description": "PSR-7 message implementation that also provides common utility methods",
            "keywords": [
                "http",
                "message",
                "psr-7",
                "request",
                "response",
                "stream",
                "uri",
                "url"
            ],
            "support": {
                "issues": "https://github.com/guzzle/psr7/issues",
                "source": "https://github.com/guzzle/psr7/tree/2.6.2"
            },
            "funding": [
                {
                    "url": "https://github.com/GrahamCampbell",
                    "type": "github"
                },
                {
                    "url": "https://github.com/Nyholm",
                    "type": "github"
                },
                {
                    "url": "https://tidelift.com/funding/github/packagist/guzzlehttp/psr7",
                    "type": "tidelift"
                }
            ],
            "time": "2023-12-03T20:05:35+00:00"
        },
        {
            "name": "illuminate/collections",
            "version": "v10.43.0",
            "source": {
                "type": "git",
                "url": "https://github.com/illuminate/collections.git",
                "reference": "221c1ee944cb20ed807a8a5e8668552d6ca736ff"
            },
            "dist": {
                "type": "zip",
                "url": "https://api.github.com/repos/illuminate/collections/zipball/221c1ee944cb20ed807a8a5e8668552d6ca736ff",
                "reference": "221c1ee944cb20ed807a8a5e8668552d6ca736ff",
                "shasum": ""
            },
            "require": {
                "illuminate/conditionable": "^10.0",
                "illuminate/contracts": "^10.0",
                "illuminate/macroable": "^10.0",
                "php": "^8.1"
            },
            "suggest": {
                "symfony/var-dumper": "Required to use the dump method (^6.2)."
            },
            "type": "library",
            "extra": {
                "branch-alias": {
                    "dev-master": "10.x-dev"
                }
            },
            "autoload": {
                "files": [
                    "helpers.php"
                ],
                "psr-4": {
                    "Illuminate\\Support\\": ""
                }
            },
            "notification-url": "https://packagist.org/downloads/",
            "license": [
                "MIT"
            ],
            "authors": [
                {
                    "name": "Taylor Otwell",
                    "email": "taylor@laravel.com"
                }
            ],
            "description": "The Illuminate Collections package.",
            "homepage": "https://laravel.com",
            "support": {
                "issues": "https://github.com/laravel/framework/issues",
                "source": "https://github.com/laravel/framework"
            },
            "time": "2024-01-22T13:55:20+00:00"
        },
        {
            "name": "illuminate/conditionable",
            "version": "v10.43.0",
            "source": {
                "type": "git",
                "url": "https://github.com/illuminate/conditionable.git",
                "reference": "d0958e4741fc9d6f516a552060fd1b829a85e009"
            },
            "dist": {
                "type": "zip",
                "url": "https://api.github.com/repos/illuminate/conditionable/zipball/d0958e4741fc9d6f516a552060fd1b829a85e009",
                "reference": "d0958e4741fc9d6f516a552060fd1b829a85e009",
                "shasum": ""
            },
            "require": {
                "php": "^8.0.2"
            },
            "type": "library",
            "extra": {
                "branch-alias": {
                    "dev-master": "10.x-dev"
                }
            },
            "autoload": {
                "psr-4": {
                    "Illuminate\\Support\\": ""
                }
            },
            "notification-url": "https://packagist.org/downloads/",
            "license": [
                "MIT"
            ],
            "authors": [
                {
                    "name": "Taylor Otwell",
                    "email": "taylor@laravel.com"
                }
            ],
            "description": "The Illuminate Conditionable package.",
            "homepage": "https://laravel.com",
            "support": {
                "issues": "https://github.com/laravel/framework/issues",
                "source": "https://github.com/laravel/framework"
            },
            "time": "2023-02-03T08:06:17+00:00"
        },
        {
            "name": "illuminate/contracts",
            "version": "v10.43.0",
            "source": {
                "type": "git",
                "url": "https://github.com/illuminate/contracts.git",
                "reference": "8d7152c4a1f5d9cf7da3e8b71f23e4556f6138ac"
            },
            "dist": {
                "type": "zip",
                "url": "https://api.github.com/repos/illuminate/contracts/zipball/8d7152c4a1f5d9cf7da3e8b71f23e4556f6138ac",
                "reference": "8d7152c4a1f5d9cf7da3e8b71f23e4556f6138ac",
                "shasum": ""
            },
            "require": {
                "php": "^8.1",
                "psr/container": "^1.1.1|^2.0.1",
                "psr/simple-cache": "^1.0|^2.0|^3.0"
            },
            "type": "library",
            "extra": {
                "branch-alias": {
                    "dev-master": "10.x-dev"
                }
            },
            "autoload": {
                "psr-4": {
                    "Illuminate\\Contracts\\": ""
                }
            },
            "notification-url": "https://packagist.org/downloads/",
            "license": [
                "MIT"
            ],
            "authors": [
                {
                    "name": "Taylor Otwell",
                    "email": "taylor@laravel.com"
                }
            ],
            "description": "The Illuminate Contracts package.",
            "homepage": "https://laravel.com",
            "support": {
                "issues": "https://github.com/laravel/framework/issues",
                "source": "https://github.com/laravel/framework"
            },
            "time": "2024-01-15T18:52:32+00:00"
        },
        {
            "name": "illuminate/macroable",
            "version": "v10.43.0",
            "source": {
                "type": "git",
                "url": "https://github.com/illuminate/macroable.git",
                "reference": "dff667a46ac37b634dcf68909d9d41e94dc97c27"
            },
            "dist": {
                "type": "zip",
                "url": "https://api.github.com/repos/illuminate/macroable/zipball/dff667a46ac37b634dcf68909d9d41e94dc97c27",
                "reference": "dff667a46ac37b634dcf68909d9d41e94dc97c27",
                "shasum": ""
            },
            "require": {
                "php": "^8.1"
            },
            "type": "library",
            "extra": {
                "branch-alias": {
                    "dev-master": "10.x-dev"
                }
            },
            "autoload": {
                "psr-4": {
                    "Illuminate\\Support\\": ""
                }
            },
            "notification-url": "https://packagist.org/downloads/",
            "license": [
                "MIT"
            ],
            "authors": [
                {
                    "name": "Taylor Otwell",
                    "email": "taylor@laravel.com"
                }
            ],
            "description": "The Illuminate Macroable package.",
            "homepage": "https://laravel.com",
            "support": {
                "issues": "https://github.com/laravel/framework/issues",
                "source": "https://github.com/laravel/framework"
            },
            "time": "2023-06-05T12:46:42+00:00"
        },
        {
            "name": "laravel/prompts",
            "version": "v0.1.15",
            "source": {
                "type": "git",
                "url": "https://github.com/laravel/prompts.git",
                "reference": "d814a27514d99b03c85aa42b22cfd946568636c1"
            },
            "dist": {
                "type": "zip",
                "url": "https://api.github.com/repos/laravel/prompts/zipball/d814a27514d99b03c85aa42b22cfd946568636c1",
                "reference": "d814a27514d99b03c85aa42b22cfd946568636c1",
                "shasum": ""
            },
            "require": {
                "ext-mbstring": "*",
                "illuminate/collections": "^10.0|^11.0",
                "php": "^8.1",
                "symfony/console": "^6.2|^7.0"
            },
            "conflict": {
                "illuminate/console": ">=10.17.0 <10.25.0",
                "laravel/framework": ">=10.17.0 <10.25.0"
            },
            "require-dev": {
                "mockery/mockery": "^1.5",
                "pestphp/pest": "^2.3",
                "phpstan/phpstan": "^1.11",
                "phpstan/phpstan-mockery": "^1.1"
            },
            "suggest": {
                "ext-pcntl": "Required for the spinner to be animated."
            },
            "type": "library",
            "extra": {
                "branch-alias": {
                    "dev-main": "0.1.x-dev"
                }
            },
            "autoload": {
                "files": [
                    "src/helpers.php"
                ],
                "psr-4": {
                    "Laravel\\Prompts\\": "src/"
                }
            },
            "notification-url": "https://packagist.org/downloads/",
            "license": [
                "MIT"
            ],
            "support": {
                "issues": "https://github.com/laravel/prompts/issues",
                "source": "https://github.com/laravel/prompts/tree/v0.1.15"
            },
            "time": "2023-12-29T22:37:42+00:00"
        },
        {
            "name": "league/container",
            "version": "4.2.0",
            "source": {
                "type": "git",
                "url": "https://github.com/thephpleague/container.git",
                "reference": "375d13cb828649599ef5d48a339c4af7a26cd0ab"
            },
            "dist": {
                "type": "zip",
                "url": "https://api.github.com/repos/thephpleague/container/zipball/375d13cb828649599ef5d48a339c4af7a26cd0ab",
                "reference": "375d13cb828649599ef5d48a339c4af7a26cd0ab",
                "shasum": ""
            },
            "require": {
                "php": "^7.2 || ^8.0",
                "psr/container": "^1.1 || ^2.0"
            },
            "provide": {
                "psr/container-implementation": "^1.0"
            },
            "replace": {
                "orno/di": "~2.0"
            },
            "require-dev": {
                "nette/php-generator": "^3.4",
                "nikic/php-parser": "^4.10",
                "phpstan/phpstan": "^0.12.47",
                "phpunit/phpunit": "^8.5.17",
                "roave/security-advisories": "dev-latest",
                "scrutinizer/ocular": "^1.8",
                "squizlabs/php_codesniffer": "^3.6"
            },
            "type": "library",
            "extra": {
                "branch-alias": {
                    "dev-master": "4.x-dev",
                    "dev-4.x": "4.x-dev",
                    "dev-3.x": "3.x-dev",
                    "dev-2.x": "2.x-dev",
                    "dev-1.x": "1.x-dev"
                }
            },
            "autoload": {
                "psr-4": {
                    "League\\Container\\": "src"
                }
            },
            "notification-url": "https://packagist.org/downloads/",
            "license": [
                "MIT"
            ],
            "authors": [
                {
                    "name": "Phil Bennett",
                    "email": "mail@philbennett.co.uk",
                    "role": "Developer"
                }
            ],
            "description": "A fast and intuitive dependency injection container.",
            "homepage": "https://github.com/thephpleague/container",
            "keywords": [
                "container",
                "dependency",
                "di",
                "injection",
                "league",
                "provider",
                "service"
            ],
            "support": {
                "issues": "https://github.com/thephpleague/container/issues",
                "source": "https://github.com/thephpleague/container/tree/4.2.0"
            },
            "funding": [
                {
                    "url": "https://github.com/philipobenito",
                    "type": "github"
                }
            ],
            "time": "2021-11-16T10:29:06+00:00"
        },
        {
            "name": "nikic/php-parser",
            "version": "v4.18.0",
            "source": {
                "type": "git",
                "url": "https://github.com/nikic/PHP-Parser.git",
                "reference": "1bcbb2179f97633e98bbbc87044ee2611c7d7999"
            },
            "dist": {
                "type": "zip",
                "url": "https://api.github.com/repos/nikic/PHP-Parser/zipball/1bcbb2179f97633e98bbbc87044ee2611c7d7999",
                "reference": "1bcbb2179f97633e98bbbc87044ee2611c7d7999",
                "shasum": ""
            },
            "require": {
                "ext-tokenizer": "*",
                "php": ">=7.0"
            },
            "require-dev": {
                "ircmaxell/php-yacc": "^0.0.7",
                "phpunit/phpunit": "^6.5 || ^7.0 || ^8.0 || ^9.0"
            },
            "bin": [
                "bin/php-parse"
            ],
            "type": "library",
            "extra": {
                "branch-alias": {
                    "dev-master": "4.9-dev"
                }
            },
            "autoload": {
                "psr-4": {
                    "PhpParser\\": "lib/PhpParser"
                }
            },
            "notification-url": "https://packagist.org/downloads/",
            "license": [
                "BSD-3-Clause"
            ],
            "authors": [
                {
                    "name": "Nikita Popov"
                }
            ],
            "description": "A PHP parser written in PHP",
            "keywords": [
                "parser",
                "php"
            ],
            "support": {
                "issues": "https://github.com/nikic/PHP-Parser/issues",
                "source": "https://github.com/nikic/PHP-Parser/tree/v4.18.0"
            },
            "time": "2023-12-10T21:03:43+00:00"
        },
        {
            "name": "phootwork/collection",
            "version": "v3.2.2",
            "source": {
                "type": "git",
                "url": "https://github.com/phootwork/collection.git",
                "reference": "46dde20420fba17766c89200bc3ff91d3e58eafa"
            },
            "dist": {
                "type": "zip",
                "url": "https://api.github.com/repos/phootwork/collection/zipball/46dde20420fba17766c89200bc3ff91d3e58eafa",
                "reference": "46dde20420fba17766c89200bc3ff91d3e58eafa",
                "shasum": ""
            },
            "require": {
                "phootwork/lang": "^3.0",
                "php": ">=8.0"
            },
            "type": "library",
            "autoload": {
                "psr-4": {
                    "phootwork\\collection\\": ""
                }
            },
            "notification-url": "https://packagist.org/downloads/",
            "license": [
                "MIT"
            ],
            "authors": [
                {
                    "name": "Thomas Gossmann",
                    "homepage": "http://gos.si"
                }
            ],
            "description": "The phootwork library fills gaps in the php language and provides better solutions than the existing ones php offers.",
            "homepage": "https://phootwork.github.io/collection/",
            "keywords": [
                "Array object",
                "Text object",
                "collection",
                "collections",
                "json",
                "list",
                "map",
                "queue",
                "set",
                "stack",
                "xml"
            ],
            "support": {
                "issues": "https://github.com/phootwork/phootwork/issues",
                "source": "https://github.com/phootwork/collection/tree/v3.2.2"
            },
            "time": "2022-08-27T12:51:24+00:00"
        },
        {
            "name": "phootwork/lang",
            "version": "v3.2.2",
            "source": {
                "type": "git",
                "url": "https://github.com/phootwork/lang.git",
                "reference": "baaf154ae7d521ebeee5e89105f5b12b0f234597"
            },
            "dist": {
                "type": "zip",
                "url": "https://api.github.com/repos/phootwork/lang/zipball/baaf154ae7d521ebeee5e89105f5b12b0f234597",
                "reference": "baaf154ae7d521ebeee5e89105f5b12b0f234597",
                "shasum": ""
            },
            "require": {
                "php": ">=8.0",
                "symfony/polyfill-mbstring": "^1.12",
                "symfony/polyfill-php81": "^1.22"
            },
            "type": "library",
            "autoload": {
                "psr-4": {
                    "phootwork\\lang\\": ""
                }
            },
            "notification-url": "https://packagist.org/downloads/",
            "license": [
                "MIT"
            ],
            "authors": [
                {
                    "name": "Thomas Gossmann",
                    "homepage": "http://gos.si"
                }
            ],
            "description": "Missing PHP language constructs",
            "homepage": "https://phootwork.github.io/lang/",
            "keywords": [
                "array",
                "comparator",
                "comparison",
                "string"
            ],
            "support": {
                "issues": "https://github.com/phootwork/phootwork/issues",
                "source": "https://github.com/phootwork/lang/tree/v3.2.2"
            },
            "time": "2023-05-26T05:37:59+00:00"
        },
        {
            "name": "phpowermove/docblock",
            "version": "v4.0",
            "source": {
                "type": "git",
                "url": "https://github.com/phpowermove/docblock.git",
                "reference": "a73f6e17b7d4e1b92ca5378c248c952c9fae7826"
            },
            "dist": {
                "type": "zip",
                "url": "https://api.github.com/repos/phpowermove/docblock/zipball/a73f6e17b7d4e1b92ca5378c248c952c9fae7826",
                "reference": "a73f6e17b7d4e1b92ca5378c248c952c9fae7826",
                "shasum": ""
            },
            "require": {
                "phootwork/collection": "^3.0",
                "phootwork/lang": "^3.0",
                "php": ">=8.0"
            },
            "require-dev": {
                "phootwork/php-cs-fixer-config": "^0.4",
                "phpunit/phpunit": "^9.0",
                "psalm/phar": "^4.3"
            },
            "type": "library",
            "autoload": {
                "psr-4": {
                    "phpowermove\\docblock\\": "src/"
                }
            },
            "notification-url": "https://packagist.org/downloads/",
            "license": [
                "MIT"
            ],
            "authors": [
                {
                    "name": "Thomas Gossmann",
                    "homepage": "http://gos.si"
                }
            ],
            "description": "PHP Docblock parser and generator. An API to read and write Docblocks.",
            "keywords": [
                "docblock",
                "generator",
                "parser"
            ],
            "support": {
                "issues": "https://github.com/phpowermove/docblock/issues",
                "source": "https://github.com/phpowermove/docblock/tree/v4.0"
            },
            "time": "2021-09-22T16:57:06+00:00"
        },
        {
            "name": "psr/container",
            "version": "2.0.2",
            "source": {
                "type": "git",
                "url": "https://github.com/php-fig/container.git",
                "reference": "c71ecc56dfe541dbd90c5360474fbc405f8d5963"
            },
            "dist": {
                "type": "zip",
                "url": "https://api.github.com/repos/php-fig/container/zipball/c71ecc56dfe541dbd90c5360474fbc405f8d5963",
                "reference": "c71ecc56dfe541dbd90c5360474fbc405f8d5963",
                "shasum": ""
            },
            "require": {
                "php": ">=7.4.0"
            },
            "type": "library",
            "extra": {
                "branch-alias": {
                    "dev-master": "2.0.x-dev"
                }
            },
            "autoload": {
                "psr-4": {
                    "Psr\\Container\\": "src/"
                }
            },
            "notification-url": "https://packagist.org/downloads/",
            "license": [
                "MIT"
            ],
            "authors": [
                {
                    "name": "PHP-FIG",
                    "homepage": "https://www.php-fig.org/"
                }
            ],
            "description": "Common Container Interface (PHP FIG PSR-11)",
            "homepage": "https://github.com/php-fig/container",
            "keywords": [
                "PSR-11",
                "container",
                "container-interface",
                "container-interop",
                "psr"
            ],
            "support": {
                "issues": "https://github.com/php-fig/container/issues",
                "source": "https://github.com/php-fig/container/tree/2.0.2"
            },
            "time": "2021-11-05T16:47:00+00:00"
        },
        {
            "name": "psr/event-dispatcher",
            "version": "1.0.0",
            "source": {
                "type": "git",
                "url": "https://github.com/php-fig/event-dispatcher.git",
                "reference": "dbefd12671e8a14ec7f180cab83036ed26714bb0"
            },
            "dist": {
                "type": "zip",
                "url": "https://api.github.com/repos/php-fig/event-dispatcher/zipball/dbefd12671e8a14ec7f180cab83036ed26714bb0",
                "reference": "dbefd12671e8a14ec7f180cab83036ed26714bb0",
                "shasum": ""
            },
            "require": {
                "php": ">=7.2.0"
            },
            "type": "library",
            "extra": {
                "branch-alias": {
                    "dev-master": "1.0.x-dev"
                }
            },
            "autoload": {
                "psr-4": {
                    "Psr\\EventDispatcher\\": "src/"
                }
            },
            "notification-url": "https://packagist.org/downloads/",
            "license": [
                "MIT"
            ],
            "authors": [
                {
                    "name": "PHP-FIG",
                    "homepage": "http://www.php-fig.org/"
                }
            ],
            "description": "Standard interfaces for event handling.",
            "keywords": [
                "events",
                "psr",
                "psr-14"
            ],
            "support": {
                "issues": "https://github.com/php-fig/event-dispatcher/issues",
                "source": "https://github.com/php-fig/event-dispatcher/tree/1.0.0"
            },
            "time": "2019-01-08T18:20:26+00:00"
        },
        {
            "name": "psr/http-client",
            "version": "1.0.3",
            "source": {
                "type": "git",
                "url": "https://github.com/php-fig/http-client.git",
                "reference": "bb5906edc1c324c9a05aa0873d40117941e5fa90"
            },
            "dist": {
                "type": "zip",
                "url": "https://api.github.com/repos/php-fig/http-client/zipball/bb5906edc1c324c9a05aa0873d40117941e5fa90",
                "reference": "bb5906edc1c324c9a05aa0873d40117941e5fa90",
                "shasum": ""
            },
            "require": {
                "php": "^7.0 || ^8.0",
                "psr/http-message": "^1.0 || ^2.0"
            },
            "type": "library",
            "extra": {
                "branch-alias": {
                    "dev-master": "1.0.x-dev"
                }
            },
            "autoload": {
                "psr-4": {
                    "Psr\\Http\\Client\\": "src/"
                }
            },
            "notification-url": "https://packagist.org/downloads/",
            "license": [
                "MIT"
            ],
            "authors": [
                {
                    "name": "PHP-FIG",
                    "homepage": "https://www.php-fig.org/"
                }
            ],
            "description": "Common interface for HTTP clients",
            "homepage": "https://github.com/php-fig/http-client",
            "keywords": [
                "http",
                "http-client",
                "psr",
                "psr-18"
            ],
            "support": {
                "source": "https://github.com/php-fig/http-client"
            },
            "time": "2023-09-23T14:17:50+00:00"
        },
        {
            "name": "psr/http-factory",
            "version": "1.0.2",
            "source": {
                "type": "git",
                "url": "https://github.com/php-fig/http-factory.git",
                "reference": "e616d01114759c4c489f93b099585439f795fe35"
            },
            "dist": {
                "type": "zip",
                "url": "https://api.github.com/repos/php-fig/http-factory/zipball/e616d01114759c4c489f93b099585439f795fe35",
                "reference": "e616d01114759c4c489f93b099585439f795fe35",
                "shasum": ""
            },
            "require": {
                "php": ">=7.0.0",
                "psr/http-message": "^1.0 || ^2.0"
            },
            "type": "library",
            "extra": {
                "branch-alias": {
                    "dev-master": "1.0.x-dev"
                }
            },
            "autoload": {
                "psr-4": {
                    "Psr\\Http\\Message\\": "src/"
                }
            },
            "notification-url": "https://packagist.org/downloads/",
            "license": [
                "MIT"
            ],
            "authors": [
                {
                    "name": "PHP-FIG",
                    "homepage": "https://www.php-fig.org/"
                }
            ],
            "description": "Common interfaces for PSR-7 HTTP message factories",
            "keywords": [
                "factory",
                "http",
                "message",
                "psr",
                "psr-17",
                "psr-7",
                "request",
                "response"
            ],
            "support": {
                "source": "https://github.com/php-fig/http-factory/tree/1.0.2"
            },
            "time": "2023-04-10T20:10:41+00:00"
        },
        {
            "name": "psr/http-message",
            "version": "2.0",
            "source": {
                "type": "git",
                "url": "https://github.com/php-fig/http-message.git",
                "reference": "402d35bcb92c70c026d1a6a9883f06b2ead23d71"
            },
            "dist": {
                "type": "zip",
                "url": "https://api.github.com/repos/php-fig/http-message/zipball/402d35bcb92c70c026d1a6a9883f06b2ead23d71",
                "reference": "402d35bcb92c70c026d1a6a9883f06b2ead23d71",
                "shasum": ""
            },
            "require": {
                "php": "^7.2 || ^8.0"
            },
            "type": "library",
            "extra": {
                "branch-alias": {
                    "dev-master": "2.0.x-dev"
                }
            },
            "autoload": {
                "psr-4": {
                    "Psr\\Http\\Message\\": "src/"
                }
            },
            "notification-url": "https://packagist.org/downloads/",
            "license": [
                "MIT"
            ],
            "authors": [
                {
                    "name": "PHP-FIG",
                    "homepage": "https://www.php-fig.org/"
                }
            ],
            "description": "Common interface for HTTP messages",
            "homepage": "https://github.com/php-fig/http-message",
            "keywords": [
                "http",
                "http-message",
                "psr",
                "psr-7",
                "request",
                "response"
            ],
            "support": {
                "source": "https://github.com/php-fig/http-message/tree/2.0"
            },
            "time": "2023-04-04T09:54:51+00:00"
        },
        {
            "name": "psr/log",
            "version": "3.0.0",
            "source": {
                "type": "git",
                "url": "https://github.com/php-fig/log.git",
                "reference": "fe5ea303b0887d5caefd3d431c3e61ad47037001"
            },
            "dist": {
                "type": "zip",
                "url": "https://api.github.com/repos/php-fig/log/zipball/fe5ea303b0887d5caefd3d431c3e61ad47037001",
                "reference": "fe5ea303b0887d5caefd3d431c3e61ad47037001",
                "shasum": ""
            },
            "require": {
                "php": ">=8.0.0"
            },
            "type": "library",
            "extra": {
                "branch-alias": {
                    "dev-master": "3.x-dev"
                }
            },
            "autoload": {
                "psr-4": {
                    "Psr\\Log\\": "src"
                }
            },
            "notification-url": "https://packagist.org/downloads/",
            "license": [
                "MIT"
            ],
            "authors": [
                {
                    "name": "PHP-FIG",
                    "homepage": "https://www.php-fig.org/"
                }
            ],
            "description": "Common interface for logging libraries",
            "homepage": "https://github.com/php-fig/log",
            "keywords": [
                "log",
                "psr",
                "psr-3"
            ],
            "support": {
                "source": "https://github.com/php-fig/log/tree/3.0.0"
            },
            "time": "2021-07-14T16:46:02+00:00"
        },
        {
            "name": "psr/simple-cache",
            "version": "3.0.0",
            "source": {
                "type": "git",
                "url": "https://github.com/php-fig/simple-cache.git",
                "reference": "764e0b3939f5ca87cb904f570ef9be2d78a07865"
            },
            "dist": {
                "type": "zip",
                "url": "https://api.github.com/repos/php-fig/simple-cache/zipball/764e0b3939f5ca87cb904f570ef9be2d78a07865",
                "reference": "764e0b3939f5ca87cb904f570ef9be2d78a07865",
                "shasum": ""
            },
            "require": {
                "php": ">=8.0.0"
            },
            "type": "library",
            "extra": {
                "branch-alias": {
                    "dev-master": "3.0.x-dev"
                }
            },
            "autoload": {
                "psr-4": {
                    "Psr\\SimpleCache\\": "src/"
                }
            },
            "notification-url": "https://packagist.org/downloads/",
            "license": [
                "MIT"
            ],
            "authors": [
                {
                    "name": "PHP-FIG",
                    "homepage": "https://www.php-fig.org/"
                }
            ],
            "description": "Common interfaces for simple caching",
            "keywords": [
                "cache",
                "caching",
                "psr",
                "psr-16",
                "simple-cache"
            ],
            "support": {
                "source": "https://github.com/php-fig/simple-cache/tree/3.0.0"
            },
            "time": "2021-10-29T13:26:27+00:00"
        },
        {
            "name": "psy/psysh",
            "version": "v0.11.21",
            "source": {
                "type": "git",
                "url": "https://github.com/bobthecow/psysh.git",
                "reference": "bcb22101107f3bf770523b65630c9d547f60c540"
            },
            "dist": {
                "type": "zip",
                "url": "https://api.github.com/repos/bobthecow/psysh/zipball/bcb22101107f3bf770523b65630c9d547f60c540",
                "reference": "bcb22101107f3bf770523b65630c9d547f60c540",
                "shasum": ""
            },
            "require": {
                "ext-json": "*",
                "ext-tokenizer": "*",
                "nikic/php-parser": "^4.0 || ^3.1",
                "php": "^8.0 || ^7.0.8",
                "symfony/console": "^6.0 || ^5.0 || ^4.0 || ^3.4",
                "symfony/var-dumper": "^6.0 || ^5.0 || ^4.0 || ^3.4"
            },
            "conflict": {
                "symfony/console": "4.4.37 || 5.3.14 || 5.3.15 || 5.4.3 || 5.4.4 || 6.0.3 || 6.0.4"
            },
            "require-dev": {
                "bamarni/composer-bin-plugin": "^1.2"
            },
            "suggest": {
                "ext-pcntl": "Enabling the PCNTL extension makes PsySH a lot happier :)",
                "ext-pdo-sqlite": "The doc command requires SQLite to work.",
                "ext-posix": "If you have PCNTL, you'll want the POSIX extension as well.",
                "ext-readline": "Enables support for arrow-key history navigation, and showing and manipulating command history."
            },
            "bin": [
                "bin/psysh"
            ],
            "type": "library",
            "extra": {
                "branch-alias": {
                    "dev-main": "0.11.x-dev"
                },
                "bamarni-bin": {
                    "bin-links": false,
                    "forward-command": false
                }
            },
            "autoload": {
                "files": [
                    "src/functions.php"
                ],
                "psr-4": {
                    "Psy\\": "src/"
                }
            },
            "notification-url": "https://packagist.org/downloads/",
            "license": [
                "MIT"
            ],
            "authors": [
                {
                    "name": "Justin Hileman",
                    "email": "justin@justinhileman.info",
                    "homepage": "http://justinhileman.com"
                }
            ],
            "description": "An interactive shell for modern PHP.",
            "homepage": "http://psysh.org",
            "keywords": [
                "REPL",
                "console",
                "interactive",
                "shell"
            ],
            "support": {
                "issues": "https://github.com/bobthecow/psysh/issues",
                "source": "https://github.com/bobthecow/psysh/tree/v0.11.21"
            },
            "time": "2023-09-17T21:15:54+00:00"
        },
        {
            "name": "ralouphie/getallheaders",
            "version": "3.0.3",
            "source": {
                "type": "git",
                "url": "https://github.com/ralouphie/getallheaders.git",
                "reference": "120b605dfeb996808c31b6477290a714d356e822"
            },
            "dist": {
                "type": "zip",
                "url": "https://api.github.com/repos/ralouphie/getallheaders/zipball/120b605dfeb996808c31b6477290a714d356e822",
                "reference": "120b605dfeb996808c31b6477290a714d356e822",
                "shasum": ""
            },
            "require": {
                "php": ">=5.6"
            },
            "require-dev": {
                "php-coveralls/php-coveralls": "^2.1",
                "phpunit/phpunit": "^5 || ^6.5"
            },
            "type": "library",
            "autoload": {
                "files": [
                    "src/getallheaders.php"
                ]
            },
            "notification-url": "https://packagist.org/downloads/",
            "license": [
                "MIT"
            ],
            "authors": [
                {
                    "name": "Ralph Khattar",
                    "email": "ralph.khattar@gmail.com"
                }
            ],
            "description": "A polyfill for getallheaders.",
            "support": {
                "issues": "https://github.com/ralouphie/getallheaders/issues",
                "source": "https://github.com/ralouphie/getallheaders/tree/develop"
            },
            "time": "2019-03-08T08:55:37+00:00"
        },
        {
            "name": "symfony/console",
            "version": "v6.4.4",
            "source": {
                "type": "git",
                "url": "https://github.com/symfony/console.git",
                "reference": "0d9e4eb5ad413075624378f474c4167ea202de78"
            },
            "dist": {
                "type": "zip",
                "url": "https://api.github.com/repos/symfony/console/zipball/0d9e4eb5ad413075624378f474c4167ea202de78",
                "reference": "0d9e4eb5ad413075624378f474c4167ea202de78",
                "shasum": ""
            },
            "require": {
                "php": ">=8.1",
                "symfony/deprecation-contracts": "^2.5|^3",
                "symfony/polyfill-mbstring": "~1.0",
                "symfony/service-contracts": "^2.5|^3",
                "symfony/string": "^5.4|^6.0|^7.0"
            },
            "conflict": {
                "symfony/dependency-injection": "<5.4",
                "symfony/dotenv": "<5.4",
                "symfony/event-dispatcher": "<5.4",
                "symfony/lock": "<5.4",
                "symfony/process": "<5.4"
            },
            "provide": {
                "psr/log-implementation": "1.0|2.0|3.0"
            },
            "require-dev": {
                "psr/log": "^1|^2|^3",
                "symfony/config": "^5.4|^6.0|^7.0",
                "symfony/dependency-injection": "^5.4|^6.0|^7.0",
                "symfony/event-dispatcher": "^5.4|^6.0|^7.0",
                "symfony/http-foundation": "^6.4|^7.0",
                "symfony/http-kernel": "^6.4|^7.0",
                "symfony/lock": "^5.4|^6.0|^7.0",
                "symfony/messenger": "^5.4|^6.0|^7.0",
                "symfony/process": "^5.4|^6.0|^7.0",
                "symfony/stopwatch": "^5.4|^6.0|^7.0",
                "symfony/var-dumper": "^5.4|^6.0|^7.0"
            },
            "type": "library",
            "autoload": {
                "psr-4": {
                    "Symfony\\Component\\Console\\": ""
                },
                "exclude-from-classmap": [
                    "/Tests/"
                ]
            },
            "notification-url": "https://packagist.org/downloads/",
            "license": [
                "MIT"
            ],
            "authors": [
                {
                    "name": "Fabien Potencier",
                    "email": "fabien@symfony.com"
                },
                {
                    "name": "Symfony Community",
                    "homepage": "https://symfony.com/contributors"
                }
            ],
            "description": "Eases the creation of beautiful and testable command line interfaces",
            "homepage": "https://symfony.com",
            "keywords": [
                "cli",
                "command-line",
                "console",
                "terminal"
            ],
            "support": {
                "source": "https://github.com/symfony/console/tree/v6.4.4"
            },
            "funding": [
                {
                    "url": "https://symfony.com/sponsor",
                    "type": "custom"
                },
                {
                    "url": "https://github.com/fabpot",
                    "type": "github"
                },
                {
                    "url": "https://tidelift.com/funding/github/packagist/symfony/symfony",
                    "type": "tidelift"
                }
            ],
            "time": "2024-02-22T20:27:10+00:00"
        },
        {
            "name": "symfony/dependency-injection",
            "version": "v6.4.4",
            "source": {
                "type": "git",
                "url": "https://github.com/symfony/dependency-injection.git",
                "reference": "6236e5e843cb763e9d0f74245678b994afea5363"
            },
            "dist": {
                "type": "zip",
                "url": "https://api.github.com/repos/symfony/dependency-injection/zipball/6236e5e843cb763e9d0f74245678b994afea5363",
                "reference": "6236e5e843cb763e9d0f74245678b994afea5363",
                "shasum": ""
            },
            "require": {
                "php": ">=8.1",
                "psr/container": "^1.1|^2.0",
                "symfony/deprecation-contracts": "^2.5|^3",
                "symfony/service-contracts": "^2.5|^3.0",
                "symfony/var-exporter": "^6.2.10|^7.0"
            },
            "conflict": {
                "ext-psr": "<1.1|>=2",
                "symfony/config": "<6.1",
                "symfony/finder": "<5.4",
                "symfony/proxy-manager-bridge": "<6.3",
                "symfony/yaml": "<5.4"
            },
            "provide": {
                "psr/container-implementation": "1.1|2.0",
                "symfony/service-implementation": "1.1|2.0|3.0"
            },
            "require-dev": {
                "symfony/config": "^6.1|^7.0",
                "symfony/expression-language": "^5.4|^6.0|^7.0",
                "symfony/yaml": "^5.4|^6.0|^7.0"
            },
            "type": "library",
            "autoload": {
                "psr-4": {
                    "Symfony\\Component\\DependencyInjection\\": ""
                },
                "exclude-from-classmap": [
                    "/Tests/"
                ]
            },
            "notification-url": "https://packagist.org/downloads/",
            "license": [
                "MIT"
            ],
            "authors": [
                {
                    "name": "Fabien Potencier",
                    "email": "fabien@symfony.com"
                },
                {
                    "name": "Symfony Community",
                    "homepage": "https://symfony.com/contributors"
                }
            ],
            "description": "Allows you to standardize and centralize the way objects are constructed in your application",
            "homepage": "https://symfony.com",
            "support": {
                "source": "https://github.com/symfony/dependency-injection/tree/v6.4.4"
            },
            "funding": [
                {
                    "url": "https://symfony.com/sponsor",
                    "type": "custom"
                },
                {
                    "url": "https://github.com/fabpot",
                    "type": "github"
                },
                {
                    "url": "https://tidelift.com/funding/github/packagist/symfony/symfony",
                    "type": "tidelift"
                }
            ],
            "time": "2024-02-22T20:27:10+00:00"
        },
        {
            "name": "symfony/deprecation-contracts",
            "version": "v3.4.0",
            "source": {
                "type": "git",
                "url": "https://github.com/symfony/deprecation-contracts.git",
                "reference": "7c3aff79d10325257a001fcf92d991f24fc967cf"
            },
            "dist": {
                "type": "zip",
                "url": "https://api.github.com/repos/symfony/deprecation-contracts/zipball/7c3aff79d10325257a001fcf92d991f24fc967cf",
                "reference": "7c3aff79d10325257a001fcf92d991f24fc967cf",
                "shasum": ""
            },
            "require": {
                "php": ">=8.1"
            },
            "type": "library",
            "extra": {
                "branch-alias": {
                    "dev-main": "3.4-dev"
                },
                "thanks": {
                    "name": "symfony/contracts",
                    "url": "https://github.com/symfony/contracts"
                }
            },
            "autoload": {
                "files": [
                    "function.php"
                ]
            },
            "notification-url": "https://packagist.org/downloads/",
            "license": [
                "MIT"
            ],
            "authors": [
                {
                    "name": "Nicolas Grekas",
                    "email": "p@tchwork.com"
                },
                {
                    "name": "Symfony Community",
                    "homepage": "https://symfony.com/contributors"
                }
            ],
            "description": "A generic function and convention to trigger deprecation notices",
            "homepage": "https://symfony.com",
            "support": {
                "source": "https://github.com/symfony/deprecation-contracts/tree/v3.4.0"
            },
            "funding": [
                {
                    "url": "https://symfony.com/sponsor",
                    "type": "custom"
                },
                {
                    "url": "https://github.com/fabpot",
                    "type": "github"
                },
                {
                    "url": "https://tidelift.com/funding/github/packagist/symfony/symfony",
                    "type": "tidelift"
                }
            ],
            "time": "2023-05-23T14:45:45+00:00"
        },
        {
            "name": "symfony/event-dispatcher",
            "version": "v6.4.3",
            "source": {
                "type": "git",
                "url": "https://github.com/symfony/event-dispatcher.git",
                "reference": "ae9d3a6f3003a6caf56acd7466d8d52378d44fef"
            },
            "dist": {
                "type": "zip",
                "url": "https://api.github.com/repos/symfony/event-dispatcher/zipball/ae9d3a6f3003a6caf56acd7466d8d52378d44fef",
                "reference": "ae9d3a6f3003a6caf56acd7466d8d52378d44fef",
                "shasum": ""
            },
            "require": {
                "php": ">=8.1",
                "symfony/event-dispatcher-contracts": "^2.5|^3"
            },
            "conflict": {
                "symfony/dependency-injection": "<5.4",
                "symfony/service-contracts": "<2.5"
            },
            "provide": {
                "psr/event-dispatcher-implementation": "1.0",
                "symfony/event-dispatcher-implementation": "2.0|3.0"
            },
            "require-dev": {
                "psr/log": "^1|^2|^3",
                "symfony/config": "^5.4|^6.0|^7.0",
                "symfony/dependency-injection": "^5.4|^6.0|^7.0",
                "symfony/error-handler": "^5.4|^6.0|^7.0",
                "symfony/expression-language": "^5.4|^6.0|^7.0",
                "symfony/http-foundation": "^5.4|^6.0|^7.0",
                "symfony/service-contracts": "^2.5|^3",
                "symfony/stopwatch": "^5.4|^6.0|^7.0"
            },
            "type": "library",
            "autoload": {
                "psr-4": {
                    "Symfony\\Component\\EventDispatcher\\": ""
                },
                "exclude-from-classmap": [
                    "/Tests/"
                ]
            },
            "notification-url": "https://packagist.org/downloads/",
            "license": [
                "MIT"
            ],
            "authors": [
                {
                    "name": "Fabien Potencier",
                    "email": "fabien@symfony.com"
                },
                {
                    "name": "Symfony Community",
                    "homepage": "https://symfony.com/contributors"
                }
            ],
            "description": "Provides tools that allow your application components to communicate with each other by dispatching events and listening to them",
            "homepage": "https://symfony.com",
            "support": {
                "source": "https://github.com/symfony/event-dispatcher/tree/v6.4.3"
            },
            "funding": [
                {
                    "url": "https://symfony.com/sponsor",
                    "type": "custom"
                },
                {
                    "url": "https://github.com/fabpot",
                    "type": "github"
                },
                {
                    "url": "https://tidelift.com/funding/github/packagist/symfony/symfony",
                    "type": "tidelift"
                }
            ],
            "time": "2024-01-23T14:51:35+00:00"
        },
        {
            "name": "symfony/event-dispatcher-contracts",
            "version": "v3.4.0",
            "source": {
                "type": "git",
                "url": "https://github.com/symfony/event-dispatcher-contracts.git",
                "reference": "a76aed96a42d2b521153fb382d418e30d18b59df"
            },
            "dist": {
                "type": "zip",
                "url": "https://api.github.com/repos/symfony/event-dispatcher-contracts/zipball/a76aed96a42d2b521153fb382d418e30d18b59df",
                "reference": "a76aed96a42d2b521153fb382d418e30d18b59df",
                "shasum": ""
            },
            "require": {
                "php": ">=8.1",
                "psr/event-dispatcher": "^1"
            },
            "type": "library",
            "extra": {
                "branch-alias": {
                    "dev-main": "3.4-dev"
                },
                "thanks": {
                    "name": "symfony/contracts",
                    "url": "https://github.com/symfony/contracts"
                }
            },
            "autoload": {
                "psr-4": {
                    "Symfony\\Contracts\\EventDispatcher\\": ""
                }
            },
            "notification-url": "https://packagist.org/downloads/",
            "license": [
                "MIT"
            ],
            "authors": [
                {
                    "name": "Nicolas Grekas",
                    "email": "p@tchwork.com"
                },
                {
                    "name": "Symfony Community",
                    "homepage": "https://symfony.com/contributors"
                }
            ],
            "description": "Generic abstractions related to dispatching event",
            "homepage": "https://symfony.com",
            "keywords": [
                "abstractions",
                "contracts",
                "decoupling",
                "interfaces",
                "interoperability",
                "standards"
            ],
            "support": {
                "source": "https://github.com/symfony/event-dispatcher-contracts/tree/v3.4.0"
            },
            "funding": [
                {
                    "url": "https://symfony.com/sponsor",
                    "type": "custom"
                },
                {
                    "url": "https://github.com/fabpot",
                    "type": "github"
                },
                {
                    "url": "https://tidelift.com/funding/github/packagist/symfony/symfony",
                    "type": "tidelift"
                }
            ],
            "time": "2023-05-23T14:45:45+00:00"
        },
        {
            "name": "symfony/filesystem",
            "version": "v6.4.3",
            "source": {
                "type": "git",
                "url": "https://github.com/symfony/filesystem.git",
                "reference": "7f3b1755eb49297a0827a7575d5d2b2fd11cc9fb"
            },
            "dist": {
                "type": "zip",
                "url": "https://api.github.com/repos/symfony/filesystem/zipball/7f3b1755eb49297a0827a7575d5d2b2fd11cc9fb",
                "reference": "7f3b1755eb49297a0827a7575d5d2b2fd11cc9fb",
                "shasum": ""
            },
            "require": {
                "php": ">=8.1",
                "symfony/polyfill-ctype": "~1.8",
                "symfony/polyfill-mbstring": "~1.8"
            },
            "type": "library",
            "autoload": {
                "psr-4": {
                    "Symfony\\Component\\Filesystem\\": ""
                },
                "exclude-from-classmap": [
                    "/Tests/"
                ]
            },
            "notification-url": "https://packagist.org/downloads/",
            "license": [
                "MIT"
            ],
            "authors": [
                {
                    "name": "Fabien Potencier",
                    "email": "fabien@symfony.com"
                },
                {
                    "name": "Symfony Community",
                    "homepage": "https://symfony.com/contributors"
                }
            ],
            "description": "Provides basic utilities for the filesystem",
            "homepage": "https://symfony.com",
            "support": {
                "source": "https://github.com/symfony/filesystem/tree/v6.4.3"
            },
            "funding": [
                {
                    "url": "https://symfony.com/sponsor",
                    "type": "custom"
                },
                {
                    "url": "https://github.com/fabpot",
                    "type": "github"
                },
                {
                    "url": "https://tidelift.com/funding/github/packagist/symfony/symfony",
                    "type": "tidelift"
                }
            ],
            "time": "2024-01-23T14:51:35+00:00"
        },
        {
            "name": "symfony/finder",
            "version": "v6.4.0",
            "source": {
                "type": "git",
                "url": "https://github.com/symfony/finder.git",
                "reference": "11d736e97f116ac375a81f96e662911a34cd50ce"
            },
            "dist": {
                "type": "zip",
                "url": "https://api.github.com/repos/symfony/finder/zipball/11d736e97f116ac375a81f96e662911a34cd50ce",
                "reference": "11d736e97f116ac375a81f96e662911a34cd50ce",
                "shasum": ""
            },
            "require": {
                "php": ">=8.1"
            },
            "require-dev": {
                "symfony/filesystem": "^6.0|^7.0"
            },
            "type": "library",
            "autoload": {
                "psr-4": {
                    "Symfony\\Component\\Finder\\": ""
                },
                "exclude-from-classmap": [
                    "/Tests/"
                ]
            },
            "notification-url": "https://packagist.org/downloads/",
            "license": [
                "MIT"
            ],
            "authors": [
                {
                    "name": "Fabien Potencier",
                    "email": "fabien@symfony.com"
                },
                {
                    "name": "Symfony Community",
                    "homepage": "https://symfony.com/contributors"
                }
            ],
            "description": "Finds files and directories via an intuitive fluent interface",
            "homepage": "https://symfony.com",
            "support": {
                "source": "https://github.com/symfony/finder/tree/v6.4.0"
            },
            "funding": [
                {
                    "url": "https://symfony.com/sponsor",
                    "type": "custom"
                },
                {
                    "url": "https://github.com/fabpot",
                    "type": "github"
                },
                {
                    "url": "https://tidelift.com/funding/github/packagist/symfony/symfony",
                    "type": "tidelift"
                }
            ],
            "time": "2023-10-31T17:30:12+00:00"
        },
        {
            "name": "symfony/polyfill-ctype",
            "version": "v1.28.0",
            "source": {
                "type": "git",
                "url": "https://github.com/symfony/polyfill-ctype.git",
                "reference": "ea208ce43cbb04af6867b4fdddb1bdbf84cc28cb"
            },
            "dist": {
                "type": "zip",
                "url": "https://api.github.com/repos/symfony/polyfill-ctype/zipball/ea208ce43cbb04af6867b4fdddb1bdbf84cc28cb",
                "reference": "ea208ce43cbb04af6867b4fdddb1bdbf84cc28cb",
                "shasum": ""
            },
            "require": {
                "php": ">=7.1"
            },
            "provide": {
                "ext-ctype": "*"
            },
            "suggest": {
                "ext-ctype": "For best performance"
            },
            "type": "library",
            "extra": {
                "branch-alias": {
                    "dev-main": "1.28-dev"
                },
                "thanks": {
                    "name": "symfony/polyfill",
                    "url": "https://github.com/symfony/polyfill"
                }
            },
            "autoload": {
                "files": [
                    "bootstrap.php"
                ],
                "psr-4": {
                    "Symfony\\Polyfill\\Ctype\\": ""
                }
            },
            "notification-url": "https://packagist.org/downloads/",
            "license": [
                "MIT"
            ],
            "authors": [
                {
                    "name": "Gert de Pagter",
                    "email": "BackEndTea@gmail.com"
                },
                {
                    "name": "Symfony Community",
                    "homepage": "https://symfony.com/contributors"
                }
            ],
            "description": "Symfony polyfill for ctype functions",
            "homepage": "https://symfony.com",
            "keywords": [
                "compatibility",
                "ctype",
                "polyfill",
                "portable"
            ],
            "support": {
                "source": "https://github.com/symfony/polyfill-ctype/tree/v1.28.0"
            },
            "funding": [
                {
                    "url": "https://symfony.com/sponsor",
                    "type": "custom"
                },
                {
                    "url": "https://github.com/fabpot",
                    "type": "github"
                },
                {
                    "url": "https://tidelift.com/funding/github/packagist/symfony/symfony",
                    "type": "tidelift"
                }
            ],
            "time": "2023-01-26T09:26:14+00:00"
        },
        {
            "name": "symfony/polyfill-intl-grapheme",
            "version": "v1.28.0",
            "source": {
                "type": "git",
                "url": "https://github.com/symfony/polyfill-intl-grapheme.git",
                "reference": "875e90aeea2777b6f135677f618529449334a612"
            },
            "dist": {
                "type": "zip",
                "url": "https://api.github.com/repos/symfony/polyfill-intl-grapheme/zipball/875e90aeea2777b6f135677f618529449334a612",
                "reference": "875e90aeea2777b6f135677f618529449334a612",
                "shasum": ""
            },
            "require": {
                "php": ">=7.1"
            },
            "suggest": {
                "ext-intl": "For best performance"
            },
            "type": "library",
            "extra": {
                "branch-alias": {
                    "dev-main": "1.28-dev"
                },
                "thanks": {
                    "name": "symfony/polyfill",
                    "url": "https://github.com/symfony/polyfill"
                }
            },
            "autoload": {
                "files": [
                    "bootstrap.php"
                ],
                "psr-4": {
                    "Symfony\\Polyfill\\Intl\\Grapheme\\": ""
                }
            },
            "notification-url": "https://packagist.org/downloads/",
            "license": [
                "MIT"
            ],
            "authors": [
                {
                    "name": "Nicolas Grekas",
                    "email": "p@tchwork.com"
                },
                {
                    "name": "Symfony Community",
                    "homepage": "https://symfony.com/contributors"
                }
            ],
            "description": "Symfony polyfill for intl's grapheme_* functions",
            "homepage": "https://symfony.com",
            "keywords": [
                "compatibility",
                "grapheme",
                "intl",
                "polyfill",
                "portable",
                "shim"
            ],
            "support": {
                "source": "https://github.com/symfony/polyfill-intl-grapheme/tree/v1.28.0"
            },
            "funding": [
                {
                    "url": "https://symfony.com/sponsor",
                    "type": "custom"
                },
                {
                    "url": "https://github.com/fabpot",
                    "type": "github"
                },
                {
                    "url": "https://tidelift.com/funding/github/packagist/symfony/symfony",
                    "type": "tidelift"
                }
            ],
            "time": "2023-01-26T09:26:14+00:00"
        },
        {
            "name": "symfony/polyfill-intl-normalizer",
            "version": "v1.28.0",
            "source": {
                "type": "git",
                "url": "https://github.com/symfony/polyfill-intl-normalizer.git",
                "reference": "8c4ad05dd0120b6a53c1ca374dca2ad0a1c4ed92"
            },
            "dist": {
                "type": "zip",
                "url": "https://api.github.com/repos/symfony/polyfill-intl-normalizer/zipball/8c4ad05dd0120b6a53c1ca374dca2ad0a1c4ed92",
                "reference": "8c4ad05dd0120b6a53c1ca374dca2ad0a1c4ed92",
                "shasum": ""
            },
            "require": {
                "php": ">=7.1"
            },
            "suggest": {
                "ext-intl": "For best performance"
            },
            "type": "library",
            "extra": {
                "branch-alias": {
                    "dev-main": "1.28-dev"
                },
                "thanks": {
                    "name": "symfony/polyfill",
                    "url": "https://github.com/symfony/polyfill"
                }
            },
            "autoload": {
                "files": [
                    "bootstrap.php"
                ],
                "psr-4": {
                    "Symfony\\Polyfill\\Intl\\Normalizer\\": ""
                },
                "classmap": [
                    "Resources/stubs"
                ]
            },
            "notification-url": "https://packagist.org/downloads/",
            "license": [
                "MIT"
            ],
            "authors": [
                {
                    "name": "Nicolas Grekas",
                    "email": "p@tchwork.com"
                },
                {
                    "name": "Symfony Community",
                    "homepage": "https://symfony.com/contributors"
                }
            ],
            "description": "Symfony polyfill for intl's Normalizer class and related functions",
            "homepage": "https://symfony.com",
            "keywords": [
                "compatibility",
                "intl",
                "normalizer",
                "polyfill",
                "portable",
                "shim"
            ],
            "support": {
                "source": "https://github.com/symfony/polyfill-intl-normalizer/tree/v1.28.0"
            },
            "funding": [
                {
                    "url": "https://symfony.com/sponsor",
                    "type": "custom"
                },
                {
                    "url": "https://github.com/fabpot",
                    "type": "github"
                },
                {
                    "url": "https://tidelift.com/funding/github/packagist/symfony/symfony",
                    "type": "tidelift"
                }
            ],
            "time": "2023-01-26T09:26:14+00:00"
        },
        {
            "name": "symfony/polyfill-mbstring",
            "version": "v1.28.0",
            "source": {
                "type": "git",
                "url": "https://github.com/symfony/polyfill-mbstring.git",
                "reference": "42292d99c55abe617799667f454222c54c60e229"
            },
            "dist": {
                "type": "zip",
                "url": "https://api.github.com/repos/symfony/polyfill-mbstring/zipball/42292d99c55abe617799667f454222c54c60e229",
                "reference": "42292d99c55abe617799667f454222c54c60e229",
                "shasum": ""
            },
            "require": {
                "php": ">=7.1"
            },
            "provide": {
                "ext-mbstring": "*"
            },
            "suggest": {
                "ext-mbstring": "For best performance"
            },
            "type": "library",
            "extra": {
                "branch-alias": {
                    "dev-main": "1.28-dev"
                },
                "thanks": {
                    "name": "symfony/polyfill",
                    "url": "https://github.com/symfony/polyfill"
                }
            },
            "autoload": {
                "files": [
                    "bootstrap.php"
                ],
                "psr-4": {
                    "Symfony\\Polyfill\\Mbstring\\": ""
                }
            },
            "notification-url": "https://packagist.org/downloads/",
            "license": [
                "MIT"
            ],
            "authors": [
                {
                    "name": "Nicolas Grekas",
                    "email": "p@tchwork.com"
                },
                {
                    "name": "Symfony Community",
                    "homepage": "https://symfony.com/contributors"
                }
            ],
            "description": "Symfony polyfill for the Mbstring extension",
            "homepage": "https://symfony.com",
            "keywords": [
                "compatibility",
                "mbstring",
                "polyfill",
                "portable",
                "shim"
            ],
            "support": {
                "source": "https://github.com/symfony/polyfill-mbstring/tree/v1.28.0"
            },
            "funding": [
                {
                    "url": "https://symfony.com/sponsor",
                    "type": "custom"
                },
                {
                    "url": "https://github.com/fabpot",
                    "type": "github"
                },
                {
                    "url": "https://tidelift.com/funding/github/packagist/symfony/symfony",
                    "type": "tidelift"
                }
            ],
            "time": "2023-07-28T09:04:16+00:00"
        },
        {
            "name": "symfony/polyfill-php80",
            "version": "v1.29.0",
            "source": {
                "type": "git",
                "url": "https://github.com/symfony/polyfill-php80.git",
                "reference": "87b68208d5c1188808dd7839ee1e6c8ec3b02f1b"
            },
            "dist": {
                "type": "zip",
                "url": "https://api.github.com/repos/symfony/polyfill-php80/zipball/87b68208d5c1188808dd7839ee1e6c8ec3b02f1b",
                "reference": "87b68208d5c1188808dd7839ee1e6c8ec3b02f1b",
                "shasum": ""
            },
            "require": {
                "php": ">=7.1"
            },
            "type": "library",
            "extra": {
                "thanks": {
                    "name": "symfony/polyfill",
                    "url": "https://github.com/symfony/polyfill"
                }
            },
            "autoload": {
                "files": [
                    "bootstrap.php"
                ],
                "psr-4": {
                    "Symfony\\Polyfill\\Php80\\": ""
                },
                "classmap": [
                    "Resources/stubs"
                ]
            },
            "notification-url": "https://packagist.org/downloads/",
            "license": [
                "MIT"
            ],
            "authors": [
                {
                    "name": "Ion Bazan",
                    "email": "ion.bazan@gmail.com"
                },
                {
                    "name": "Nicolas Grekas",
                    "email": "p@tchwork.com"
                },
                {
                    "name": "Symfony Community",
                    "homepage": "https://symfony.com/contributors"
                }
            ],
            "description": "Symfony polyfill backporting some PHP 8.0+ features to lower PHP versions",
            "homepage": "https://symfony.com",
            "keywords": [
                "compatibility",
                "polyfill",
                "portable",
                "shim"
            ],
            "support": {
                "source": "https://github.com/symfony/polyfill-php80/tree/v1.29.0"
            },
            "funding": [
                {
                    "url": "https://symfony.com/sponsor",
                    "type": "custom"
                },
                {
                    "url": "https://github.com/fabpot",
                    "type": "github"
                },
                {
                    "url": "https://tidelift.com/funding/github/packagist/symfony/symfony",
                    "type": "tidelift"
                }
            ],
            "time": "2024-01-29T20:11:03+00:00"
        },
        {
            "name": "symfony/polyfill-php81",
            "version": "v1.29.0",
            "source": {
                "type": "git",
                "url": "https://github.com/symfony/polyfill-php81.git",
                "reference": "c565ad1e63f30e7477fc40738343c62b40bc672d"
            },
            "dist": {
                "type": "zip",
                "url": "https://api.github.com/repos/symfony/polyfill-php81/zipball/c565ad1e63f30e7477fc40738343c62b40bc672d",
                "reference": "c565ad1e63f30e7477fc40738343c62b40bc672d",
                "shasum": ""
            },
            "require": {
                "php": ">=7.1"
            },
            "type": "library",
            "extra": {
                "thanks": {
                    "name": "symfony/polyfill",
                    "url": "https://github.com/symfony/polyfill"
                }
            },
            "autoload": {
                "files": [
                    "bootstrap.php"
                ],
                "psr-4": {
                    "Symfony\\Polyfill\\Php81\\": ""
                },
                "classmap": [
                    "Resources/stubs"
                ]
            },
            "notification-url": "https://packagist.org/downloads/",
            "license": [
                "MIT"
            ],
            "authors": [
                {
                    "name": "Nicolas Grekas",
                    "email": "p@tchwork.com"
                },
                {
                    "name": "Symfony Community",
                    "homepage": "https://symfony.com/contributors"
                }
            ],
            "description": "Symfony polyfill backporting some PHP 8.1+ features to lower PHP versions",
            "homepage": "https://symfony.com",
            "keywords": [
                "compatibility",
                "polyfill",
                "portable",
                "shim"
            ],
            "support": {
                "source": "https://github.com/symfony/polyfill-php81/tree/v1.29.0"
            },
            "funding": [
                {
                    "url": "https://symfony.com/sponsor",
                    "type": "custom"
                },
                {
                    "url": "https://github.com/fabpot",
                    "type": "github"
                },
                {
                    "url": "https://tidelift.com/funding/github/packagist/symfony/symfony",
                    "type": "tidelift"
                }
            ],
            "time": "2024-01-29T20:11:03+00:00"
        },
        {
            "name": "symfony/process",
            "version": "v6.4.4",
            "source": {
                "type": "git",
                "url": "https://github.com/symfony/process.git",
                "reference": "710e27879e9be3395de2b98da3f52a946039f297"
            },
            "dist": {
                "type": "zip",
                "url": "https://api.github.com/repos/symfony/process/zipball/710e27879e9be3395de2b98da3f52a946039f297",
                "reference": "710e27879e9be3395de2b98da3f52a946039f297",
                "shasum": ""
            },
            "require": {
                "php": ">=8.1"
            },
            "type": "library",
            "autoload": {
                "psr-4": {
                    "Symfony\\Component\\Process\\": ""
                },
                "exclude-from-classmap": [
                    "/Tests/"
                ]
            },
            "notification-url": "https://packagist.org/downloads/",
            "license": [
                "MIT"
            ],
            "authors": [
                {
                    "name": "Fabien Potencier",
                    "email": "fabien@symfony.com"
                },
                {
                    "name": "Symfony Community",
                    "homepage": "https://symfony.com/contributors"
                }
            ],
            "description": "Executes commands in sub-processes",
            "homepage": "https://symfony.com",
            "support": {
                "source": "https://github.com/symfony/process/tree/v6.4.4"
            },
            "funding": [
                {
                    "url": "https://symfony.com/sponsor",
                    "type": "custom"
                },
                {
                    "url": "https://github.com/fabpot",
                    "type": "github"
                },
                {
                    "url": "https://tidelift.com/funding/github/packagist/symfony/symfony",
                    "type": "tidelift"
                }
            ],
            "time": "2024-02-20T12:31:00+00:00"
        },
        {
            "name": "symfony/service-contracts",
            "version": "v3.4.1",
            "source": {
                "type": "git",
                "url": "https://github.com/symfony/service-contracts.git",
                "reference": "fe07cbc8d837f60caf7018068e350cc5163681a0"
            },
            "dist": {
                "type": "zip",
                "url": "https://api.github.com/repos/symfony/service-contracts/zipball/fe07cbc8d837f60caf7018068e350cc5163681a0",
                "reference": "fe07cbc8d837f60caf7018068e350cc5163681a0",
                "shasum": ""
            },
            "require": {
                "php": ">=8.1",
                "psr/container": "^1.1|^2.0"
            },
            "conflict": {
                "ext-psr": "<1.1|>=2"
            },
            "type": "library",
            "extra": {
                "branch-alias": {
                    "dev-main": "3.4-dev"
                },
                "thanks": {
                    "name": "symfony/contracts",
                    "url": "https://github.com/symfony/contracts"
                }
            },
            "autoload": {
                "psr-4": {
                    "Symfony\\Contracts\\Service\\": ""
                },
                "exclude-from-classmap": [
                    "/Test/"
                ]
            },
            "notification-url": "https://packagist.org/downloads/",
            "license": [
                "MIT"
            ],
            "authors": [
                {
                    "name": "Nicolas Grekas",
                    "email": "p@tchwork.com"
                },
                {
                    "name": "Symfony Community",
                    "homepage": "https://symfony.com/contributors"
                }
            ],
            "description": "Generic abstractions related to writing services",
            "homepage": "https://symfony.com",
            "keywords": [
                "abstractions",
                "contracts",
                "decoupling",
                "interfaces",
                "interoperability",
                "standards"
            ],
            "support": {
                "source": "https://github.com/symfony/service-contracts/tree/v3.4.1"
            },
            "funding": [
                {
                    "url": "https://symfony.com/sponsor",
                    "type": "custom"
                },
                {
                    "url": "https://github.com/fabpot",
                    "type": "github"
                },
                {
                    "url": "https://tidelift.com/funding/github/packagist/symfony/symfony",
                    "type": "tidelift"
                }
            ],
            "time": "2023-12-26T14:02:43+00:00"
        },
        {
            "name": "symfony/string",
            "version": "v6.4.4",
            "source": {
                "type": "git",
                "url": "https://github.com/symfony/string.git",
                "reference": "4e465a95bdc32f49cf4c7f07f751b843bbd6dcd9"
            },
            "dist": {
                "type": "zip",
                "url": "https://api.github.com/repos/symfony/string/zipball/4e465a95bdc32f49cf4c7f07f751b843bbd6dcd9",
                "reference": "4e465a95bdc32f49cf4c7f07f751b843bbd6dcd9",
                "shasum": ""
            },
            "require": {
                "php": ">=8.1",
                "symfony/polyfill-ctype": "~1.8",
                "symfony/polyfill-intl-grapheme": "~1.0",
                "symfony/polyfill-intl-normalizer": "~1.0",
                "symfony/polyfill-mbstring": "~1.0"
            },
            "conflict": {
                "symfony/translation-contracts": "<2.5"
            },
            "require-dev": {
                "symfony/error-handler": "^5.4|^6.0|^7.0",
                "symfony/http-client": "^5.4|^6.0|^7.0",
                "symfony/intl": "^6.2|^7.0",
                "symfony/translation-contracts": "^2.5|^3.0",
                "symfony/var-exporter": "^5.4|^6.0|^7.0"
            },
            "type": "library",
            "autoload": {
                "files": [
                    "Resources/functions.php"
                ],
                "psr-4": {
                    "Symfony\\Component\\String\\": ""
                },
                "exclude-from-classmap": [
                    "/Tests/"
                ]
            },
            "notification-url": "https://packagist.org/downloads/",
            "license": [
                "MIT"
            ],
            "authors": [
                {
                    "name": "Nicolas Grekas",
                    "email": "p@tchwork.com"
                },
                {
                    "name": "Symfony Community",
                    "homepage": "https://symfony.com/contributors"
                }
            ],
            "description": "Provides an object-oriented API to strings and deals with bytes, UTF-8 code points and grapheme clusters in a unified way",
            "homepage": "https://symfony.com",
            "keywords": [
                "grapheme",
                "i18n",
                "string",
                "unicode",
                "utf-8",
                "utf8"
            ],
            "support": {
                "source": "https://github.com/symfony/string/tree/v6.4.4"
            },
            "funding": [
                {
                    "url": "https://symfony.com/sponsor",
                    "type": "custom"
                },
                {
                    "url": "https://github.com/fabpot",
                    "type": "github"
                },
                {
                    "url": "https://tidelift.com/funding/github/packagist/symfony/symfony",
                    "type": "tidelift"
                }
            ],
            "time": "2024-02-01T13:16:41+00:00"
        },
        {
            "name": "symfony/var-dumper",
            "version": "v6.4.4",
            "source": {
                "type": "git",
                "url": "https://github.com/symfony/var-dumper.git",
                "reference": "b439823f04c98b84d4366c79507e9da6230944b1"
            },
            "dist": {
                "type": "zip",
                "url": "https://api.github.com/repos/symfony/var-dumper/zipball/b439823f04c98b84d4366c79507e9da6230944b1",
                "reference": "b439823f04c98b84d4366c79507e9da6230944b1",
                "shasum": ""
            },
            "require": {
                "php": ">=8.1",
                "symfony/deprecation-contracts": "^2.5|^3",
                "symfony/polyfill-mbstring": "~1.0"
            },
            "conflict": {
                "symfony/console": "<5.4"
            },
            "require-dev": {
                "ext-iconv": "*",
                "symfony/console": "^5.4|^6.0|^7.0",
                "symfony/error-handler": "^6.3|^7.0",
                "symfony/http-kernel": "^5.4|^6.0|^7.0",
                "symfony/process": "^5.4|^6.0|^7.0",
                "symfony/uid": "^5.4|^6.0|^7.0",
                "twig/twig": "^2.13|^3.0.4"
            },
            "bin": [
                "Resources/bin/var-dump-server"
            ],
            "type": "library",
            "autoload": {
                "files": [
                    "Resources/functions/dump.php"
                ],
                "psr-4": {
                    "Symfony\\Component\\VarDumper\\": ""
                },
                "exclude-from-classmap": [
                    "/Tests/"
                ]
            },
            "notification-url": "https://packagist.org/downloads/",
            "license": [
                "MIT"
            ],
            "authors": [
                {
                    "name": "Nicolas Grekas",
                    "email": "p@tchwork.com"
                },
                {
                    "name": "Symfony Community",
                    "homepage": "https://symfony.com/contributors"
                }
            ],
            "description": "Provides mechanisms for walking through any arbitrary PHP variable",
            "homepage": "https://symfony.com",
            "keywords": [
                "debug",
                "dump"
            ],
            "support": {
                "source": "https://github.com/symfony/var-dumper/tree/v6.4.4"
            },
            "funding": [
                {
                    "url": "https://symfony.com/sponsor",
                    "type": "custom"
                },
                {
                    "url": "https://github.com/fabpot",
                    "type": "github"
                },
                {
                    "url": "https://tidelift.com/funding/github/packagist/symfony/symfony",
                    "type": "tidelift"
                }
            ],
            "time": "2024-02-15T11:23:52+00:00"
        },
        {
            "name": "symfony/var-exporter",
            "version": "v6.4.4",
            "source": {
                "type": "git",
                "url": "https://github.com/symfony/var-exporter.git",
                "reference": "0bd342e24aef49fc82a21bd4eedd3e665d177e5b"
            },
            "dist": {
                "type": "zip",
                "url": "https://api.github.com/repos/symfony/var-exporter/zipball/0bd342e24aef49fc82a21bd4eedd3e665d177e5b",
                "reference": "0bd342e24aef49fc82a21bd4eedd3e665d177e5b",
                "shasum": ""
            },
            "require": {
                "php": ">=8.1",
                "symfony/deprecation-contracts": "^2.5|^3"
            },
            "require-dev": {
                "symfony/var-dumper": "^5.4|^6.0|^7.0"
            },
            "type": "library",
            "autoload": {
                "psr-4": {
                    "Symfony\\Component\\VarExporter\\": ""
                },
                "exclude-from-classmap": [
                    "/Tests/"
                ]
            },
            "notification-url": "https://packagist.org/downloads/",
            "license": [
                "MIT"
            ],
            "authors": [
                {
                    "name": "Nicolas Grekas",
                    "email": "p@tchwork.com"
                },
                {
                    "name": "Symfony Community",
                    "homepage": "https://symfony.com/contributors"
                }
            ],
            "description": "Allows exporting any serializable PHP data structure to plain PHP code",
            "homepage": "https://symfony.com",
            "keywords": [
                "clone",
                "construct",
                "export",
                "hydrate",
                "instantiate",
                "lazy-loading",
                "proxy",
                "serialize"
            ],
            "support": {
                "source": "https://github.com/symfony/var-exporter/tree/v6.4.4"
            },
            "funding": [
                {
                    "url": "https://symfony.com/sponsor",
                    "type": "custom"
                },
                {
                    "url": "https://github.com/fabpot",
                    "type": "github"
                },
                {
                    "url": "https://tidelift.com/funding/github/packagist/symfony/symfony",
                    "type": "tidelift"
                }
            ],
            "time": "2024-02-26T08:37:45+00:00"
        },
        {
            "name": "symfony/yaml",
            "version": "v6.4.3",
            "source": {
                "type": "git",
                "url": "https://github.com/symfony/yaml.git",
                "reference": "d75715985f0f94f978e3a8fa42533e10db921b90"
            },
            "dist": {
                "type": "zip",
                "url": "https://api.github.com/repos/symfony/yaml/zipball/d75715985f0f94f978e3a8fa42533e10db921b90",
                "reference": "d75715985f0f94f978e3a8fa42533e10db921b90",
                "shasum": ""
            },
            "require": {
                "php": ">=8.1",
                "symfony/deprecation-contracts": "^2.5|^3",
                "symfony/polyfill-ctype": "^1.8"
            },
            "conflict": {
                "symfony/console": "<5.4"
            },
            "require-dev": {
                "symfony/console": "^5.4|^6.0|^7.0"
            },
            "bin": [
                "Resources/bin/yaml-lint"
            ],
            "type": "library",
            "autoload": {
                "psr-4": {
                    "Symfony\\Component\\Yaml\\": ""
                },
                "exclude-from-classmap": [
                    "/Tests/"
                ]
            },
            "notification-url": "https://packagist.org/downloads/",
            "license": [
                "MIT"
            ],
            "authors": [
                {
                    "name": "Fabien Potencier",
                    "email": "fabien@symfony.com"
                },
                {
                    "name": "Symfony Community",
                    "homepage": "https://symfony.com/contributors"
                }
            ],
            "description": "Loads and dumps YAML files",
            "homepage": "https://symfony.com",
            "support": {
                "source": "https://github.com/symfony/yaml/tree/v6.4.3"
            },
            "funding": [
                {
                    "url": "https://symfony.com/sponsor",
                    "type": "custom"
                },
                {
                    "url": "https://github.com/fabpot",
                    "type": "github"
                },
                {
                    "url": "https://tidelift.com/funding/github/packagist/symfony/symfony",
                    "type": "tidelift"
                }
            ],
            "time": "2024-01-23T14:51:35+00:00"
        },
        {
            "name": "twig/twig",
            "version": "v3.8.0",
            "source": {
                "type": "git",
                "url": "https://github.com/twigphp/Twig.git",
                "reference": "9d15f0ac07f44dc4217883ec6ae02fd555c6f71d"
            },
            "dist": {
                "type": "zip",
                "url": "https://api.github.com/repos/twigphp/Twig/zipball/9d15f0ac07f44dc4217883ec6ae02fd555c6f71d",
                "reference": "9d15f0ac07f44dc4217883ec6ae02fd555c6f71d",
                "shasum": ""
            },
            "require": {
                "php": ">=7.2.5",
                "symfony/polyfill-ctype": "^1.8",
                "symfony/polyfill-mbstring": "^1.3",
                "symfony/polyfill-php80": "^1.22"
            },
            "require-dev": {
                "psr/container": "^1.0|^2.0",
                "symfony/phpunit-bridge": "^5.4.9|^6.3|^7.0"
            },
            "type": "library",
            "autoload": {
                "psr-4": {
                    "Twig\\": "src/"
                }
            },
            "notification-url": "https://packagist.org/downloads/",
            "license": [
                "BSD-3-Clause"
            ],
            "authors": [
                {
                    "name": "Fabien Potencier",
                    "email": "fabien@symfony.com",
                    "homepage": "http://fabien.potencier.org",
                    "role": "Lead Developer"
                },
                {
                    "name": "Twig Team",
                    "role": "Contributors"
                },
                {
                    "name": "Armin Ronacher",
                    "email": "armin.ronacher@active-4.com",
                    "role": "Project Founder"
                }
            ],
            "description": "Twig, the flexible, fast, and secure template language for PHP",
            "homepage": "https://twig.symfony.com",
            "keywords": [
                "templating"
            ],
            "support": {
                "issues": "https://github.com/twigphp/Twig/issues",
                "source": "https://github.com/twigphp/Twig/tree/v3.8.0"
            },
            "funding": [
                {
                    "url": "https://github.com/fabpot",
                    "type": "github"
                },
                {
                    "url": "https://tidelift.com/funding/github/packagist/twig/twig",
                    "type": "tidelift"
                }
            ],
            "time": "2023-11-21T18:54:41+00:00"
        }
    ],
    "packages-dev": [
        {
            "name": "asm89/stack-cors",
            "version": "v2.2.0",
            "source": {
                "type": "git",
                "url": "https://github.com/asm89/stack-cors.git",
                "reference": "50f57105bad3d97a43ec4a485eb57daf347eafea"
            },
            "dist": {
                "type": "zip",
                "url": "https://api.github.com/repos/asm89/stack-cors/zipball/50f57105bad3d97a43ec4a485eb57daf347eafea",
                "reference": "50f57105bad3d97a43ec4a485eb57daf347eafea",
                "shasum": ""
            },
            "require": {
                "php": "^7.3|^8.0",
                "symfony/http-foundation": "^5.3|^6|^7",
                "symfony/http-kernel": "^5.3|^6|^7"
            },
            "require-dev": {
                "phpunit/phpunit": "^9",
                "squizlabs/php_codesniffer": "^3.5"
            },
            "type": "library",
            "extra": {
                "branch-alias": {
                    "dev-master": "2.2-dev"
                }
            },
            "autoload": {
                "psr-4": {
                    "Asm89\\Stack\\": "src/"
                }
            },
            "notification-url": "https://packagist.org/downloads/",
            "license": [
                "MIT"
            ],
            "authors": [
                {
                    "name": "Alexander",
                    "email": "iam.asm89@gmail.com"
                }
            ],
            "description": "Cross-origin resource sharing library and stack middleware",
            "homepage": "https://github.com/asm89/stack-cors",
            "keywords": [
                "cors",
                "stack"
            ],
            "support": {
                "issues": "https://github.com/asm89/stack-cors/issues",
                "source": "https://github.com/asm89/stack-cors/tree/v2.2.0"
            },
            "time": "2023-11-14T13:51:46+00:00"
        },
        {
            "name": "composer/installers",
            "version": "v2.2.0",
            "source": {
                "type": "git",
                "url": "https://github.com/composer/installers.git",
                "reference": "c29dc4b93137acb82734f672c37e029dfbd95b35"
            },
            "dist": {
                "type": "zip",
                "url": "https://api.github.com/repos/composer/installers/zipball/c29dc4b93137acb82734f672c37e029dfbd95b35",
                "reference": "c29dc4b93137acb82734f672c37e029dfbd95b35",
                "shasum": ""
            },
            "require": {
                "composer-plugin-api": "^1.0 || ^2.0",
                "php": "^7.2 || ^8.0"
            },
            "require-dev": {
                "composer/composer": "1.6.* || ^2.0",
                "composer/semver": "^1 || ^3",
                "phpstan/phpstan": "^0.12.55",
                "phpstan/phpstan-phpunit": "^0.12.16",
                "symfony/phpunit-bridge": "^5.3",
                "symfony/process": "^5"
            },
            "type": "composer-plugin",
            "extra": {
                "class": "Composer\\Installers\\Plugin",
                "branch-alias": {
                    "dev-main": "2.x-dev"
                },
                "plugin-modifies-install-path": true
            },
            "autoload": {
                "psr-4": {
                    "Composer\\Installers\\": "src/Composer/Installers"
                }
            },
            "notification-url": "https://packagist.org/downloads/",
            "license": [
                "MIT"
            ],
            "authors": [
                {
                    "name": "Kyle Robinson Young",
                    "email": "kyle@dontkry.com",
                    "homepage": "https://github.com/shama"
                }
            ],
            "description": "A multi-framework Composer library installer",
            "homepage": "https://composer.github.io/installers/",
            "keywords": [
                "Dolibarr",
                "Eliasis",
                "Hurad",
                "ImageCMS",
                "Kanboard",
                "Lan Management System",
                "MODX Evo",
                "MantisBT",
                "Mautic",
                "Maya",
                "OXID",
                "Plentymarkets",
                "Porto",
                "RadPHP",
                "SMF",
                "Starbug",
                "Thelia",
                "Whmcs",
                "WolfCMS",
                "agl",
                "annotatecms",
                "attogram",
                "bitrix",
                "cakephp",
                "chef",
                "cockpit",
                "codeigniter",
                "concrete5",
                "croogo",
                "dokuwiki",
                "drupal",
                "eZ Platform",
                "elgg",
                "expressionengine",
                "fuelphp",
                "grav",
                "installer",
                "itop",
                "known",
                "kohana",
                "laravel",
                "lavalite",
                "lithium",
                "magento",
                "majima",
                "mako",
                "matomo",
                "mediawiki",
                "miaoxing",
                "modulework",
                "modx",
                "moodle",
                "osclass",
                "pantheon",
                "phpbb",
                "piwik",
                "ppi",
                "processwire",
                "puppet",
                "pxcms",
                "reindex",
                "roundcube",
                "shopware",
                "silverstripe",
                "sydes",
                "sylius",
                "tastyigniter",
                "wordpress",
                "yawik",
                "zend",
                "zikula"
            ],
            "support": {
                "issues": "https://github.com/composer/installers/issues",
                "source": "https://github.com/composer/installers/tree/v2.2.0"
            },
            "funding": [
                {
                    "url": "https://packagist.com",
                    "type": "custom"
                },
                {
                    "url": "https://github.com/composer",
                    "type": "github"
                },
                {
                    "url": "https://tidelift.com/funding/github/packagist/composer/composer",
                    "type": "tidelift"
                }
            ],
            "time": "2022-08-20T06:45:11+00:00"
        },
        {
            "name": "cweagans/composer-patches",
            "version": "1.7.3",
            "source": {
                "type": "git",
                "url": "https://github.com/cweagans/composer-patches.git",
                "reference": "e190d4466fe2b103a55467dfa83fc2fecfcaf2db"
            },
            "dist": {
                "type": "zip",
                "url": "https://api.github.com/repos/cweagans/composer-patches/zipball/e190d4466fe2b103a55467dfa83fc2fecfcaf2db",
                "reference": "e190d4466fe2b103a55467dfa83fc2fecfcaf2db",
                "shasum": ""
            },
            "require": {
                "composer-plugin-api": "^1.0 || ^2.0",
                "php": ">=5.3.0"
            },
            "require-dev": {
                "composer/composer": "~1.0 || ~2.0",
                "phpunit/phpunit": "~4.6"
            },
            "type": "composer-plugin",
            "extra": {
                "class": "cweagans\\Composer\\Patches"
            },
            "autoload": {
                "psr-4": {
                    "cweagans\\Composer\\": "src"
                }
            },
            "notification-url": "https://packagist.org/downloads/",
            "license": [
                "BSD-3-Clause"
            ],
            "authors": [
                {
                    "name": "Cameron Eagans",
                    "email": "me@cweagans.net"
                }
            ],
            "description": "Provides a way to patch Composer packages.",
            "support": {
                "issues": "https://github.com/cweagans/composer-patches/issues",
                "source": "https://github.com/cweagans/composer-patches/tree/1.7.3"
            },
            "time": "2022-12-20T22:53:13+00:00"
        },
        {
            "name": "doctrine/annotations",
            "version": "1.14.3",
            "source": {
                "type": "git",
                "url": "https://github.com/doctrine/annotations.git",
                "reference": "fb0d71a7393298a7b232cbf4c8b1f73f3ec3d5af"
            },
            "dist": {
                "type": "zip",
                "url": "https://api.github.com/repos/doctrine/annotations/zipball/fb0d71a7393298a7b232cbf4c8b1f73f3ec3d5af",
                "reference": "fb0d71a7393298a7b232cbf4c8b1f73f3ec3d5af",
                "shasum": ""
            },
            "require": {
                "doctrine/lexer": "^1 || ^2",
                "ext-tokenizer": "*",
                "php": "^7.1 || ^8.0",
                "psr/cache": "^1 || ^2 || ^3"
            },
            "require-dev": {
                "doctrine/cache": "^1.11 || ^2.0",
                "doctrine/coding-standard": "^9 || ^10",
                "phpstan/phpstan": "~1.4.10 || ^1.8.0",
                "phpunit/phpunit": "^7.5 || ^8.5 || ^9.5",
                "symfony/cache": "^4.4 || ^5.4 || ^6",
                "vimeo/psalm": "^4.10"
            },
            "suggest": {
                "php": "PHP 8.0 or higher comes with attributes, a native replacement for annotations"
            },
            "type": "library",
            "autoload": {
                "psr-4": {
                    "Doctrine\\Common\\Annotations\\": "lib/Doctrine/Common/Annotations"
                }
            },
            "notification-url": "https://packagist.org/downloads/",
            "license": [
                "MIT"
            ],
            "authors": [
                {
                    "name": "Guilherme Blanco",
                    "email": "guilhermeblanco@gmail.com"
                },
                {
                    "name": "Roman Borschel",
                    "email": "roman@code-factory.org"
                },
                {
                    "name": "Benjamin Eberlei",
                    "email": "kontakt@beberlei.de"
                },
                {
                    "name": "Jonathan Wage",
                    "email": "jonwage@gmail.com"
                },
                {
                    "name": "Johannes Schmitt",
                    "email": "schmittjoh@gmail.com"
                }
            ],
            "description": "Docblock Annotations Parser",
            "homepage": "https://www.doctrine-project.org/projects/annotations.html",
            "keywords": [
                "annotations",
                "docblock",
                "parser"
            ],
            "support": {
                "issues": "https://github.com/doctrine/annotations/issues",
                "source": "https://github.com/doctrine/annotations/tree/1.14.3"
            },
            "time": "2023-02-01T09:20:38+00:00"
        },
        {
            "name": "doctrine/deprecations",
            "version": "1.1.3",
            "source": {
                "type": "git",
                "url": "https://github.com/doctrine/deprecations.git",
                "reference": "dfbaa3c2d2e9a9df1118213f3b8b0c597bb99fab"
            },
            "dist": {
                "type": "zip",
                "url": "https://api.github.com/repos/doctrine/deprecations/zipball/dfbaa3c2d2e9a9df1118213f3b8b0c597bb99fab",
                "reference": "dfbaa3c2d2e9a9df1118213f3b8b0c597bb99fab",
                "shasum": ""
            },
            "require": {
                "php": "^7.1 || ^8.0"
            },
            "require-dev": {
                "doctrine/coding-standard": "^9",
                "phpstan/phpstan": "1.4.10 || 1.10.15",
                "phpstan/phpstan-phpunit": "^1.0",
                "phpunit/phpunit": "^7.5 || ^8.5 || ^9.5",
                "psalm/plugin-phpunit": "0.18.4",
                "psr/log": "^1 || ^2 || ^3",
                "vimeo/psalm": "4.30.0 || 5.12.0"
            },
            "suggest": {
                "psr/log": "Allows logging deprecations via PSR-3 logger implementation"
            },
            "type": "library",
            "autoload": {
                "psr-4": {
                    "Doctrine\\Deprecations\\": "lib/Doctrine/Deprecations"
                }
            },
            "notification-url": "https://packagist.org/downloads/",
            "license": [
                "MIT"
            ],
            "description": "A small layer on top of trigger_error(E_USER_DEPRECATED) or PSR-3 logging with options to disable all deprecations or selectively for packages.",
            "homepage": "https://www.doctrine-project.org/",
            "support": {
                "issues": "https://github.com/doctrine/deprecations/issues",
                "source": "https://github.com/doctrine/deprecations/tree/1.1.3"
            },
            "time": "2024-01-30T19:34:25+00:00"
        },
        {
            "name": "doctrine/instantiator",
            "version": "2.0.0",
            "source": {
                "type": "git",
                "url": "https://github.com/doctrine/instantiator.git",
                "reference": "c6222283fa3f4ac679f8b9ced9a4e23f163e80d0"
            },
            "dist": {
                "type": "zip",
                "url": "https://api.github.com/repos/doctrine/instantiator/zipball/c6222283fa3f4ac679f8b9ced9a4e23f163e80d0",
                "reference": "c6222283fa3f4ac679f8b9ced9a4e23f163e80d0",
                "shasum": ""
            },
            "require": {
                "php": "^8.1"
            },
            "require-dev": {
                "doctrine/coding-standard": "^11",
                "ext-pdo": "*",
                "ext-phar": "*",
                "phpbench/phpbench": "^1.2",
                "phpstan/phpstan": "^1.9.4",
                "phpstan/phpstan-phpunit": "^1.3",
                "phpunit/phpunit": "^9.5.27",
                "vimeo/psalm": "^5.4"
            },
            "type": "library",
            "autoload": {
                "psr-4": {
                    "Doctrine\\Instantiator\\": "src/Doctrine/Instantiator/"
                }
            },
            "notification-url": "https://packagist.org/downloads/",
            "license": [
                "MIT"
            ],
            "authors": [
                {
                    "name": "Marco Pivetta",
                    "email": "ocramius@gmail.com",
                    "homepage": "https://ocramius.github.io/"
                }
            ],
            "description": "A small, lightweight utility to instantiate objects in PHP without invoking their constructors",
            "homepage": "https://www.doctrine-project.org/projects/instantiator.html",
            "keywords": [
                "constructor",
                "instantiate"
            ],
            "support": {
                "issues": "https://github.com/doctrine/instantiator/issues",
                "source": "https://github.com/doctrine/instantiator/tree/2.0.0"
            },
            "funding": [
                {
                    "url": "https://www.doctrine-project.org/sponsorship.html",
                    "type": "custom"
                },
                {
                    "url": "https://www.patreon.com/phpdoctrine",
                    "type": "patreon"
                },
                {
                    "url": "https://tidelift.com/funding/github/packagist/doctrine%2Finstantiator",
                    "type": "tidelift"
                }
            ],
            "time": "2022-12-30T00:23:10+00:00"
        },
        {
            "name": "doctrine/lexer",
            "version": "2.1.1",
            "source": {
                "type": "git",
                "url": "https://github.com/doctrine/lexer.git",
                "reference": "861c870e8b75f7c8f69c146c7f89cc1c0f1b49b6"
            },
            "dist": {
                "type": "zip",
                "url": "https://api.github.com/repos/doctrine/lexer/zipball/861c870e8b75f7c8f69c146c7f89cc1c0f1b49b6",
                "reference": "861c870e8b75f7c8f69c146c7f89cc1c0f1b49b6",
                "shasum": ""
            },
            "require": {
                "doctrine/deprecations": "^1.0",
                "php": "^7.1 || ^8.0"
            },
            "require-dev": {
                "doctrine/coding-standard": "^9 || ^12",
                "phpstan/phpstan": "^1.3",
                "phpunit/phpunit": "^7.5 || ^8.5 || ^9.6",
                "psalm/plugin-phpunit": "^0.18.3",
                "vimeo/psalm": "^4.11 || ^5.21"
            },
            "type": "library",
            "autoload": {
                "psr-4": {
                    "Doctrine\\Common\\Lexer\\": "src"
                }
            },
            "notification-url": "https://packagist.org/downloads/",
            "license": [
                "MIT"
            ],
            "authors": [
                {
                    "name": "Guilherme Blanco",
                    "email": "guilhermeblanco@gmail.com"
                },
                {
                    "name": "Roman Borschel",
                    "email": "roman@code-factory.org"
                },
                {
                    "name": "Johannes Schmitt",
                    "email": "schmittjoh@gmail.com"
                }
            ],
            "description": "PHP Doctrine Lexer parser library that can be used in Top-Down, Recursive Descent Parsers.",
            "homepage": "https://www.doctrine-project.org/projects/lexer.html",
            "keywords": [
                "annotations",
                "docblock",
                "lexer",
                "parser",
                "php"
            ],
            "support": {
                "issues": "https://github.com/doctrine/lexer/issues",
                "source": "https://github.com/doctrine/lexer/tree/2.1.1"
            },
            "funding": [
                {
                    "url": "https://www.doctrine-project.org/sponsorship.html",
                    "type": "custom"
                },
                {
                    "url": "https://www.patreon.com/phpdoctrine",
                    "type": "patreon"
                },
                {
                    "url": "https://tidelift.com/funding/github/packagist/doctrine%2Flexer",
                    "type": "tidelift"
                }
            ],
            "time": "2024-02-05T11:35:39+00:00"
        },
        {
            "name": "drupal/core",
            "version": "10.2.4",
            "source": {
                "type": "git",
                "url": "https://github.com/drupal/core.git",
                "reference": "d1c5b44adfc79bda03252471491b0fba89d87eff"
            },
            "dist": {
                "type": "zip",
                "url": "https://api.github.com/repos/drupal/core/zipball/d1c5b44adfc79bda03252471491b0fba89d87eff",
                "reference": "d1c5b44adfc79bda03252471491b0fba89d87eff",
                "shasum": ""
            },
            "require": {
                "asm89/stack-cors": "^2.1",
                "composer-runtime-api": "^2.1",
                "composer/semver": "^3.3",
                "doctrine/annotations": "^1.14",
                "egulias/email-validator": "^3.2.1|^4.0",
                "ext-date": "*",
                "ext-dom": "*",
                "ext-filter": "*",
                "ext-gd": "*",
                "ext-hash": "*",
                "ext-json": "*",
                "ext-pcre": "*",
                "ext-pdo": "*",
                "ext-session": "*",
                "ext-simplexml": "*",
                "ext-spl": "*",
                "ext-tokenizer": "*",
                "ext-xml": "*",
                "guzzlehttp/guzzle": "^7.5",
                "guzzlehttp/psr7": "^2.4.5",
                "masterminds/html5": "^2.7",
                "mck89/peast": "^1.14",
                "pear/archive_tar": "^1.4.14",
                "php": ">=8.1.0",
                "psr/log": "^3.0",
                "sebastian/diff": "^4",
                "symfony/console": "^6.4",
                "symfony/dependency-injection": "^6.4",
                "symfony/event-dispatcher": "^6.4",
                "symfony/filesystem": "^6.4",
                "symfony/finder": "^6.4",
                "symfony/http-foundation": "^6.4",
                "symfony/http-kernel": "^6.4",
                "symfony/mailer": "^6.4",
                "symfony/mime": "^6.4",
                "symfony/polyfill-iconv": "^1.26",
                "symfony/process": "^6.4",
                "symfony/psr-http-message-bridge": "^2.1|^6.4",
                "symfony/routing": "^6.4",
                "symfony/serializer": "^6.4",
                "symfony/validator": "^6.4",
                "symfony/yaml": "^6.4",
                "twig/twig": "^3.5.0"
            },
            "conflict": {
                "drush/drush": "<12.4.3"
            },
            "replace": {
                "drupal/core-annotation": "self.version",
                "drupal/core-assertion": "self.version",
                "drupal/core-class-finder": "self.version",
                "drupal/core-datetime": "self.version",
                "drupal/core-dependency-injection": "self.version",
                "drupal/core-diff": "self.version",
                "drupal/core-discovery": "self.version",
                "drupal/core-event-dispatcher": "self.version",
                "drupal/core-file-cache": "self.version",
                "drupal/core-file-security": "self.version",
                "drupal/core-filesystem": "self.version",
                "drupal/core-front-matter": "self.version",
                "drupal/core-gettext": "self.version",
                "drupal/core-graph": "self.version",
                "drupal/core-http-foundation": "self.version",
                "drupal/core-php-storage": "self.version",
                "drupal/core-plugin": "self.version",
                "drupal/core-proxy-builder": "self.version",
                "drupal/core-render": "self.version",
                "drupal/core-serialization": "self.version",
                "drupal/core-transliteration": "self.version",
                "drupal/core-utility": "self.version",
                "drupal/core-uuid": "self.version",
                "drupal/core-version": "self.version"
            },
            "suggest": {
                "ext-zip": "Needed to extend the plugin.manager.archiver service capability with the handling of files in the ZIP format."
            },
            "type": "drupal-core",
            "extra": {
                "drupal-scaffold": {
                    "file-mapping": {
                        "[project-root]/.editorconfig": "assets/scaffold/files/editorconfig",
                        "[project-root]/.gitattributes": "assets/scaffold/files/gitattributes",
                        "[web-root]/.csslintrc": "assets/scaffold/files/csslintrc",
                        "[web-root]/.eslintignore": "assets/scaffold/files/eslintignore",
                        "[web-root]/.eslintrc.json": "assets/scaffold/files/eslintrc.json",
                        "[web-root]/.ht.router.php": "assets/scaffold/files/ht.router.php",
                        "[web-root]/.htaccess": "assets/scaffold/files/htaccess",
                        "[web-root]/example.gitignore": "assets/scaffold/files/example.gitignore",
                        "[web-root]/index.php": "assets/scaffold/files/index.php",
                        "[web-root]/INSTALL.txt": "assets/scaffold/files/drupal.INSTALL.txt",
                        "[web-root]/README.md": "assets/scaffold/files/drupal.README.md",
                        "[web-root]/robots.txt": "assets/scaffold/files/robots.txt",
                        "[web-root]/update.php": "assets/scaffold/files/update.php",
                        "[web-root]/web.config": "assets/scaffold/files/web.config",
                        "[web-root]/sites/README.txt": "assets/scaffold/files/sites.README.txt",
                        "[web-root]/sites/development.services.yml": "assets/scaffold/files/development.services.yml",
                        "[web-root]/sites/example.settings.local.php": "assets/scaffold/files/example.settings.local.php",
                        "[web-root]/sites/example.sites.php": "assets/scaffold/files/example.sites.php",
                        "[web-root]/sites/default/default.services.yml": "assets/scaffold/files/default.services.yml",
                        "[web-root]/sites/default/default.settings.php": "assets/scaffold/files/default.settings.php",
                        "[web-root]/modules/README.txt": "assets/scaffold/files/modules.README.txt",
                        "[web-root]/profiles/README.txt": "assets/scaffold/files/profiles.README.txt",
                        "[web-root]/themes/README.txt": "assets/scaffold/files/themes.README.txt"
                    }
                }
            },
            "autoload": {
                "files": [
                    "includes/bootstrap.inc"
                ],
                "psr-4": {
                    "Drupal\\Core\\": "lib/Drupal/Core",
                    "Drupal\\Component\\": "lib/Drupal/Component"
                },
                "classmap": [
                    "lib/Drupal.php",
                    "lib/Drupal/Component/DependencyInjection/Container.php",
                    "lib/Drupal/Component/DependencyInjection/PhpArrayContainer.php",
                    "lib/Drupal/Component/FileCache/FileCacheFactory.php",
                    "lib/Drupal/Component/Utility/Timer.php",
                    "lib/Drupal/Component/Utility/Unicode.php",
                    "lib/Drupal/Core/Cache/Cache.php",
                    "lib/Drupal/Core/Cache/CacheBackendInterface.php",
                    "lib/Drupal/Core/Cache/CacheTagsChecksumInterface.php",
                    "lib/Drupal/Core/Cache/CacheTagsChecksumTrait.php",
                    "lib/Drupal/Core/Cache/CacheTagsInvalidatorInterface.php",
                    "lib/Drupal/Core/Cache/DatabaseBackend.php",
                    "lib/Drupal/Core/Cache/DatabaseCacheTagsChecksum.php",
                    "lib/Drupal/Core/Database/Connection.php",
                    "lib/Drupal/Core/Database/Database.php",
                    "lib/Drupal/Core/Database/StatementInterface.php",
                    "lib/Drupal/Core/DependencyInjection/Container.php",
                    "lib/Drupal/Core/DrupalKernel.php",
                    "lib/Drupal/Core/DrupalKernelInterface.php",
                    "lib/Drupal/Core/Installer/InstallerRedirectTrait.php",
                    "lib/Drupal/Core/Site/Settings.php"
                ]
            },
            "notification-url": "https://packagist.org/downloads/",
            "license": [
                "GPL-2.0-or-later"
            ],
            "description": "Drupal is an open source content management platform powering millions of websites and applications.",
            "support": {
                "source": "https://github.com/drupal/core/tree/10.2.4"
            },
            "time": "2024-03-06T08:23:56+00:00"
        },
        {
            "name": "drupal/core-recommended",
            "version": "10.2.4",
            "source": {
                "type": "git",
                "url": "https://github.com/drupal/core-recommended.git",
                "reference": "550c4cb19afda15ef892d88469ab93dc38bf0b46"
            },
            "dist": {
                "type": "zip",
                "url": "https://api.github.com/repos/drupal/core-recommended/zipball/550c4cb19afda15ef892d88469ab93dc38bf0b46",
                "reference": "550c4cb19afda15ef892d88469ab93dc38bf0b46",
                "shasum": ""
            },
            "require": {
                "asm89/stack-cors": "~v2.2.0",
                "composer/semver": "~3.4.0",
                "doctrine/annotations": "~1.14.3",
                "doctrine/deprecations": "~1.1.2",
                "doctrine/lexer": "~2.1.0",
                "drupal/core": "10.2.4",
                "egulias/email-validator": "~4.0.2",
                "guzzlehttp/guzzle": "~7.8.1",
                "guzzlehttp/promises": "~2.0.2",
                "guzzlehttp/psr7": "~2.6.2",
                "masterminds/html5": "~2.8.1",
                "mck89/peast": "~v1.15.4",
                "pear/archive_tar": "~1.4.14",
                "pear/console_getopt": "~v1.4.3",
                "pear/pear-core-minimal": "~v1.10.14",
                "pear/pear_exception": "~v1.0.2",
                "psr/cache": "~3.0.0",
                "psr/container": "~2.0.2",
                "psr/event-dispatcher": "~1.0.0",
                "psr/http-client": "~1.0.3",
                "psr/http-factory": "~1.0.2",
                "psr/log": "~3.0.0",
                "ralouphie/getallheaders": "~3.0.3",
                "sebastian/diff": "~4.0.5",
                "symfony/console": "~v6.4.1",
                "symfony/dependency-injection": "~v6.4.1",
                "symfony/deprecation-contracts": "~v3.4.0",
                "symfony/error-handler": "~v6.4.0",
                "symfony/event-dispatcher": "~v6.4.0",
                "symfony/event-dispatcher-contracts": "~v3.4.0",
                "symfony/filesystem": "~v6.4.0",
                "symfony/finder": "~v6.4.0",
                "symfony/http-foundation": "~v6.4.0",
                "symfony/http-kernel": "~v6.4.1",
                "symfony/mailer": "~v6.4.0",
                "symfony/mime": "~v6.4.0",
                "symfony/polyfill-ctype": "~v1.28.0",
                "symfony/polyfill-iconv": "~v1.28.0",
                "symfony/polyfill-intl-grapheme": "~v1.28.0",
                "symfony/polyfill-intl-idn": "~v1.28.0",
                "symfony/polyfill-intl-normalizer": "~v1.28.0",
                "symfony/polyfill-mbstring": "~v1.28.0",
                "symfony/polyfill-php83": "~v1.28.0",
                "symfony/process": "~v6.4.0",
                "symfony/psr-http-message-bridge": "~v6.4.0",
                "symfony/routing": "~v6.4.1",
                "symfony/serializer": "~v6.4.1",
                "symfony/service-contracts": "~v3.4.0",
                "symfony/string": "~v6.4.0",
                "symfony/translation-contracts": "~v3.4.0",
                "symfony/validator": "~v6.4.0",
                "symfony/var-dumper": "~v6.4.0",
                "symfony/var-exporter": "~v6.4.1",
                "symfony/yaml": "~v6.4.0",
                "twig/twig": "~v3.8.0"
            },
            "conflict": {
                "webflo/drupal-core-strict": "*"
            },
            "type": "metapackage",
            "notification-url": "https://packagist.org/downloads/",
            "license": [
                "GPL-2.0-or-later"
            ],
            "description": "Core and its dependencies with known-compatible minor versions. Require this project INSTEAD OF drupal/core.",
            "support": {
                "source": "https://github.com/drupal/core-recommended/tree/10.2.4"
            },
            "time": "2024-03-06T08:23:56+00:00"
        },
        {
            "name": "drupal/semver_example",
            "version": "2.3.0",
            "source": {
                "type": "git",
                "url": "https://git.drupalcode.org/project/semver_example.git",
                "reference": "2.3.0"
            },
            "dist": {
                "type": "zip",
                "url": "https://ftp.drupal.org/files/projects/semver_example-2.3.0.zip",
                "reference": "2.3.0",
                "shasum": "3de7ff51a8ce4bdf71c2f32059631f5bd8d71458"
            },
            "require": {
                "drupal/core": ">=8"
            },
            "type": "drupal-module",
            "extra": {
                "drupal": {
                    "version": "2.3.0",
                    "datestamp": "1642787442",
                    "security-coverage": {
                        "status": "not-covered",
                        "message": "Project has not opted into security advisory coverage!"
                    }
                }
            },
            "notification-url": "https://packages.drupal.org/8/downloads",
            "license": [
                "GPL-2.0-or-later"
            ],
            "authors": [
                {
                    "name": "drumm",
                    "homepage": "https://www.drupal.org/user/3064"
                },
                {
                    "name": "dww",
                    "homepage": "https://www.drupal.org/user/46549"
                },
                {
                    "name": "moshe weitzman",
                    "homepage": "https://www.drupal.org/user/23"
                },
                {
                    "name": "tedbow",
                    "homepage": "https://www.drupal.org/user/240860"
                }
            ],
            "description": "Does nothing and does it very well.",
            "homepage": "https://www.drupal.org/project/semver_example",
            "support": {
                "source": "https://git.drupalcode.org/project/semver_example"
            }
        },
        {
            "name": "egulias/email-validator",
            "version": "4.0.2",
            "source": {
                "type": "git",
                "url": "https://github.com/egulias/EmailValidator.git",
                "reference": "ebaaf5be6c0286928352e054f2d5125608e5405e"
            },
            "dist": {
                "type": "zip",
                "url": "https://api.github.com/repos/egulias/EmailValidator/zipball/ebaaf5be6c0286928352e054f2d5125608e5405e",
                "reference": "ebaaf5be6c0286928352e054f2d5125608e5405e",
                "shasum": ""
            },
            "require": {
                "doctrine/lexer": "^2.0 || ^3.0",
                "php": ">=8.1",
                "symfony/polyfill-intl-idn": "^1.26"
            },
            "require-dev": {
                "phpunit/phpunit": "^10.2",
                "vimeo/psalm": "^5.12"
            },
            "suggest": {
                "ext-intl": "PHP Internationalization Libraries are required to use the SpoofChecking validation"
            },
            "type": "library",
            "extra": {
                "branch-alias": {
                    "dev-master": "4.0.x-dev"
                }
            },
            "autoload": {
                "psr-4": {
                    "Egulias\\EmailValidator\\": "src"
                }
            },
            "notification-url": "https://packagist.org/downloads/",
            "license": [
                "MIT"
            ],
            "authors": [
                {
                    "name": "Eduardo Gulias Davis"
                }
            ],
            "description": "A library for validating emails against several RFCs",
            "homepage": "https://github.com/egulias/EmailValidator",
            "keywords": [
                "email",
                "emailvalidation",
                "emailvalidator",
                "validation",
                "validator"
            ],
            "support": {
                "issues": "https://github.com/egulias/EmailValidator/issues",
                "source": "https://github.com/egulias/EmailValidator/tree/4.0.2"
            },
            "funding": [
                {
                    "url": "https://github.com/egulias",
                    "type": "github"
                }
            ],
            "time": "2023-10-06T06:47:41+00:00"
        },
        {
            "name": "jetbrains/phpstorm-attributes",
            "version": "1.0",
            "source": {
                "type": "git",
                "url": "https://github.com/JetBrains/phpstorm-attributes.git",
                "reference": "a7a83ae5df4dd3c0875484483de19de8edf60a9f"
            },
            "dist": {
                "type": "zip",
                "url": "https://api.github.com/repos/JetBrains/phpstorm-attributes/zipball/a7a83ae5df4dd3c0875484483de19de8edf60a9f",
                "reference": "a7a83ae5df4dd3c0875484483de19de8edf60a9f",
                "shasum": ""
            },
            "type": "library",
            "autoload": {
                "psr-4": {
                    "JetBrains\\PhpStorm\\": "src/"
                }
            },
            "notification-url": "https://packagist.org/downloads/",
            "license": [
                "Apache-2.0"
            ],
            "authors": [
                {
                    "name": "JetBrains",
                    "homepage": "https://www.jetbrains.com"
                }
            ],
            "description": "PhpStorm specific attributes",
            "keywords": [
                "attributes",
                "jetbrains",
                "phpstorm"
            ],
            "support": {
                "issues": "https://youtrack.jetbrains.com/newIssue?project=WI",
                "source": "https://github.com/JetBrains/phpstorm-attributes/tree/1.0"
            },
            "time": "2020-11-17T11:09:47+00:00"
        },
        {
            "name": "masterminds/html5",
            "version": "2.8.1",
            "source": {
                "type": "git",
                "url": "https://github.com/Masterminds/html5-php.git",
                "reference": "f47dcf3c70c584de14f21143c55d9939631bc6cf"
            },
            "dist": {
                "type": "zip",
                "url": "https://api.github.com/repos/Masterminds/html5-php/zipball/f47dcf3c70c584de14f21143c55d9939631bc6cf",
                "reference": "f47dcf3c70c584de14f21143c55d9939631bc6cf",
                "shasum": ""
            },
            "require": {
                "ext-dom": "*",
                "php": ">=5.3.0"
            },
            "require-dev": {
                "phpunit/phpunit": "^4.8.35 || ^5.7.21 || ^6 || ^7 || ^8"
            },
            "type": "library",
            "extra": {
                "branch-alias": {
                    "dev-master": "2.7-dev"
                }
            },
            "autoload": {
                "psr-4": {
                    "Masterminds\\": "src"
                }
            },
            "notification-url": "https://packagist.org/downloads/",
            "license": [
                "MIT"
            ],
            "authors": [
                {
                    "name": "Matt Butcher",
                    "email": "technosophos@gmail.com"
                },
                {
                    "name": "Matt Farina",
                    "email": "matt@mattfarina.com"
                },
                {
                    "name": "Asmir Mustafic",
                    "email": "goetas@gmail.com"
                }
            ],
            "description": "An HTML5 parser and serializer.",
            "homepage": "http://masterminds.github.io/html5-php",
            "keywords": [
                "HTML5",
                "dom",
                "html",
                "parser",
                "querypath",
                "serializer",
                "xml"
            ],
            "support": {
                "issues": "https://github.com/Masterminds/html5-php/issues",
                "source": "https://github.com/Masterminds/html5-php/tree/2.8.1"
            },
            "time": "2023-05-10T11:58:31+00:00"
        },
        {
            "name": "mck89/peast",
            "version": "v1.15.4",
            "source": {
                "type": "git",
                "url": "https://github.com/mck89/peast.git",
                "reference": "1df4dc28a6b5bb7ab117ab073c1712256e954e18"
            },
            "dist": {
                "type": "zip",
                "url": "https://api.github.com/repos/mck89/peast/zipball/1df4dc28a6b5bb7ab117ab073c1712256e954e18",
                "reference": "1df4dc28a6b5bb7ab117ab073c1712256e954e18",
                "shasum": ""
            },
            "require": {
                "ext-mbstring": "*",
                "php": ">=5.4.0"
            },
            "require-dev": {
                "phpunit/phpunit": "^4.0 || ^5.0 || ^6.0 || ^7.0 || ^8.0 || ^9.0"
            },
            "type": "library",
            "extra": {
                "branch-alias": {
                    "dev-master": "1.15.4-dev"
                }
            },
            "autoload": {
                "psr-4": {
                    "Peast\\": "lib/Peast/"
                }
            },
            "notification-url": "https://packagist.org/downloads/",
            "license": [
                "BSD-3-Clause"
            ],
            "authors": [
                {
                    "name": "Marco Marchiò",
                    "email": "marco.mm89@gmail.com"
                }
            ],
            "description": "Peast is PHP library that generates AST for JavaScript code",
            "support": {
                "issues": "https://github.com/mck89/peast/issues",
                "source": "https://github.com/mck89/peast/tree/v1.15.4"
            },
            "time": "2023-08-12T08:29:29+00:00"
        },
        {
            "name": "mglaman/phpstan-drupal",
            "version": "1.2.9",
            "source": {
                "type": "git",
                "url": "https://github.com/mglaman/phpstan-drupal.git",
                "reference": "206285277fad650560cb26b43397b952228e3006"
            },
            "dist": {
                "type": "zip",
                "url": "https://api.github.com/repos/mglaman/phpstan-drupal/zipball/206285277fad650560cb26b43397b952228e3006",
                "reference": "206285277fad650560cb26b43397b952228e3006",
                "shasum": ""
            },
            "require": {
                "php": "^7.4 || ^8.0",
                "phpstan/phpstan": "^1.10.56",
                "phpstan/phpstan-deprecation-rules": "^1.1.4",
                "symfony/finder": "^4.2 || ^5.0 || ^6.0 || ^7.0",
                "symfony/yaml": "^4.2|| ^5.0 || ^6.0 || ^7.0",
                "webflo/drupal-finder": "^1.2"
            },
            "require-dev": {
                "behat/mink": "^1.8",
                "composer/installers": "^1.9",
                "drupal/core-recommended": "^10",
                "drush/drush": "^10.0 || ^11 || ^12",
                "phpstan/extension-installer": "^1.1",
                "phpstan/phpstan-strict-rules": "^1.0",
                "phpunit/phpunit": "^8.5 || ^9",
                "slevomat/coding-standard": "^7.1",
                "squizlabs/php_codesniffer": "^3.3",
                "symfony/phpunit-bridge": "^4.4 || ^5.4 || ^6.0 || ^7.0"
            },
            "suggest": {
                "jangregor/phpstan-prophecy": "Provides a prophecy/prophecy extension for phpstan/phpstan.",
                "phpstan/phpstan-deprecation-rules": "For catching deprecations, especially in Drupal core.",
                "phpstan/phpstan-phpunit": "PHPUnit extensions and rules for PHPStan."
            },
            "type": "phpstan-extension",
            "extra": {
                "branch-alias": {
                    "dev-main": "1.0-dev"
                },
                "installer-paths": {
                    "tests/fixtures/drupal/core": [
                        "type:drupal-core"
                    ],
                    "tests/fixtures/drupal/libraries/{$name}": [
                        "type:drupal-library"
                    ],
                    "tests/fixtures/drupal/modules/contrib/{$name}": [
                        "type:drupal-module"
                    ],
                    "tests/fixtures/drupal/profiles/contrib/{$name}": [
                        "type:drupal-profile"
                    ],
                    "tests/fixtures/drupal/themes/contrib/{$name}": [
                        "type:drupal-theme"
                    ]
                },
                "phpstan": {
                    "includes": [
                        "extension.neon",
                        "rules.neon"
                    ]
                }
            },
            "autoload": {
                "psr-4": {
                    "mglaman\\PHPStanDrupal\\": "src/"
                }
            },
            "notification-url": "https://packagist.org/downloads/",
            "license": [
                "MIT"
            ],
            "authors": [
                {
                    "name": "Matt Glaman",
                    "email": "nmd.matt@gmail.com"
                }
            ],
            "description": "Drupal extension and rules for PHPStan",
            "support": {
                "issues": "https://github.com/mglaman/phpstan-drupal/issues",
                "source": "https://github.com/mglaman/phpstan-drupal/tree/1.2.9"
            },
            "funding": [
                {
                    "url": "https://github.com/mglaman",
                    "type": "github"
                },
                {
                    "url": "https://opencollective.com/phpstan-drupal",
                    "type": "open_collective"
                },
                {
                    "url": "https://tidelift.com/funding/github/packagist/mglaman/phpstan-drupal",
                    "type": "tidelift"
                }
            ],
            "time": "2024-03-22T18:50:10+00:00"
        },
        {
            "name": "myclabs/deep-copy",
            "version": "1.11.1",
            "source": {
                "type": "git",
                "url": "https://github.com/myclabs/DeepCopy.git",
                "reference": "7284c22080590fb39f2ffa3e9057f10a4ddd0e0c"
            },
            "dist": {
                "type": "zip",
                "url": "https://api.github.com/repos/myclabs/DeepCopy/zipball/7284c22080590fb39f2ffa3e9057f10a4ddd0e0c",
                "reference": "7284c22080590fb39f2ffa3e9057f10a4ddd0e0c",
                "shasum": ""
            },
            "require": {
                "php": "^7.1 || ^8.0"
            },
            "conflict": {
                "doctrine/collections": "<1.6.8",
                "doctrine/common": "<2.13.3 || >=3,<3.2.2"
            },
            "require-dev": {
                "doctrine/collections": "^1.6.8",
                "doctrine/common": "^2.13.3 || ^3.2.2",
                "phpunit/phpunit": "^7.5.20 || ^8.5.23 || ^9.5.13"
            },
            "type": "library",
            "autoload": {
                "files": [
                    "src/DeepCopy/deep_copy.php"
                ],
                "psr-4": {
                    "DeepCopy\\": "src/DeepCopy/"
                }
            },
            "notification-url": "https://packagist.org/downloads/",
            "license": [
                "MIT"
            ],
            "description": "Create deep copies (clones) of your objects",
            "keywords": [
                "clone",
                "copy",
                "duplicate",
                "object",
                "object graph"
            ],
            "support": {
                "issues": "https://github.com/myclabs/DeepCopy/issues",
                "source": "https://github.com/myclabs/DeepCopy/tree/1.11.1"
            },
            "funding": [
                {
                    "url": "https://tidelift.com/funding/github/packagist/myclabs/deep-copy",
                    "type": "tidelift"
                }
            ],
            "time": "2023-03-08T13:26:56+00:00"
        },
        {
            "name": "pear/archive_tar",
            "version": "1.4.14",
            "source": {
                "type": "git",
                "url": "https://github.com/pear/Archive_Tar.git",
                "reference": "4d761c5334c790e45ef3245f0864b8955c562caa"
            },
            "dist": {
                "type": "zip",
                "url": "https://api.github.com/repos/pear/Archive_Tar/zipball/4d761c5334c790e45ef3245f0864b8955c562caa",
                "reference": "4d761c5334c790e45ef3245f0864b8955c562caa",
                "shasum": ""
            },
            "require": {
                "pear/pear-core-minimal": "^1.10.0alpha2",
                "php": ">=5.2.0"
            },
            "require-dev": {
                "phpunit/phpunit": "*"
            },
            "suggest": {
                "ext-bz2": "Bz2 compression support.",
                "ext-xz": "Lzma2 compression support.",
                "ext-zlib": "Gzip compression support."
            },
            "type": "library",
            "extra": {
                "branch-alias": {
                    "dev-master": "1.4.x-dev"
                }
            },
            "autoload": {
                "psr-0": {
                    "Archive_Tar": ""
                }
            },
            "notification-url": "https://packagist.org/downloads/",
            "include-path": [
                "./"
            ],
            "license": [
                "BSD-3-Clause"
            ],
            "authors": [
                {
                    "name": "Vincent Blavet",
                    "email": "vincent@phpconcept.net"
                },
                {
                    "name": "Greg Beaver",
                    "email": "greg@chiaraquartet.net"
                },
                {
                    "name": "Michiel Rook",
                    "email": "mrook@php.net"
                }
            ],
            "description": "Tar file management class with compression support (gzip, bzip2, lzma2)",
            "homepage": "https://github.com/pear/Archive_Tar",
            "keywords": [
                "archive",
                "tar"
            ],
            "support": {
                "issues": "http://pear.php.net/bugs/search.php?cmd=display&package_name[]=Archive_Tar",
                "source": "https://github.com/pear/Archive_Tar"
            },
            "funding": [
                {
                    "url": "https://github.com/mrook",
                    "type": "github"
                },
                {
                    "url": "https://www.patreon.com/michielrook",
                    "type": "patreon"
                }
            ],
            "time": "2021-07-20T13:53:39+00:00"
        },
        {
            "name": "pear/console_getopt",
            "version": "v1.4.3",
            "source": {
                "type": "git",
                "url": "https://github.com/pear/Console_Getopt.git",
                "reference": "a41f8d3e668987609178c7c4a9fe48fecac53fa0"
            },
            "dist": {
                "type": "zip",
                "url": "https://api.github.com/repos/pear/Console_Getopt/zipball/a41f8d3e668987609178c7c4a9fe48fecac53fa0",
                "reference": "a41f8d3e668987609178c7c4a9fe48fecac53fa0",
                "shasum": ""
            },
            "type": "library",
            "autoload": {
                "psr-0": {
                    "Console": "./"
                }
            },
            "notification-url": "https://packagist.org/downloads/",
            "include-path": [
                "./"
            ],
            "license": [
                "BSD-2-Clause"
            ],
            "authors": [
                {
                    "name": "Andrei Zmievski",
                    "email": "andrei@php.net",
                    "role": "Lead"
                },
                {
                    "name": "Stig Bakken",
                    "email": "stig@php.net",
                    "role": "Developer"
                },
                {
                    "name": "Greg Beaver",
                    "email": "cellog@php.net",
                    "role": "Helper"
                }
            ],
            "description": "More info available on: http://pear.php.net/package/Console_Getopt",
            "support": {
                "issues": "http://pear.php.net/bugs/search.php?cmd=display&package_name[]=Console_Getopt",
                "source": "https://github.com/pear/Console_Getopt"
            },
            "time": "2019-11-20T18:27:48+00:00"
        },
        {
            "name": "pear/pear-core-minimal",
            "version": "v1.10.14",
            "source": {
                "type": "git",
                "url": "https://github.com/pear/pear-core-minimal.git",
                "reference": "a86fc145edb5caedbf96527214ce3cadc9de4a32"
            },
            "dist": {
                "type": "zip",
                "url": "https://api.github.com/repos/pear/pear-core-minimal/zipball/a86fc145edb5caedbf96527214ce3cadc9de4a32",
                "reference": "a86fc145edb5caedbf96527214ce3cadc9de4a32",
                "shasum": ""
            },
            "require": {
                "pear/console_getopt": "~1.4",
                "pear/pear_exception": "~1.0",
                "php": ">=5.4"
            },
            "replace": {
                "rsky/pear-core-min": "self.version"
            },
            "type": "library",
            "autoload": {
                "psr-0": {
                    "": "src/"
                }
            },
            "notification-url": "https://packagist.org/downloads/",
            "include-path": [
                "src/"
            ],
            "license": [
                "BSD-3-Clause"
            ],
            "authors": [
                {
                    "name": "Christian Weiske",
                    "email": "cweiske@php.net",
                    "role": "Lead"
                }
            ],
            "description": "Minimal set of PEAR core files to be used as composer dependency",
            "support": {
                "issues": "http://pear.php.net/bugs/search.php?cmd=display&package_name[]=PEAR",
                "source": "https://github.com/pear/pear-core-minimal"
            },
            "time": "2023-11-26T16:15:38+00:00"
        },
        {
            "name": "pear/pear_exception",
            "version": "v1.0.2",
            "source": {
                "type": "git",
                "url": "https://github.com/pear/PEAR_Exception.git",
                "reference": "b14fbe2ddb0b9f94f5b24cf08783d599f776fff0"
            },
            "dist": {
                "type": "zip",
                "url": "https://api.github.com/repos/pear/PEAR_Exception/zipball/b14fbe2ddb0b9f94f5b24cf08783d599f776fff0",
                "reference": "b14fbe2ddb0b9f94f5b24cf08783d599f776fff0",
                "shasum": ""
            },
            "require": {
                "php": ">=5.2.0"
            },
            "require-dev": {
                "phpunit/phpunit": "<9"
            },
            "type": "class",
            "extra": {
                "branch-alias": {
                    "dev-master": "1.0.x-dev"
                }
            },
            "autoload": {
                "classmap": [
                    "PEAR/"
                ]
            },
            "notification-url": "https://packagist.org/downloads/",
            "include-path": [
                "."
            ],
            "license": [
                "BSD-2-Clause"
            ],
            "authors": [
                {
                    "name": "Helgi Thormar",
                    "email": "dufuz@php.net"
                },
                {
                    "name": "Greg Beaver",
                    "email": "cellog@php.net"
                }
            ],
            "description": "The PEAR Exception base class.",
            "homepage": "https://github.com/pear/PEAR_Exception",
            "keywords": [
                "exception"
            ],
            "support": {
                "issues": "http://pear.php.net/bugs/search.php?cmd=display&package_name[]=PEAR_Exception",
                "source": "https://github.com/pear/PEAR_Exception"
            },
            "time": "2021-03-21T15:43:46+00:00"
        },
        {
            "name": "phar-io/manifest",
            "version": "2.0.4",
            "source": {
                "type": "git",
                "url": "https://github.com/phar-io/manifest.git",
                "reference": "54750ef60c58e43759730615a392c31c80e23176"
            },
            "dist": {
                "type": "zip",
                "url": "https://api.github.com/repos/phar-io/manifest/zipball/54750ef60c58e43759730615a392c31c80e23176",
                "reference": "54750ef60c58e43759730615a392c31c80e23176",
                "shasum": ""
            },
            "require": {
                "ext-dom": "*",
                "ext-libxml": "*",
                "ext-phar": "*",
                "ext-xmlwriter": "*",
                "phar-io/version": "^3.0.1",
                "php": "^7.2 || ^8.0"
            },
            "type": "library",
            "extra": {
                "branch-alias": {
                    "dev-master": "2.0.x-dev"
                }
            },
            "autoload": {
                "classmap": [
                    "src/"
                ]
            },
            "notification-url": "https://packagist.org/downloads/",
            "license": [
                "BSD-3-Clause"
            ],
            "authors": [
                {
                    "name": "Arne Blankerts",
                    "email": "arne@blankerts.de",
                    "role": "Developer"
                },
                {
                    "name": "Sebastian Heuer",
                    "email": "sebastian@phpeople.de",
                    "role": "Developer"
                },
                {
                    "name": "Sebastian Bergmann",
                    "email": "sebastian@phpunit.de",
                    "role": "Developer"
                }
            ],
            "description": "Component for reading phar.io manifest information from a PHP Archive (PHAR)",
            "support": {
                "issues": "https://github.com/phar-io/manifest/issues",
                "source": "https://github.com/phar-io/manifest/tree/2.0.4"
            },
            "funding": [
                {
                    "url": "https://github.com/theseer",
                    "type": "github"
                }
            ],
            "time": "2024-03-03T12:33:53+00:00"
        },
        {
            "name": "phar-io/version",
            "version": "3.2.1",
            "source": {
                "type": "git",
                "url": "https://github.com/phar-io/version.git",
                "reference": "4f7fd7836c6f332bb2933569e566a0d6c4cbed74"
            },
            "dist": {
                "type": "zip",
                "url": "https://api.github.com/repos/phar-io/version/zipball/4f7fd7836c6f332bb2933569e566a0d6c4cbed74",
                "reference": "4f7fd7836c6f332bb2933569e566a0d6c4cbed74",
                "shasum": ""
            },
            "require": {
                "php": "^7.2 || ^8.0"
            },
            "type": "library",
            "autoload": {
                "classmap": [
                    "src/"
                ]
            },
            "notification-url": "https://packagist.org/downloads/",
            "license": [
                "BSD-3-Clause"
            ],
            "authors": [
                {
                    "name": "Arne Blankerts",
                    "email": "arne@blankerts.de",
                    "role": "Developer"
                },
                {
                    "name": "Sebastian Heuer",
                    "email": "sebastian@phpeople.de",
                    "role": "Developer"
                },
                {
                    "name": "Sebastian Bergmann",
                    "email": "sebastian@phpunit.de",
                    "role": "Developer"
                }
            ],
            "description": "Library for handling version information and constraints",
            "support": {
                "issues": "https://github.com/phar-io/version/issues",
                "source": "https://github.com/phar-io/version/tree/3.2.1"
            },
            "time": "2022-02-21T01:04:05+00:00"
        },
        {
            "name": "phpstan/phpstan",
            "version": "1.10.65",
            "source": {
                "type": "git",
                "url": "https://github.com/phpstan/phpstan.git",
                "reference": "3c657d057a0b7ecae19cb12db446bbc99d8839c6"
            },
            "dist": {
                "type": "zip",
                "url": "https://api.github.com/repos/phpstan/phpstan/zipball/3c657d057a0b7ecae19cb12db446bbc99d8839c6",
                "reference": "3c657d057a0b7ecae19cb12db446bbc99d8839c6",
                "shasum": ""
            },
            "require": {
                "php": "^7.2|^8.0"
            },
            "conflict": {
                "phpstan/phpstan-shim": "*"
            },
            "bin": [
                "phpstan",
                "phpstan.phar"
            ],
            "type": "library",
            "autoload": {
                "files": [
                    "bootstrap.php"
                ]
            },
            "notification-url": "https://packagist.org/downloads/",
            "license": [
                "MIT"
            ],
            "description": "PHPStan - PHP Static Analysis Tool",
            "keywords": [
                "dev",
                "static analysis"
            ],
            "support": {
                "docs": "https://phpstan.org/user-guide/getting-started",
                "forum": "https://github.com/phpstan/phpstan/discussions",
                "issues": "https://github.com/phpstan/phpstan/issues",
                "security": "https://github.com/phpstan/phpstan/security/policy",
                "source": "https://github.com/phpstan/phpstan-src"
            },
            "funding": [
                {
                    "url": "https://github.com/ondrejmirtes",
                    "type": "github"
                },
                {
                    "url": "https://github.com/phpstan",
                    "type": "github"
                },
                {
                    "url": "https://tidelift.com/funding/github/packagist/phpstan/phpstan",
                    "type": "tidelift"
                }
            ],
            "time": "2024-03-23T10:30:26+00:00"
        },
        {
            "name": "phpstan/phpstan-deprecation-rules",
            "version": "1.1.4",
            "source": {
                "type": "git",
                "url": "https://github.com/phpstan/phpstan-deprecation-rules.git",
                "reference": "089d8a8258ed0aeefdc7b68b6c3d25572ebfdbaa"
            },
            "dist": {
                "type": "zip",
                "url": "https://api.github.com/repos/phpstan/phpstan-deprecation-rules/zipball/089d8a8258ed0aeefdc7b68b6c3d25572ebfdbaa",
                "reference": "089d8a8258ed0aeefdc7b68b6c3d25572ebfdbaa",
                "shasum": ""
            },
            "require": {
                "php": "^7.2 || ^8.0",
                "phpstan/phpstan": "^1.10.3"
            },
            "require-dev": {
                "php-parallel-lint/php-parallel-lint": "^1.2",
                "phpstan/phpstan-php-parser": "^1.1",
                "phpstan/phpstan-phpunit": "^1.0",
                "phpunit/phpunit": "^9.5"
            },
            "type": "phpstan-extension",
            "extra": {
                "phpstan": {
                    "includes": [
                        "rules.neon"
                    ]
                }
            },
            "autoload": {
                "psr-4": {
                    "PHPStan\\": "src/"
                }
            },
            "notification-url": "https://packagist.org/downloads/",
            "license": [
                "MIT"
            ],
            "description": "PHPStan rules for detecting usage of deprecated classes, methods, properties, constants and traits.",
            "support": {
                "issues": "https://github.com/phpstan/phpstan-deprecation-rules/issues",
                "source": "https://github.com/phpstan/phpstan-deprecation-rules/tree/1.1.4"
            },
            "time": "2023-08-05T09:02:04+00:00"
        },
        {
            "name": "phpunit/php-code-coverage",
            "version": "9.2.31",
            "source": {
                "type": "git",
                "url": "https://github.com/sebastianbergmann/php-code-coverage.git",
                "reference": "48c34b5d8d983006bd2adc2d0de92963b9155965"
            },
            "dist": {
                "type": "zip",
                "url": "https://api.github.com/repos/sebastianbergmann/php-code-coverage/zipball/48c34b5d8d983006bd2adc2d0de92963b9155965",
                "reference": "48c34b5d8d983006bd2adc2d0de92963b9155965",
                "shasum": ""
            },
            "require": {
                "ext-dom": "*",
                "ext-libxml": "*",
                "ext-xmlwriter": "*",
                "nikic/php-parser": "^4.18 || ^5.0",
                "php": ">=7.3",
                "phpunit/php-file-iterator": "^3.0.3",
                "phpunit/php-text-template": "^2.0.2",
                "sebastian/code-unit-reverse-lookup": "^2.0.2",
                "sebastian/complexity": "^2.0",
                "sebastian/environment": "^5.1.2",
                "sebastian/lines-of-code": "^1.0.3",
                "sebastian/version": "^3.0.1",
                "theseer/tokenizer": "^1.2.0"
            },
            "require-dev": {
                "phpunit/phpunit": "^9.3"
            },
            "suggest": {
                "ext-pcov": "PHP extension that provides line coverage",
                "ext-xdebug": "PHP extension that provides line coverage as well as branch and path coverage"
            },
            "type": "library",
            "extra": {
                "branch-alias": {
                    "dev-master": "9.2-dev"
                }
            },
            "autoload": {
                "classmap": [
                    "src/"
                ]
            },
            "notification-url": "https://packagist.org/downloads/",
            "license": [
                "BSD-3-Clause"
            ],
            "authors": [
                {
                    "name": "Sebastian Bergmann",
                    "email": "sebastian@phpunit.de",
                    "role": "lead"
                }
            ],
            "description": "Library that provides collection, processing, and rendering functionality for PHP code coverage information.",
            "homepage": "https://github.com/sebastianbergmann/php-code-coverage",
            "keywords": [
                "coverage",
                "testing",
                "xunit"
            ],
            "support": {
                "issues": "https://github.com/sebastianbergmann/php-code-coverage/issues",
                "security": "https://github.com/sebastianbergmann/php-code-coverage/security/policy",
                "source": "https://github.com/sebastianbergmann/php-code-coverage/tree/9.2.31"
            },
            "funding": [
                {
                    "url": "https://github.com/sebastianbergmann",
                    "type": "github"
                }
            ],
            "time": "2024-03-02T06:37:42+00:00"
        },
        {
            "name": "phpunit/php-file-iterator",
            "version": "3.0.6",
            "source": {
                "type": "git",
                "url": "https://github.com/sebastianbergmann/php-file-iterator.git",
                "reference": "cf1c2e7c203ac650e352f4cc675a7021e7d1b3cf"
            },
            "dist": {
                "type": "zip",
                "url": "https://api.github.com/repos/sebastianbergmann/php-file-iterator/zipball/cf1c2e7c203ac650e352f4cc675a7021e7d1b3cf",
                "reference": "cf1c2e7c203ac650e352f4cc675a7021e7d1b3cf",
                "shasum": ""
            },
            "require": {
                "php": ">=7.3"
            },
            "require-dev": {
                "phpunit/phpunit": "^9.3"
            },
            "type": "library",
            "extra": {
                "branch-alias": {
                    "dev-master": "3.0-dev"
                }
            },
            "autoload": {
                "classmap": [
                    "src/"
                ]
            },
            "notification-url": "https://packagist.org/downloads/",
            "license": [
                "BSD-3-Clause"
            ],
            "authors": [
                {
                    "name": "Sebastian Bergmann",
                    "email": "sebastian@phpunit.de",
                    "role": "lead"
                }
            ],
            "description": "FilterIterator implementation that filters files based on a list of suffixes.",
            "homepage": "https://github.com/sebastianbergmann/php-file-iterator/",
            "keywords": [
                "filesystem",
                "iterator"
            ],
            "support": {
                "issues": "https://github.com/sebastianbergmann/php-file-iterator/issues",
                "source": "https://github.com/sebastianbergmann/php-file-iterator/tree/3.0.6"
            },
            "funding": [
                {
                    "url": "https://github.com/sebastianbergmann",
                    "type": "github"
                }
            ],
            "time": "2021-12-02T12:48:52+00:00"
        },
        {
            "name": "phpunit/php-invoker",
            "version": "3.1.1",
            "source": {
                "type": "git",
                "url": "https://github.com/sebastianbergmann/php-invoker.git",
                "reference": "5a10147d0aaf65b58940a0b72f71c9ac0423cc67"
            },
            "dist": {
                "type": "zip",
                "url": "https://api.github.com/repos/sebastianbergmann/php-invoker/zipball/5a10147d0aaf65b58940a0b72f71c9ac0423cc67",
                "reference": "5a10147d0aaf65b58940a0b72f71c9ac0423cc67",
                "shasum": ""
            },
            "require": {
                "php": ">=7.3"
            },
            "require-dev": {
                "ext-pcntl": "*",
                "phpunit/phpunit": "^9.3"
            },
            "suggest": {
                "ext-pcntl": "*"
            },
            "type": "library",
            "extra": {
                "branch-alias": {
                    "dev-master": "3.1-dev"
                }
            },
            "autoload": {
                "classmap": [
                    "src/"
                ]
            },
            "notification-url": "https://packagist.org/downloads/",
            "license": [
                "BSD-3-Clause"
            ],
            "authors": [
                {
                    "name": "Sebastian Bergmann",
                    "email": "sebastian@phpunit.de",
                    "role": "lead"
                }
            ],
            "description": "Invoke callables with a timeout",
            "homepage": "https://github.com/sebastianbergmann/php-invoker/",
            "keywords": [
                "process"
            ],
            "support": {
                "issues": "https://github.com/sebastianbergmann/php-invoker/issues",
                "source": "https://github.com/sebastianbergmann/php-invoker/tree/3.1.1"
            },
            "funding": [
                {
                    "url": "https://github.com/sebastianbergmann",
                    "type": "github"
                }
            ],
            "time": "2020-09-28T05:58:55+00:00"
        },
        {
            "name": "phpunit/php-text-template",
            "version": "2.0.4",
            "source": {
                "type": "git",
                "url": "https://github.com/sebastianbergmann/php-text-template.git",
                "reference": "5da5f67fc95621df9ff4c4e5a84d6a8a2acf7c28"
            },
            "dist": {
                "type": "zip",
                "url": "https://api.github.com/repos/sebastianbergmann/php-text-template/zipball/5da5f67fc95621df9ff4c4e5a84d6a8a2acf7c28",
                "reference": "5da5f67fc95621df9ff4c4e5a84d6a8a2acf7c28",
                "shasum": ""
            },
            "require": {
                "php": ">=7.3"
            },
            "require-dev": {
                "phpunit/phpunit": "^9.3"
            },
            "type": "library",
            "extra": {
                "branch-alias": {
                    "dev-master": "2.0-dev"
                }
            },
            "autoload": {
                "classmap": [
                    "src/"
                ]
            },
            "notification-url": "https://packagist.org/downloads/",
            "license": [
                "BSD-3-Clause"
            ],
            "authors": [
                {
                    "name": "Sebastian Bergmann",
                    "email": "sebastian@phpunit.de",
                    "role": "lead"
                }
            ],
            "description": "Simple template engine.",
            "homepage": "https://github.com/sebastianbergmann/php-text-template/",
            "keywords": [
                "template"
            ],
            "support": {
                "issues": "https://github.com/sebastianbergmann/php-text-template/issues",
                "source": "https://github.com/sebastianbergmann/php-text-template/tree/2.0.4"
            },
            "funding": [
                {
                    "url": "https://github.com/sebastianbergmann",
                    "type": "github"
                }
            ],
            "time": "2020-10-26T05:33:50+00:00"
        },
        {
            "name": "phpunit/php-timer",
            "version": "5.0.3",
            "source": {
                "type": "git",
                "url": "https://github.com/sebastianbergmann/php-timer.git",
                "reference": "5a63ce20ed1b5bf577850e2c4e87f4aa902afbd2"
            },
            "dist": {
                "type": "zip",
                "url": "https://api.github.com/repos/sebastianbergmann/php-timer/zipball/5a63ce20ed1b5bf577850e2c4e87f4aa902afbd2",
                "reference": "5a63ce20ed1b5bf577850e2c4e87f4aa902afbd2",
                "shasum": ""
            },
            "require": {
                "php": ">=7.3"
            },
            "require-dev": {
                "phpunit/phpunit": "^9.3"
            },
            "type": "library",
            "extra": {
                "branch-alias": {
                    "dev-master": "5.0-dev"
                }
            },
            "autoload": {
                "classmap": [
                    "src/"
                ]
            },
            "notification-url": "https://packagist.org/downloads/",
            "license": [
                "BSD-3-Clause"
            ],
            "authors": [
                {
                    "name": "Sebastian Bergmann",
                    "email": "sebastian@phpunit.de",
                    "role": "lead"
                }
            ],
            "description": "Utility class for timing",
            "homepage": "https://github.com/sebastianbergmann/php-timer/",
            "keywords": [
                "timer"
            ],
            "support": {
                "issues": "https://github.com/sebastianbergmann/php-timer/issues",
                "source": "https://github.com/sebastianbergmann/php-timer/tree/5.0.3"
            },
            "funding": [
                {
                    "url": "https://github.com/sebastianbergmann",
                    "type": "github"
                }
            ],
            "time": "2020-10-26T13:16:10+00:00"
        },
        {
            "name": "phpunit/phpunit",
            "version": "9.6.17",
            "source": {
                "type": "git",
                "url": "https://github.com/sebastianbergmann/phpunit.git",
                "reference": "1a156980d78a6666721b7e8e8502fe210b587fcd"
            },
            "dist": {
                "type": "zip",
                "url": "https://api.github.com/repos/sebastianbergmann/phpunit/zipball/1a156980d78a6666721b7e8e8502fe210b587fcd",
                "reference": "1a156980d78a6666721b7e8e8502fe210b587fcd",
                "shasum": ""
            },
            "require": {
                "doctrine/instantiator": "^1.3.1 || ^2",
                "ext-dom": "*",
                "ext-json": "*",
                "ext-libxml": "*",
                "ext-mbstring": "*",
                "ext-xml": "*",
                "ext-xmlwriter": "*",
                "myclabs/deep-copy": "^1.10.1",
                "phar-io/manifest": "^2.0.3",
                "phar-io/version": "^3.0.2",
                "php": ">=7.3",
                "phpunit/php-code-coverage": "^9.2.28",
                "phpunit/php-file-iterator": "^3.0.5",
                "phpunit/php-invoker": "^3.1.1",
                "phpunit/php-text-template": "^2.0.3",
                "phpunit/php-timer": "^5.0.2",
                "sebastian/cli-parser": "^1.0.1",
                "sebastian/code-unit": "^1.0.6",
                "sebastian/comparator": "^4.0.8",
                "sebastian/diff": "^4.0.3",
                "sebastian/environment": "^5.1.3",
                "sebastian/exporter": "^4.0.5",
                "sebastian/global-state": "^5.0.1",
                "sebastian/object-enumerator": "^4.0.3",
                "sebastian/resource-operations": "^3.0.3",
                "sebastian/type": "^3.2",
                "sebastian/version": "^3.0.2"
            },
            "suggest": {
                "ext-soap": "To be able to generate mocks based on WSDL files",
                "ext-xdebug": "PHP extension that provides line coverage as well as branch and path coverage"
            },
            "bin": [
                "phpunit"
            ],
            "type": "library",
            "extra": {
                "branch-alias": {
                    "dev-master": "9.6-dev"
                }
            },
            "autoload": {
                "files": [
                    "src/Framework/Assert/Functions.php"
                ],
                "classmap": [
                    "src/"
                ]
            },
            "notification-url": "https://packagist.org/downloads/",
            "license": [
                "BSD-3-Clause"
            ],
            "authors": [
                {
                    "name": "Sebastian Bergmann",
                    "email": "sebastian@phpunit.de",
                    "role": "lead"
                }
            ],
            "description": "The PHP Unit Testing framework.",
            "homepage": "https://phpunit.de/",
            "keywords": [
                "phpunit",
                "testing",
                "xunit"
            ],
            "support": {
                "issues": "https://github.com/sebastianbergmann/phpunit/issues",
                "security": "https://github.com/sebastianbergmann/phpunit/security/policy",
                "source": "https://github.com/sebastianbergmann/phpunit/tree/9.6.17"
            },
            "funding": [
                {
                    "url": "https://phpunit.de/sponsors.html",
                    "type": "custom"
                },
                {
                    "url": "https://github.com/sebastianbergmann",
                    "type": "github"
                },
                {
                    "url": "https://tidelift.com/funding/github/packagist/phpunit/phpunit",
                    "type": "tidelift"
                }
            ],
            "time": "2024-02-23T13:14:51+00:00"
        },
        {
            "name": "psr/cache",
            "version": "3.0.0",
            "source": {
                "type": "git",
                "url": "https://github.com/php-fig/cache.git",
                "reference": "aa5030cfa5405eccfdcb1083ce040c2cb8d253bf"
            },
            "dist": {
                "type": "zip",
                "url": "https://api.github.com/repos/php-fig/cache/zipball/aa5030cfa5405eccfdcb1083ce040c2cb8d253bf",
                "reference": "aa5030cfa5405eccfdcb1083ce040c2cb8d253bf",
                "shasum": ""
            },
            "require": {
                "php": ">=8.0.0"
            },
            "type": "library",
            "extra": {
                "branch-alias": {
                    "dev-master": "1.0.x-dev"
                }
            },
            "autoload": {
                "psr-4": {
                    "Psr\\Cache\\": "src/"
                }
            },
            "notification-url": "https://packagist.org/downloads/",
            "license": [
                "MIT"
            ],
            "authors": [
                {
                    "name": "PHP-FIG",
                    "homepage": "https://www.php-fig.org/"
                }
            ],
            "description": "Common interface for caching libraries",
            "keywords": [
                "cache",
                "psr",
                "psr-6"
            ],
            "support": {
                "source": "https://github.com/php-fig/cache/tree/3.0.0"
            },
            "time": "2021-02-03T23:26:27+00:00"
        },
        {
            "name": "rector/rector",
            "version": "0.12.23",
            "source": {
                "type": "git",
                "url": "https://github.com/rectorphp/rector.git",
                "reference": "690b31768b322db886b35845f8452025eba2cacb"
            },
            "dist": {
                "type": "zip",
                "url": "https://api.github.com/repos/rectorphp/rector/zipball/690b31768b322db886b35845f8452025eba2cacb",
                "reference": "690b31768b322db886b35845f8452025eba2cacb",
                "shasum": ""
            },
            "require": {
                "php": "^7.2|^8.0",
                "phpstan/phpstan": "^1.6"
            },
            "conflict": {
                "phpstan/phpdoc-parser": "<1.2",
                "rector/rector-cakephp": "*",
                "rector/rector-doctrine": "*",
                "rector/rector-laravel": "*",
                "rector/rector-nette": "*",
                "rector/rector-phpoffice": "*",
                "rector/rector-phpunit": "*",
                "rector/rector-prefixed": "*",
                "rector/rector-symfony": "*"
            },
            "bin": [
                "bin/rector"
            ],
            "type": "library",
            "extra": {
                "branch-alias": {
                    "dev-main": "0.12-dev"
                }
            },
            "autoload": {
                "files": [
                    "bootstrap.php"
                ]
            },
            "notification-url": "https://packagist.org/downloads/",
            "license": [
                "MIT"
            ],
            "description": "Instant Upgrade and Automated Refactoring of any PHP code",
            "support": {
                "issues": "https://github.com/rectorphp/rector/issues",
                "source": "https://github.com/rectorphp/rector/tree/0.12.23"
            },
            "funding": [
                {
                    "url": "https://github.com/tomasvotruba",
                    "type": "github"
                }
            ],
            "time": "2022-05-01T15:50:16+00:00"
        },
        {
            "name": "sebastian/cli-parser",
            "version": "1.0.2",
            "source": {
                "type": "git",
                "url": "https://github.com/sebastianbergmann/cli-parser.git",
                "reference": "2b56bea83a09de3ac06bb18b92f068e60cc6f50b"
            },
            "dist": {
                "type": "zip",
                "url": "https://api.github.com/repos/sebastianbergmann/cli-parser/zipball/2b56bea83a09de3ac06bb18b92f068e60cc6f50b",
                "reference": "2b56bea83a09de3ac06bb18b92f068e60cc6f50b",
                "shasum": ""
            },
            "require": {
                "php": ">=7.3"
            },
            "require-dev": {
                "phpunit/phpunit": "^9.3"
            },
            "type": "library",
            "extra": {
                "branch-alias": {
                    "dev-master": "1.0-dev"
                }
            },
            "autoload": {
                "classmap": [
                    "src/"
                ]
            },
            "notification-url": "https://packagist.org/downloads/",
            "license": [
                "BSD-3-Clause"
            ],
            "authors": [
                {
                    "name": "Sebastian Bergmann",
                    "email": "sebastian@phpunit.de",
                    "role": "lead"
                }
            ],
            "description": "Library for parsing CLI options",
            "homepage": "https://github.com/sebastianbergmann/cli-parser",
            "support": {
                "issues": "https://github.com/sebastianbergmann/cli-parser/issues",
                "source": "https://github.com/sebastianbergmann/cli-parser/tree/1.0.2"
            },
            "funding": [
                {
                    "url": "https://github.com/sebastianbergmann",
                    "type": "github"
                }
            ],
            "time": "2024-03-02T06:27:43+00:00"
        },
        {
            "name": "sebastian/code-unit",
            "version": "1.0.8",
            "source": {
                "type": "git",
                "url": "https://github.com/sebastianbergmann/code-unit.git",
                "reference": "1fc9f64c0927627ef78ba436c9b17d967e68e120"
            },
            "dist": {
                "type": "zip",
                "url": "https://api.github.com/repos/sebastianbergmann/code-unit/zipball/1fc9f64c0927627ef78ba436c9b17d967e68e120",
                "reference": "1fc9f64c0927627ef78ba436c9b17d967e68e120",
                "shasum": ""
            },
            "require": {
                "php": ">=7.3"
            },
            "require-dev": {
                "phpunit/phpunit": "^9.3"
            },
            "type": "library",
            "extra": {
                "branch-alias": {
                    "dev-master": "1.0-dev"
                }
            },
            "autoload": {
                "classmap": [
                    "src/"
                ]
            },
            "notification-url": "https://packagist.org/downloads/",
            "license": [
                "BSD-3-Clause"
            ],
            "authors": [
                {
                    "name": "Sebastian Bergmann",
                    "email": "sebastian@phpunit.de",
                    "role": "lead"
                }
            ],
            "description": "Collection of value objects that represent the PHP code units",
            "homepage": "https://github.com/sebastianbergmann/code-unit",
            "support": {
                "issues": "https://github.com/sebastianbergmann/code-unit/issues",
                "source": "https://github.com/sebastianbergmann/code-unit/tree/1.0.8"
            },
            "funding": [
                {
                    "url": "https://github.com/sebastianbergmann",
                    "type": "github"
                }
            ],
            "time": "2020-10-26T13:08:54+00:00"
        },
        {
            "name": "sebastian/code-unit-reverse-lookup",
            "version": "2.0.3",
            "source": {
                "type": "git",
                "url": "https://github.com/sebastianbergmann/code-unit-reverse-lookup.git",
                "reference": "ac91f01ccec49fb77bdc6fd1e548bc70f7faa3e5"
            },
            "dist": {
                "type": "zip",
                "url": "https://api.github.com/repos/sebastianbergmann/code-unit-reverse-lookup/zipball/ac91f01ccec49fb77bdc6fd1e548bc70f7faa3e5",
                "reference": "ac91f01ccec49fb77bdc6fd1e548bc70f7faa3e5",
                "shasum": ""
            },
            "require": {
                "php": ">=7.3"
            },
            "require-dev": {
                "phpunit/phpunit": "^9.3"
            },
            "type": "library",
            "extra": {
                "branch-alias": {
                    "dev-master": "2.0-dev"
                }
            },
            "autoload": {
                "classmap": [
                    "src/"
                ]
            },
            "notification-url": "https://packagist.org/downloads/",
            "license": [
                "BSD-3-Clause"
            ],
            "authors": [
                {
                    "name": "Sebastian Bergmann",
                    "email": "sebastian@phpunit.de"
                }
            ],
            "description": "Looks up which function or method a line of code belongs to",
            "homepage": "https://github.com/sebastianbergmann/code-unit-reverse-lookup/",
            "support": {
                "issues": "https://github.com/sebastianbergmann/code-unit-reverse-lookup/issues",
                "source": "https://github.com/sebastianbergmann/code-unit-reverse-lookup/tree/2.0.3"
            },
            "funding": [
                {
                    "url": "https://github.com/sebastianbergmann",
                    "type": "github"
                }
            ],
            "time": "2020-09-28T05:30:19+00:00"
        },
        {
            "name": "sebastian/comparator",
            "version": "4.0.8",
            "source": {
                "type": "git",
                "url": "https://github.com/sebastianbergmann/comparator.git",
                "reference": "fa0f136dd2334583309d32b62544682ee972b51a"
            },
            "dist": {
                "type": "zip",
                "url": "https://api.github.com/repos/sebastianbergmann/comparator/zipball/fa0f136dd2334583309d32b62544682ee972b51a",
                "reference": "fa0f136dd2334583309d32b62544682ee972b51a",
                "shasum": ""
            },
            "require": {
                "php": ">=7.3",
                "sebastian/diff": "^4.0",
                "sebastian/exporter": "^4.0"
            },
            "require-dev": {
                "phpunit/phpunit": "^9.3"
            },
            "type": "library",
            "extra": {
                "branch-alias": {
                    "dev-master": "4.0-dev"
                }
            },
            "autoload": {
                "classmap": [
                    "src/"
                ]
            },
            "notification-url": "https://packagist.org/downloads/",
            "license": [
                "BSD-3-Clause"
            ],
            "authors": [
                {
                    "name": "Sebastian Bergmann",
                    "email": "sebastian@phpunit.de"
                },
                {
                    "name": "Jeff Welch",
                    "email": "whatthejeff@gmail.com"
                },
                {
                    "name": "Volker Dusch",
                    "email": "github@wallbash.com"
                },
                {
                    "name": "Bernhard Schussek",
                    "email": "bschussek@2bepublished.at"
                }
            ],
            "description": "Provides the functionality to compare PHP values for equality",
            "homepage": "https://github.com/sebastianbergmann/comparator",
            "keywords": [
                "comparator",
                "compare",
                "equality"
            ],
            "support": {
                "issues": "https://github.com/sebastianbergmann/comparator/issues",
                "source": "https://github.com/sebastianbergmann/comparator/tree/4.0.8"
            },
            "funding": [
                {
                    "url": "https://github.com/sebastianbergmann",
                    "type": "github"
                }
            ],
            "time": "2022-09-14T12:41:17+00:00"
        },
        {
            "name": "sebastian/complexity",
            "version": "2.0.3",
            "source": {
                "type": "git",
                "url": "https://github.com/sebastianbergmann/complexity.git",
                "reference": "25f207c40d62b8b7aa32f5ab026c53561964053a"
            },
            "dist": {
                "type": "zip",
                "url": "https://api.github.com/repos/sebastianbergmann/complexity/zipball/25f207c40d62b8b7aa32f5ab026c53561964053a",
                "reference": "25f207c40d62b8b7aa32f5ab026c53561964053a",
                "shasum": ""
            },
            "require": {
                "nikic/php-parser": "^4.18 || ^5.0",
                "php": ">=7.3"
            },
            "require-dev": {
                "phpunit/phpunit": "^9.3"
            },
            "type": "library",
            "extra": {
                "branch-alias": {
                    "dev-master": "2.0-dev"
                }
            },
            "autoload": {
                "classmap": [
                    "src/"
                ]
            },
            "notification-url": "https://packagist.org/downloads/",
            "license": [
                "BSD-3-Clause"
            ],
            "authors": [
                {
                    "name": "Sebastian Bergmann",
                    "email": "sebastian@phpunit.de",
                    "role": "lead"
                }
            ],
            "description": "Library for calculating the complexity of PHP code units",
            "homepage": "https://github.com/sebastianbergmann/complexity",
            "support": {
                "issues": "https://github.com/sebastianbergmann/complexity/issues",
                "source": "https://github.com/sebastianbergmann/complexity/tree/2.0.3"
            },
            "funding": [
                {
                    "url": "https://github.com/sebastianbergmann",
                    "type": "github"
                }
            ],
            "time": "2023-12-22T06:19:30+00:00"
        },
        {
            "name": "sebastian/diff",
            "version": "4.0.6",
            "source": {
                "type": "git",
                "url": "https://github.com/sebastianbergmann/diff.git",
                "reference": "ba01945089c3a293b01ba9badc29ad55b106b0bc"
            },
            "dist": {
                "type": "zip",
                "url": "https://api.github.com/repos/sebastianbergmann/diff/zipball/ba01945089c3a293b01ba9badc29ad55b106b0bc",
                "reference": "ba01945089c3a293b01ba9badc29ad55b106b0bc",
                "shasum": ""
            },
            "require": {
                "php": ">=7.3"
            },
            "require-dev": {
                "phpunit/phpunit": "^9.3",
                "symfony/process": "^4.2 || ^5"
            },
            "type": "library",
            "extra": {
                "branch-alias": {
                    "dev-master": "4.0-dev"
                }
            },
            "autoload": {
                "classmap": [
                    "src/"
                ]
            },
            "notification-url": "https://packagist.org/downloads/",
            "license": [
                "BSD-3-Clause"
            ],
            "authors": [
                {
                    "name": "Sebastian Bergmann",
                    "email": "sebastian@phpunit.de"
                },
                {
                    "name": "Kore Nordmann",
                    "email": "mail@kore-nordmann.de"
                }
            ],
            "description": "Diff implementation",
            "homepage": "https://github.com/sebastianbergmann/diff",
            "keywords": [
                "diff",
                "udiff",
                "unidiff",
                "unified diff"
            ],
            "support": {
                "issues": "https://github.com/sebastianbergmann/diff/issues",
                "source": "https://github.com/sebastianbergmann/diff/tree/4.0.6"
            },
            "funding": [
                {
                    "url": "https://github.com/sebastianbergmann",
                    "type": "github"
                }
            ],
            "time": "2024-03-02T06:30:58+00:00"
        },
        {
            "name": "sebastian/environment",
            "version": "5.1.5",
            "source": {
                "type": "git",
                "url": "https://github.com/sebastianbergmann/environment.git",
                "reference": "830c43a844f1f8d5b7a1f6d6076b784454d8b7ed"
            },
            "dist": {
                "type": "zip",
                "url": "https://api.github.com/repos/sebastianbergmann/environment/zipball/830c43a844f1f8d5b7a1f6d6076b784454d8b7ed",
                "reference": "830c43a844f1f8d5b7a1f6d6076b784454d8b7ed",
                "shasum": ""
            },
            "require": {
                "php": ">=7.3"
            },
            "require-dev": {
                "phpunit/phpunit": "^9.3"
            },
            "suggest": {
                "ext-posix": "*"
            },
            "type": "library",
            "extra": {
                "branch-alias": {
                    "dev-master": "5.1-dev"
                }
            },
            "autoload": {
                "classmap": [
                    "src/"
                ]
            },
            "notification-url": "https://packagist.org/downloads/",
            "license": [
                "BSD-3-Clause"
            ],
            "authors": [
                {
                    "name": "Sebastian Bergmann",
                    "email": "sebastian@phpunit.de"
                }
            ],
            "description": "Provides functionality to handle HHVM/PHP environments",
            "homepage": "http://www.github.com/sebastianbergmann/environment",
            "keywords": [
                "Xdebug",
                "environment",
                "hhvm"
            ],
            "support": {
                "issues": "https://github.com/sebastianbergmann/environment/issues",
                "source": "https://github.com/sebastianbergmann/environment/tree/5.1.5"
            },
            "funding": [
                {
                    "url": "https://github.com/sebastianbergmann",
                    "type": "github"
                }
            ],
            "time": "2023-02-03T06:03:51+00:00"
        },
        {
            "name": "sebastian/exporter",
            "version": "4.0.6",
            "source": {
                "type": "git",
                "url": "https://github.com/sebastianbergmann/exporter.git",
                "reference": "78c00df8f170e02473b682df15bfcdacc3d32d72"
            },
            "dist": {
                "type": "zip",
                "url": "https://api.github.com/repos/sebastianbergmann/exporter/zipball/78c00df8f170e02473b682df15bfcdacc3d32d72",
                "reference": "78c00df8f170e02473b682df15bfcdacc3d32d72",
                "shasum": ""
            },
            "require": {
                "php": ">=7.3",
                "sebastian/recursion-context": "^4.0"
            },
            "require-dev": {
                "ext-mbstring": "*",
                "phpunit/phpunit": "^9.3"
            },
            "type": "library",
            "extra": {
                "branch-alias": {
                    "dev-master": "4.0-dev"
                }
            },
            "autoload": {
                "classmap": [
                    "src/"
                ]
            },
            "notification-url": "https://packagist.org/downloads/",
            "license": [
                "BSD-3-Clause"
            ],
            "authors": [
                {
                    "name": "Sebastian Bergmann",
                    "email": "sebastian@phpunit.de"
                },
                {
                    "name": "Jeff Welch",
                    "email": "whatthejeff@gmail.com"
                },
                {
                    "name": "Volker Dusch",
                    "email": "github@wallbash.com"
                },
                {
                    "name": "Adam Harvey",
                    "email": "aharvey@php.net"
                },
                {
                    "name": "Bernhard Schussek",
                    "email": "bschussek@gmail.com"
                }
            ],
            "description": "Provides the functionality to export PHP variables for visualization",
            "homepage": "https://www.github.com/sebastianbergmann/exporter",
            "keywords": [
                "export",
                "exporter"
            ],
            "support": {
                "issues": "https://github.com/sebastianbergmann/exporter/issues",
                "source": "https://github.com/sebastianbergmann/exporter/tree/4.0.6"
            },
            "funding": [
                {
                    "url": "https://github.com/sebastianbergmann",
                    "type": "github"
                }
            ],
            "time": "2024-03-02T06:33:00+00:00"
        },
        {
            "name": "sebastian/global-state",
            "version": "5.0.7",
            "source": {
                "type": "git",
                "url": "https://github.com/sebastianbergmann/global-state.git",
                "reference": "bca7df1f32ee6fe93b4d4a9abbf69e13a4ada2c9"
            },
            "dist": {
                "type": "zip",
                "url": "https://api.github.com/repos/sebastianbergmann/global-state/zipball/bca7df1f32ee6fe93b4d4a9abbf69e13a4ada2c9",
                "reference": "bca7df1f32ee6fe93b4d4a9abbf69e13a4ada2c9",
                "shasum": ""
            },
            "require": {
                "php": ">=7.3",
                "sebastian/object-reflector": "^2.0",
                "sebastian/recursion-context": "^4.0"
            },
            "require-dev": {
                "ext-dom": "*",
                "phpunit/phpunit": "^9.3"
            },
            "suggest": {
                "ext-uopz": "*"
            },
            "type": "library",
            "extra": {
                "branch-alias": {
                    "dev-master": "5.0-dev"
                }
            },
            "autoload": {
                "classmap": [
                    "src/"
                ]
            },
            "notification-url": "https://packagist.org/downloads/",
            "license": [
                "BSD-3-Clause"
            ],
            "authors": [
                {
                    "name": "Sebastian Bergmann",
                    "email": "sebastian@phpunit.de"
                }
            ],
            "description": "Snapshotting of global state",
            "homepage": "http://www.github.com/sebastianbergmann/global-state",
            "keywords": [
                "global state"
            ],
            "support": {
                "issues": "https://github.com/sebastianbergmann/global-state/issues",
                "source": "https://github.com/sebastianbergmann/global-state/tree/5.0.7"
            },
            "funding": [
                {
                    "url": "https://github.com/sebastianbergmann",
                    "type": "github"
                }
            ],
            "time": "2024-03-02T06:35:11+00:00"
        },
        {
            "name": "sebastian/lines-of-code",
            "version": "1.0.4",
            "source": {
                "type": "git",
                "url": "https://github.com/sebastianbergmann/lines-of-code.git",
                "reference": "e1e4a170560925c26d424b6a03aed157e7dcc5c5"
            },
            "dist": {
                "type": "zip",
                "url": "https://api.github.com/repos/sebastianbergmann/lines-of-code/zipball/e1e4a170560925c26d424b6a03aed157e7dcc5c5",
                "reference": "e1e4a170560925c26d424b6a03aed157e7dcc5c5",
                "shasum": ""
            },
            "require": {
                "nikic/php-parser": "^4.18 || ^5.0",
                "php": ">=7.3"
            },
            "require-dev": {
                "phpunit/phpunit": "^9.3"
            },
            "type": "library",
            "extra": {
                "branch-alias": {
                    "dev-master": "1.0-dev"
                }
            },
            "autoload": {
                "classmap": [
                    "src/"
                ]
            },
            "notification-url": "https://packagist.org/downloads/",
            "license": [
                "BSD-3-Clause"
            ],
            "authors": [
                {
                    "name": "Sebastian Bergmann",
                    "email": "sebastian@phpunit.de",
                    "role": "lead"
                }
            ],
            "description": "Library for counting the lines of code in PHP source code",
            "homepage": "https://github.com/sebastianbergmann/lines-of-code",
            "support": {
                "issues": "https://github.com/sebastianbergmann/lines-of-code/issues",
                "source": "https://github.com/sebastianbergmann/lines-of-code/tree/1.0.4"
            },
            "funding": [
                {
                    "url": "https://github.com/sebastianbergmann",
                    "type": "github"
                }
            ],
            "time": "2023-12-22T06:20:34+00:00"
        },
        {
            "name": "sebastian/object-enumerator",
            "version": "4.0.4",
            "source": {
                "type": "git",
                "url": "https://github.com/sebastianbergmann/object-enumerator.git",
                "reference": "5c9eeac41b290a3712d88851518825ad78f45c71"
            },
            "dist": {
                "type": "zip",
                "url": "https://api.github.com/repos/sebastianbergmann/object-enumerator/zipball/5c9eeac41b290a3712d88851518825ad78f45c71",
                "reference": "5c9eeac41b290a3712d88851518825ad78f45c71",
                "shasum": ""
            },
            "require": {
                "php": ">=7.3",
                "sebastian/object-reflector": "^2.0",
                "sebastian/recursion-context": "^4.0"
            },
            "require-dev": {
                "phpunit/phpunit": "^9.3"
            },
            "type": "library",
            "extra": {
                "branch-alias": {
                    "dev-master": "4.0-dev"
                }
            },
            "autoload": {
                "classmap": [
                    "src/"
                ]
            },
            "notification-url": "https://packagist.org/downloads/",
            "license": [
                "BSD-3-Clause"
            ],
            "authors": [
                {
                    "name": "Sebastian Bergmann",
                    "email": "sebastian@phpunit.de"
                }
            ],
            "description": "Traverses array structures and object graphs to enumerate all referenced objects",
            "homepage": "https://github.com/sebastianbergmann/object-enumerator/",
            "support": {
                "issues": "https://github.com/sebastianbergmann/object-enumerator/issues",
                "source": "https://github.com/sebastianbergmann/object-enumerator/tree/4.0.4"
            },
            "funding": [
                {
                    "url": "https://github.com/sebastianbergmann",
                    "type": "github"
                }
            ],
            "time": "2020-10-26T13:12:34+00:00"
        },
        {
            "name": "sebastian/object-reflector",
            "version": "2.0.4",
            "source": {
                "type": "git",
                "url": "https://github.com/sebastianbergmann/object-reflector.git",
                "reference": "b4f479ebdbf63ac605d183ece17d8d7fe49c15c7"
            },
            "dist": {
                "type": "zip",
                "url": "https://api.github.com/repos/sebastianbergmann/object-reflector/zipball/b4f479ebdbf63ac605d183ece17d8d7fe49c15c7",
                "reference": "b4f479ebdbf63ac605d183ece17d8d7fe49c15c7",
                "shasum": ""
            },
            "require": {
                "php": ">=7.3"
            },
            "require-dev": {
                "phpunit/phpunit": "^9.3"
            },
            "type": "library",
            "extra": {
                "branch-alias": {
                    "dev-master": "2.0-dev"
                }
            },
            "autoload": {
                "classmap": [
                    "src/"
                ]
            },
            "notification-url": "https://packagist.org/downloads/",
            "license": [
                "BSD-3-Clause"
            ],
            "authors": [
                {
                    "name": "Sebastian Bergmann",
                    "email": "sebastian@phpunit.de"
                }
            ],
            "description": "Allows reflection of object attributes, including inherited and non-public ones",
            "homepage": "https://github.com/sebastianbergmann/object-reflector/",
            "support": {
                "issues": "https://github.com/sebastianbergmann/object-reflector/issues",
                "source": "https://github.com/sebastianbergmann/object-reflector/tree/2.0.4"
            },
            "funding": [
                {
                    "url": "https://github.com/sebastianbergmann",
                    "type": "github"
                }
            ],
            "time": "2020-10-26T13:14:26+00:00"
        },
        {
            "name": "sebastian/recursion-context",
            "version": "4.0.5",
            "source": {
                "type": "git",
                "url": "https://github.com/sebastianbergmann/recursion-context.git",
                "reference": "e75bd0f07204fec2a0af9b0f3cfe97d05f92efc1"
            },
            "dist": {
                "type": "zip",
                "url": "https://api.github.com/repos/sebastianbergmann/recursion-context/zipball/e75bd0f07204fec2a0af9b0f3cfe97d05f92efc1",
                "reference": "e75bd0f07204fec2a0af9b0f3cfe97d05f92efc1",
                "shasum": ""
            },
            "require": {
                "php": ">=7.3"
            },
            "require-dev": {
                "phpunit/phpunit": "^9.3"
            },
            "type": "library",
            "extra": {
                "branch-alias": {
                    "dev-master": "4.0-dev"
                }
            },
            "autoload": {
                "classmap": [
                    "src/"
                ]
            },
            "notification-url": "https://packagist.org/downloads/",
            "license": [
                "BSD-3-Clause"
            ],
            "authors": [
                {
                    "name": "Sebastian Bergmann",
                    "email": "sebastian@phpunit.de"
                },
                {
                    "name": "Jeff Welch",
                    "email": "whatthejeff@gmail.com"
                },
                {
                    "name": "Adam Harvey",
                    "email": "aharvey@php.net"
                }
            ],
            "description": "Provides functionality to recursively process PHP variables",
            "homepage": "https://github.com/sebastianbergmann/recursion-context",
            "support": {
                "issues": "https://github.com/sebastianbergmann/recursion-context/issues",
                "source": "https://github.com/sebastianbergmann/recursion-context/tree/4.0.5"
            },
            "funding": [
                {
                    "url": "https://github.com/sebastianbergmann",
                    "type": "github"
                }
            ],
            "time": "2023-02-03T06:07:39+00:00"
        },
        {
            "name": "sebastian/resource-operations",
            "version": "3.0.3",
            "source": {
                "type": "git",
                "url": "https://github.com/sebastianbergmann/resource-operations.git",
                "reference": "0f4443cb3a1d92ce809899753bc0d5d5a8dd19a8"
            },
            "dist": {
                "type": "zip",
                "url": "https://api.github.com/repos/sebastianbergmann/resource-operations/zipball/0f4443cb3a1d92ce809899753bc0d5d5a8dd19a8",
                "reference": "0f4443cb3a1d92ce809899753bc0d5d5a8dd19a8",
                "shasum": ""
            },
            "require": {
                "php": ">=7.3"
            },
            "require-dev": {
                "phpunit/phpunit": "^9.0"
            },
            "type": "library",
            "extra": {
                "branch-alias": {
                    "dev-master": "3.0-dev"
                }
            },
            "autoload": {
                "classmap": [
                    "src/"
                ]
            },
            "notification-url": "https://packagist.org/downloads/",
            "license": [
                "BSD-3-Clause"
            ],
            "authors": [
                {
                    "name": "Sebastian Bergmann",
                    "email": "sebastian@phpunit.de"
                }
            ],
            "description": "Provides a list of PHP built-in functions that operate on resources",
            "homepage": "https://www.github.com/sebastianbergmann/resource-operations",
            "support": {
                "issues": "https://github.com/sebastianbergmann/resource-operations/issues",
                "source": "https://github.com/sebastianbergmann/resource-operations/tree/3.0.3"
            },
            "funding": [
                {
                    "url": "https://github.com/sebastianbergmann",
                    "type": "github"
                }
            ],
            "time": "2020-09-28T06:45:17+00:00"
        },
        {
            "name": "sebastian/type",
            "version": "3.2.1",
            "source": {
                "type": "git",
                "url": "https://github.com/sebastianbergmann/type.git",
                "reference": "75e2c2a32f5e0b3aef905b9ed0b179b953b3d7c7"
            },
            "dist": {
                "type": "zip",
                "url": "https://api.github.com/repos/sebastianbergmann/type/zipball/75e2c2a32f5e0b3aef905b9ed0b179b953b3d7c7",
                "reference": "75e2c2a32f5e0b3aef905b9ed0b179b953b3d7c7",
                "shasum": ""
            },
            "require": {
                "php": ">=7.3"
            },
            "require-dev": {
                "phpunit/phpunit": "^9.5"
            },
            "type": "library",
            "extra": {
                "branch-alias": {
                    "dev-master": "3.2-dev"
                }
            },
            "autoload": {
                "classmap": [
                    "src/"
                ]
            },
            "notification-url": "https://packagist.org/downloads/",
            "license": [
                "BSD-3-Clause"
            ],
            "authors": [
                {
                    "name": "Sebastian Bergmann",
                    "email": "sebastian@phpunit.de",
                    "role": "lead"
                }
            ],
            "description": "Collection of value objects that represent the types of the PHP type system",
            "homepage": "https://github.com/sebastianbergmann/type",
            "support": {
                "issues": "https://github.com/sebastianbergmann/type/issues",
                "source": "https://github.com/sebastianbergmann/type/tree/3.2.1"
            },
            "funding": [
                {
                    "url": "https://github.com/sebastianbergmann",
                    "type": "github"
                }
            ],
            "time": "2023-02-03T06:13:03+00:00"
        },
        {
            "name": "sebastian/version",
            "version": "3.0.2",
            "source": {
                "type": "git",
                "url": "https://github.com/sebastianbergmann/version.git",
                "reference": "c6c1022351a901512170118436c764e473f6de8c"
            },
            "dist": {
                "type": "zip",
                "url": "https://api.github.com/repos/sebastianbergmann/version/zipball/c6c1022351a901512170118436c764e473f6de8c",
                "reference": "c6c1022351a901512170118436c764e473f6de8c",
                "shasum": ""
            },
            "require": {
                "php": ">=7.3"
            },
            "type": "library",
            "extra": {
                "branch-alias": {
                    "dev-master": "3.0-dev"
                }
            },
            "autoload": {
                "classmap": [
                    "src/"
                ]
            },
            "notification-url": "https://packagist.org/downloads/",
            "license": [
                "BSD-3-Clause"
            ],
            "authors": [
                {
                    "name": "Sebastian Bergmann",
                    "email": "sebastian@phpunit.de",
                    "role": "lead"
                }
            ],
            "description": "Library that helps with managing the version number of Git-hosted PHP projects",
            "homepage": "https://github.com/sebastianbergmann/version",
            "support": {
                "issues": "https://github.com/sebastianbergmann/version/issues",
                "source": "https://github.com/sebastianbergmann/version/tree/3.0.2"
            },
            "funding": [
                {
                    "url": "https://github.com/sebastianbergmann",
                    "type": "github"
                }
            ],
            "time": "2020-09-28T06:39:44+00:00"
        },
        {
            "name": "squizlabs/php_codesniffer",
            "version": "3.9.0",
            "source": {
                "type": "git",
                "url": "https://github.com/PHPCSStandards/PHP_CodeSniffer.git",
                "reference": "d63cee4890a8afaf86a22e51ad4d97c91dd4579b"
            },
            "dist": {
                "type": "zip",
                "url": "https://api.github.com/repos/PHPCSStandards/PHP_CodeSniffer/zipball/d63cee4890a8afaf86a22e51ad4d97c91dd4579b",
                "reference": "d63cee4890a8afaf86a22e51ad4d97c91dd4579b",
                "shasum": ""
            },
            "require": {
                "ext-simplexml": "*",
                "ext-tokenizer": "*",
                "ext-xmlwriter": "*",
                "php": ">=5.4.0"
            },
            "require-dev": {
                "phpunit/phpunit": "^4.0 || ^5.0 || ^6.0 || ^7.0 || ^8.0 || ^9.3.4"
            },
            "bin": [
                "bin/phpcbf",
                "bin/phpcs"
            ],
            "type": "library",
            "extra": {
                "branch-alias": {
                    "dev-master": "3.x-dev"
                }
            },
            "notification-url": "https://packagist.org/downloads/",
            "license": [
                "BSD-3-Clause"
            ],
            "authors": [
                {
                    "name": "Greg Sherwood",
                    "role": "Former lead"
                },
                {
                    "name": "Juliette Reinders Folmer",
                    "role": "Current lead"
                },
                {
                    "name": "Contributors",
                    "homepage": "https://github.com/PHPCSStandards/PHP_CodeSniffer/graphs/contributors"
                }
            ],
            "description": "PHP_CodeSniffer tokenizes PHP, JavaScript and CSS files and detects violations of a defined set of coding standards.",
            "homepage": "https://github.com/PHPCSStandards/PHP_CodeSniffer",
            "keywords": [
                "phpcs",
                "standards",
                "static analysis"
            ],
            "support": {
                "issues": "https://github.com/PHPCSStandards/PHP_CodeSniffer/issues",
                "security": "https://github.com/PHPCSStandards/PHP_CodeSniffer/security/policy",
                "source": "https://github.com/PHPCSStandards/PHP_CodeSniffer",
                "wiki": "https://github.com/PHPCSStandards/PHP_CodeSniffer/wiki"
            },
            "funding": [
                {
                    "url": "https://github.com/PHPCSStandards",
                    "type": "github"
                },
                {
                    "url": "https://github.com/jrfnl",
                    "type": "github"
                },
                {
                    "url": "https://opencollective.com/php_codesniffer",
                    "type": "open_collective"
                }
            ],
            "time": "2024-02-16T15:06:51+00:00"
        },
        {
            "name": "symfony/error-handler",
            "version": "v6.4.4",
            "source": {
                "type": "git",
                "url": "https://github.com/symfony/error-handler.git",
                "reference": "c725219bdf2afc59423c32793d5019d2a904e13a"
            },
            "dist": {
                "type": "zip",
                "url": "https://api.github.com/repos/symfony/error-handler/zipball/c725219bdf2afc59423c32793d5019d2a904e13a",
                "reference": "c725219bdf2afc59423c32793d5019d2a904e13a",
                "shasum": ""
            },
            "require": {
                "php": ">=8.1",
                "psr/log": "^1|^2|^3",
                "symfony/var-dumper": "^5.4|^6.0|^7.0"
            },
            "conflict": {
                "symfony/deprecation-contracts": "<2.5",
                "symfony/http-kernel": "<6.4"
            },
            "require-dev": {
                "symfony/deprecation-contracts": "^2.5|^3",
                "symfony/http-kernel": "^6.4|^7.0",
                "symfony/serializer": "^5.4|^6.0|^7.0"
            },
            "bin": [
                "Resources/bin/patch-type-declarations"
            ],
            "type": "library",
            "autoload": {
                "psr-4": {
                    "Symfony\\Component\\ErrorHandler\\": ""
                },
                "exclude-from-classmap": [
                    "/Tests/"
                ]
            },
            "notification-url": "https://packagist.org/downloads/",
            "license": [
                "MIT"
            ],
            "authors": [
                {
                    "name": "Fabien Potencier",
                    "email": "fabien@symfony.com"
                },
                {
                    "name": "Symfony Community",
                    "homepage": "https://symfony.com/contributors"
                }
            ],
            "description": "Provides tools to manage errors and ease debugging PHP code",
            "homepage": "https://symfony.com",
            "support": {
                "source": "https://github.com/symfony/error-handler/tree/v6.4.4"
            },
            "funding": [
                {
                    "url": "https://symfony.com/sponsor",
                    "type": "custom"
                },
                {
                    "url": "https://github.com/fabpot",
                    "type": "github"
                },
                {
                    "url": "https://tidelift.com/funding/github/packagist/symfony/symfony",
                    "type": "tidelift"
                }
            ],
            "time": "2024-02-22T20:27:10+00:00"
        },
        {
            "name": "symfony/http-foundation",
            "version": "v6.4.4",
            "source": {
                "type": "git",
                "url": "https://github.com/symfony/http-foundation.git",
                "reference": "ebc713bc6e6f4b53f46539fc158be85dfcd77304"
            },
            "dist": {
                "type": "zip",
                "url": "https://api.github.com/repos/symfony/http-foundation/zipball/ebc713bc6e6f4b53f46539fc158be85dfcd77304",
                "reference": "ebc713bc6e6f4b53f46539fc158be85dfcd77304",
                "shasum": ""
            },
            "require": {
                "php": ">=8.1",
                "symfony/deprecation-contracts": "^2.5|^3",
                "symfony/polyfill-mbstring": "~1.1",
                "symfony/polyfill-php83": "^1.27"
            },
            "conflict": {
                "symfony/cache": "<6.3"
            },
            "require-dev": {
                "doctrine/dbal": "^2.13.1|^3|^4",
                "predis/predis": "^1.1|^2.0",
                "symfony/cache": "^6.3|^7.0",
                "symfony/dependency-injection": "^5.4|^6.0|^7.0",
                "symfony/expression-language": "^5.4|^6.0|^7.0",
                "symfony/http-kernel": "^5.4.12|^6.0.12|^6.1.4|^7.0",
                "symfony/mime": "^5.4|^6.0|^7.0",
                "symfony/rate-limiter": "^5.4|^6.0|^7.0"
            },
            "type": "library",
            "autoload": {
                "psr-4": {
                    "Symfony\\Component\\HttpFoundation\\": ""
                },
                "exclude-from-classmap": [
                    "/Tests/"
                ]
            },
            "notification-url": "https://packagist.org/downloads/",
            "license": [
                "MIT"
            ],
            "authors": [
                {
                    "name": "Fabien Potencier",
                    "email": "fabien@symfony.com"
                },
                {
                    "name": "Symfony Community",
                    "homepage": "https://symfony.com/contributors"
                }
            ],
            "description": "Defines an object-oriented layer for the HTTP specification",
            "homepage": "https://symfony.com",
            "support": {
                "source": "https://github.com/symfony/http-foundation/tree/v6.4.4"
            },
            "funding": [
                {
                    "url": "https://symfony.com/sponsor",
                    "type": "custom"
                },
                {
                    "url": "https://github.com/fabpot",
                    "type": "github"
                },
                {
                    "url": "https://tidelift.com/funding/github/packagist/symfony/symfony",
                    "type": "tidelift"
                }
            ],
            "time": "2024-02-08T15:01:18+00:00"
        },
        {
            "name": "symfony/http-kernel",
            "version": "v6.4.5",
            "source": {
                "type": "git",
                "url": "https://github.com/symfony/http-kernel.git",
                "reference": "f6947cb939d8efee137797382cb4db1af653ef75"
            },
            "dist": {
                "type": "zip",
                "url": "https://api.github.com/repos/symfony/http-kernel/zipball/f6947cb939d8efee137797382cb4db1af653ef75",
                "reference": "f6947cb939d8efee137797382cb4db1af653ef75",
                "shasum": ""
            },
            "require": {
                "php": ">=8.1",
                "psr/log": "^1|^2|^3",
                "symfony/deprecation-contracts": "^2.5|^3",
                "symfony/error-handler": "^6.4|^7.0",
                "symfony/event-dispatcher": "^5.4|^6.0|^7.0",
                "symfony/http-foundation": "^6.4|^7.0",
                "symfony/polyfill-ctype": "^1.8"
            },
            "conflict": {
                "symfony/browser-kit": "<5.4",
                "symfony/cache": "<5.4",
                "symfony/config": "<6.1",
                "symfony/console": "<5.4",
                "symfony/dependency-injection": "<6.4",
                "symfony/doctrine-bridge": "<5.4",
                "symfony/form": "<5.4",
                "symfony/http-client": "<5.4",
                "symfony/http-client-contracts": "<2.5",
                "symfony/mailer": "<5.4",
                "symfony/messenger": "<5.4",
                "symfony/translation": "<5.4",
                "symfony/translation-contracts": "<2.5",
                "symfony/twig-bridge": "<5.4",
                "symfony/validator": "<6.4",
                "symfony/var-dumper": "<6.3",
                "twig/twig": "<2.13"
            },
            "provide": {
                "psr/log-implementation": "1.0|2.0|3.0"
            },
            "require-dev": {
                "psr/cache": "^1.0|^2.0|^3.0",
                "symfony/browser-kit": "^5.4|^6.0|^7.0",
                "symfony/clock": "^6.2|^7.0",
                "symfony/config": "^6.1|^7.0",
                "symfony/console": "^5.4|^6.0|^7.0",
                "symfony/css-selector": "^5.4|^6.0|^7.0",
                "symfony/dependency-injection": "^6.4|^7.0",
                "symfony/dom-crawler": "^5.4|^6.0|^7.0",
                "symfony/expression-language": "^5.4|^6.0|^7.0",
                "symfony/finder": "^5.4|^6.0|^7.0",
                "symfony/http-client-contracts": "^2.5|^3",
                "symfony/process": "^5.4|^6.0|^7.0",
                "symfony/property-access": "^5.4.5|^6.0.5|^7.0",
                "symfony/routing": "^5.4|^6.0|^7.0",
                "symfony/serializer": "^6.4.4|^7.0.4",
                "symfony/stopwatch": "^5.4|^6.0|^7.0",
                "symfony/translation": "^5.4|^6.0|^7.0",
                "symfony/translation-contracts": "^2.5|^3",
                "symfony/uid": "^5.4|^6.0|^7.0",
                "symfony/validator": "^6.4|^7.0",
                "symfony/var-exporter": "^6.2|^7.0",
                "twig/twig": "^2.13|^3.0.4"
            },
            "type": "library",
            "autoload": {
                "psr-4": {
                    "Symfony\\Component\\HttpKernel\\": ""
                },
                "exclude-from-classmap": [
                    "/Tests/"
                ]
            },
            "notification-url": "https://packagist.org/downloads/",
            "license": [
                "MIT"
            ],
            "authors": [
                {
                    "name": "Fabien Potencier",
                    "email": "fabien@symfony.com"
                },
                {
                    "name": "Symfony Community",
                    "homepage": "https://symfony.com/contributors"
                }
            ],
            "description": "Provides a structured process for converting a Request into a Response",
            "homepage": "https://symfony.com",
            "support": {
                "source": "https://github.com/symfony/http-kernel/tree/v6.4.5"
            },
            "funding": [
                {
                    "url": "https://symfony.com/sponsor",
                    "type": "custom"
                },
                {
                    "url": "https://github.com/fabpot",
                    "type": "github"
                },
                {
                    "url": "https://tidelift.com/funding/github/packagist/symfony/symfony",
                    "type": "tidelift"
                }
            ],
            "time": "2024-03-04T21:00:47+00:00"
        },
        {
            "name": "symfony/mailer",
            "version": "v6.4.4",
            "source": {
                "type": "git",
                "url": "https://github.com/symfony/mailer.git",
                "reference": "791c5d31a8204cf3db0c66faab70282307f4376b"
            },
            "dist": {
                "type": "zip",
                "url": "https://api.github.com/repos/symfony/mailer/zipball/791c5d31a8204cf3db0c66faab70282307f4376b",
                "reference": "791c5d31a8204cf3db0c66faab70282307f4376b",
                "shasum": ""
            },
            "require": {
                "egulias/email-validator": "^2.1.10|^3|^4",
                "php": ">=8.1",
                "psr/event-dispatcher": "^1",
                "psr/log": "^1|^2|^3",
                "symfony/event-dispatcher": "^5.4|^6.0|^7.0",
                "symfony/mime": "^6.2|^7.0",
                "symfony/service-contracts": "^2.5|^3"
            },
            "conflict": {
                "symfony/http-client-contracts": "<2.5",
                "symfony/http-kernel": "<5.4",
                "symfony/messenger": "<6.2",
                "symfony/mime": "<6.2",
                "symfony/twig-bridge": "<6.2.1"
            },
            "require-dev": {
                "symfony/console": "^5.4|^6.0|^7.0",
                "symfony/http-client": "^5.4|^6.0|^7.0",
                "symfony/messenger": "^6.2|^7.0",
                "symfony/twig-bridge": "^6.2|^7.0"
            },
            "type": "library",
            "autoload": {
                "psr-4": {
                    "Symfony\\Component\\Mailer\\": ""
                },
                "exclude-from-classmap": [
                    "/Tests/"
                ]
            },
            "notification-url": "https://packagist.org/downloads/",
            "license": [
                "MIT"
            ],
            "authors": [
                {
                    "name": "Fabien Potencier",
                    "email": "fabien@symfony.com"
                },
                {
                    "name": "Symfony Community",
                    "homepage": "https://symfony.com/contributors"
                }
            ],
            "description": "Helps sending emails",
            "homepage": "https://symfony.com",
            "support": {
                "source": "https://github.com/symfony/mailer/tree/v6.4.4"
            },
            "funding": [
                {
                    "url": "https://symfony.com/sponsor",
                    "type": "custom"
                },
                {
                    "url": "https://github.com/fabpot",
                    "type": "github"
                },
                {
                    "url": "https://tidelift.com/funding/github/packagist/symfony/symfony",
                    "type": "tidelift"
                }
            ],
            "time": "2024-02-03T21:33:47+00:00"
        },
        {
            "name": "symfony/mime",
            "version": "v6.4.3",
            "source": {
                "type": "git",
                "url": "https://github.com/symfony/mime.git",
                "reference": "5017e0a9398c77090b7694be46f20eb796262a34"
            },
            "dist": {
                "type": "zip",
                "url": "https://api.github.com/repos/symfony/mime/zipball/5017e0a9398c77090b7694be46f20eb796262a34",
                "reference": "5017e0a9398c77090b7694be46f20eb796262a34",
                "shasum": ""
            },
            "require": {
                "php": ">=8.1",
                "symfony/deprecation-contracts": "^2.5|^3",
                "symfony/polyfill-intl-idn": "^1.10",
                "symfony/polyfill-mbstring": "^1.0"
            },
            "conflict": {
                "egulias/email-validator": "~3.0.0",
                "phpdocumentor/reflection-docblock": "<3.2.2",
                "phpdocumentor/type-resolver": "<1.4.0",
                "symfony/mailer": "<5.4",
                "symfony/serializer": "<6.3.2"
            },
            "require-dev": {
                "egulias/email-validator": "^2.1.10|^3.1|^4",
                "league/html-to-markdown": "^5.0",
                "phpdocumentor/reflection-docblock": "^3.0|^4.0|^5.0",
                "symfony/dependency-injection": "^5.4|^6.0|^7.0",
                "symfony/property-access": "^5.4|^6.0|^7.0",
                "symfony/property-info": "^5.4|^6.0|^7.0",
                "symfony/serializer": "^6.3.2|^7.0"
            },
            "type": "library",
            "autoload": {
                "psr-4": {
                    "Symfony\\Component\\Mime\\": ""
                },
                "exclude-from-classmap": [
                    "/Tests/"
                ]
            },
            "notification-url": "https://packagist.org/downloads/",
            "license": [
                "MIT"
            ],
            "authors": [
                {
                    "name": "Fabien Potencier",
                    "email": "fabien@symfony.com"
                },
                {
                    "name": "Symfony Community",
                    "homepage": "https://symfony.com/contributors"
                }
            ],
            "description": "Allows manipulating MIME messages",
            "homepage": "https://symfony.com",
            "keywords": [
                "mime",
                "mime-type"
            ],
            "support": {
                "source": "https://github.com/symfony/mime/tree/v6.4.3"
            },
            "funding": [
                {
                    "url": "https://symfony.com/sponsor",
                    "type": "custom"
                },
                {
                    "url": "https://github.com/fabpot",
                    "type": "github"
                },
                {
                    "url": "https://tidelift.com/funding/github/packagist/symfony/symfony",
                    "type": "tidelift"
                }
            ],
            "time": "2024-01-30T08:32:12+00:00"
        },
        {
            "name": "symfony/polyfill-iconv",
            "version": "v1.28.0",
            "source": {
                "type": "git",
                "url": "https://github.com/symfony/polyfill-iconv.git",
                "reference": "6de50471469b8c9afc38164452ab2b6170ee71c1"
            },
            "dist": {
                "type": "zip",
                "url": "https://api.github.com/repos/symfony/polyfill-iconv/zipball/6de50471469b8c9afc38164452ab2b6170ee71c1",
                "reference": "6de50471469b8c9afc38164452ab2b6170ee71c1",
                "shasum": ""
            },
            "require": {
                "php": ">=7.1"
            },
            "provide": {
                "ext-iconv": "*"
            },
            "suggest": {
                "ext-iconv": "For best performance"
            },
            "type": "library",
            "extra": {
                "branch-alias": {
                    "dev-main": "1.28-dev"
                },
                "thanks": {
                    "name": "symfony/polyfill",
                    "url": "https://github.com/symfony/polyfill"
                }
            },
            "autoload": {
                "files": [
                    "bootstrap.php"
                ],
                "psr-4": {
                    "Symfony\\Polyfill\\Iconv\\": ""
                }
            },
            "notification-url": "https://packagist.org/downloads/",
            "license": [
                "MIT"
            ],
            "authors": [
                {
                    "name": "Nicolas Grekas",
                    "email": "p@tchwork.com"
                },
                {
                    "name": "Symfony Community",
                    "homepage": "https://symfony.com/contributors"
                }
            ],
            "description": "Symfony polyfill for the Iconv extension",
            "homepage": "https://symfony.com",
            "keywords": [
                "compatibility",
                "iconv",
                "polyfill",
                "portable",
                "shim"
            ],
            "support": {
                "source": "https://github.com/symfony/polyfill-iconv/tree/v1.28.0"
            },
            "funding": [
                {
                    "url": "https://symfony.com/sponsor",
                    "type": "custom"
                },
                {
                    "url": "https://github.com/fabpot",
                    "type": "github"
                },
                {
                    "url": "https://tidelift.com/funding/github/packagist/symfony/symfony",
                    "type": "tidelift"
                }
            ],
            "time": "2023-01-26T09:26:14+00:00"
        },
        {
            "name": "symfony/polyfill-intl-idn",
            "version": "v1.28.0",
            "source": {
                "type": "git",
                "url": "https://github.com/symfony/polyfill-intl-idn.git",
                "reference": "ecaafce9f77234a6a449d29e49267ba10499116d"
            },
            "dist": {
                "type": "zip",
                "url": "https://api.github.com/repos/symfony/polyfill-intl-idn/zipball/ecaafce9f77234a6a449d29e49267ba10499116d",
                "reference": "ecaafce9f77234a6a449d29e49267ba10499116d",
                "shasum": ""
            },
            "require": {
                "php": ">=7.1",
                "symfony/polyfill-intl-normalizer": "^1.10",
                "symfony/polyfill-php72": "^1.10"
            },
            "suggest": {
                "ext-intl": "For best performance"
            },
            "type": "library",
            "extra": {
                "branch-alias": {
                    "dev-main": "1.28-dev"
                },
                "thanks": {
                    "name": "symfony/polyfill",
                    "url": "https://github.com/symfony/polyfill"
                }
            },
            "autoload": {
                "files": [
                    "bootstrap.php"
                ],
                "psr-4": {
                    "Symfony\\Polyfill\\Intl\\Idn\\": ""
                }
            },
            "notification-url": "https://packagist.org/downloads/",
            "license": [
                "MIT"
            ],
            "authors": [
                {
                    "name": "Laurent Bassin",
                    "email": "laurent@bassin.info"
                },
                {
                    "name": "Trevor Rowbotham",
                    "email": "trevor.rowbotham@pm.me"
                },
                {
                    "name": "Symfony Community",
                    "homepage": "https://symfony.com/contributors"
                }
            ],
            "description": "Symfony polyfill for intl's idn_to_ascii and idn_to_utf8 functions",
            "homepage": "https://symfony.com",
            "keywords": [
                "compatibility",
                "idn",
                "intl",
                "polyfill",
                "portable",
                "shim"
            ],
            "support": {
                "source": "https://github.com/symfony/polyfill-intl-idn/tree/v1.28.0"
            },
            "funding": [
                {
                    "url": "https://symfony.com/sponsor",
                    "type": "custom"
                },
                {
                    "url": "https://github.com/fabpot",
                    "type": "github"
                },
                {
                    "url": "https://tidelift.com/funding/github/packagist/symfony/symfony",
                    "type": "tidelift"
                }
            ],
            "time": "2023-01-26T09:30:37+00:00"
        },
        {
            "name": "symfony/polyfill-php72",
            "version": "v1.29.0",
            "source": {
                "type": "git",
                "url": "https://github.com/symfony/polyfill-php72.git",
                "reference": "861391a8da9a04cbad2d232ddd9e4893220d6e25"
            },
            "dist": {
                "type": "zip",
                "url": "https://api.github.com/repos/symfony/polyfill-php72/zipball/861391a8da9a04cbad2d232ddd9e4893220d6e25",
                "reference": "861391a8da9a04cbad2d232ddd9e4893220d6e25",
                "shasum": ""
            },
            "require": {
                "php": ">=7.1"
            },
            "type": "library",
            "extra": {
                "thanks": {
                    "name": "symfony/polyfill",
                    "url": "https://github.com/symfony/polyfill"
                }
            },
            "autoload": {
                "files": [
                    "bootstrap.php"
                ],
                "psr-4": {
                    "Symfony\\Polyfill\\Php72\\": ""
                }
            },
            "notification-url": "https://packagist.org/downloads/",
            "license": [
                "MIT"
            ],
            "authors": [
                {
                    "name": "Nicolas Grekas",
                    "email": "p@tchwork.com"
                },
                {
                    "name": "Symfony Community",
                    "homepage": "https://symfony.com/contributors"
                }
            ],
            "description": "Symfony polyfill backporting some PHP 7.2+ features to lower PHP versions",
            "homepage": "https://symfony.com",
            "keywords": [
                "compatibility",
                "polyfill",
                "portable",
                "shim"
            ],
            "support": {
                "source": "https://github.com/symfony/polyfill-php72/tree/v1.29.0"
            },
            "funding": [
                {
                    "url": "https://symfony.com/sponsor",
                    "type": "custom"
                },
                {
                    "url": "https://github.com/fabpot",
                    "type": "github"
                },
                {
                    "url": "https://tidelift.com/funding/github/packagist/symfony/symfony",
                    "type": "tidelift"
                }
            ],
            "time": "2024-01-29T20:11:03+00:00"
        },
        {
            "name": "symfony/polyfill-php83",
            "version": "v1.28.0",
            "source": {
                "type": "git",
                "url": "https://github.com/symfony/polyfill-php83.git",
                "reference": "b0f46ebbeeeda3e9d2faebdfbf4b4eae9b59fa11"
            },
            "dist": {
                "type": "zip",
                "url": "https://api.github.com/repos/symfony/polyfill-php83/zipball/b0f46ebbeeeda3e9d2faebdfbf4b4eae9b59fa11",
                "reference": "b0f46ebbeeeda3e9d2faebdfbf4b4eae9b59fa11",
                "shasum": ""
            },
            "require": {
                "php": ">=7.1",
                "symfony/polyfill-php80": "^1.14"
            },
            "type": "library",
            "extra": {
                "branch-alias": {
                    "dev-main": "1.28-dev"
                },
                "thanks": {
                    "name": "symfony/polyfill",
                    "url": "https://github.com/symfony/polyfill"
                }
            },
            "autoload": {
                "files": [
                    "bootstrap.php"
                ],
                "psr-4": {
                    "Symfony\\Polyfill\\Php83\\": ""
                },
                "classmap": [
                    "Resources/stubs"
                ]
            },
            "notification-url": "https://packagist.org/downloads/",
            "license": [
                "MIT"
            ],
            "authors": [
                {
                    "name": "Nicolas Grekas",
                    "email": "p@tchwork.com"
                },
                {
                    "name": "Symfony Community",
                    "homepage": "https://symfony.com/contributors"
                }
            ],
            "description": "Symfony polyfill backporting some PHP 8.3+ features to lower PHP versions",
            "homepage": "https://symfony.com",
            "keywords": [
                "compatibility",
                "polyfill",
                "portable",
                "shim"
            ],
            "support": {
                "source": "https://github.com/symfony/polyfill-php83/tree/v1.28.0"
            },
            "funding": [
                {
                    "url": "https://symfony.com/sponsor",
                    "type": "custom"
                },
                {
                    "url": "https://github.com/fabpot",
                    "type": "github"
                },
                {
                    "url": "https://tidelift.com/funding/github/packagist/symfony/symfony",
                    "type": "tidelift"
                }
            ],
            "time": "2023-08-16T06:22:46+00:00"
        },
        {
            "name": "symfony/psr-http-message-bridge",
            "version": "v6.4.3",
            "source": {
                "type": "git",
                "url": "https://github.com/symfony/psr-http-message-bridge.git",
                "reference": "49cfb0223ec64379f7154214dcc1f7c46f3c7a47"
            },
            "dist": {
                "type": "zip",
                "url": "https://api.github.com/repos/symfony/psr-http-message-bridge/zipball/49cfb0223ec64379f7154214dcc1f7c46f3c7a47",
                "reference": "49cfb0223ec64379f7154214dcc1f7c46f3c7a47",
                "shasum": ""
            },
            "require": {
                "php": ">=8.1",
                "psr/http-message": "^1.0|^2.0",
                "symfony/http-foundation": "^5.4|^6.0|^7.0"
            },
            "conflict": {
                "php-http/discovery": "<1.15",
                "symfony/http-kernel": "<6.2"
            },
            "require-dev": {
                "nyholm/psr7": "^1.1",
                "php-http/discovery": "^1.15",
                "psr/log": "^1.1.4|^2|^3",
                "symfony/browser-kit": "^5.4|^6.0|^7.0",
                "symfony/config": "^5.4|^6.0|^7.0",
                "symfony/event-dispatcher": "^5.4|^6.0|^7.0",
                "symfony/framework-bundle": "^6.2|^7.0",
                "symfony/http-kernel": "^6.2|^7.0"
            },
            "type": "symfony-bridge",
            "autoload": {
                "psr-4": {
                    "Symfony\\Bridge\\PsrHttpMessage\\": ""
                },
                "exclude-from-classmap": [
                    "/Tests/"
                ]
            },
            "notification-url": "https://packagist.org/downloads/",
            "license": [
                "MIT"
            ],
            "authors": [
                {
                    "name": "Fabien Potencier",
                    "email": "fabien@symfony.com"
                },
                {
                    "name": "Symfony Community",
                    "homepage": "https://symfony.com/contributors"
                }
            ],
            "description": "PSR HTTP message bridge",
            "homepage": "https://symfony.com",
            "keywords": [
                "http",
                "http-message",
                "psr-17",
                "psr-7"
            ],
            "support": {
                "source": "https://github.com/symfony/psr-http-message-bridge/tree/v6.4.3"
            },
            "funding": [
                {
                    "url": "https://symfony.com/sponsor",
                    "type": "custom"
                },
                {
                    "url": "https://github.com/fabpot",
                    "type": "github"
                },
                {
                    "url": "https://tidelift.com/funding/github/packagist/symfony/symfony",
                    "type": "tidelift"
                }
            ],
            "time": "2024-01-23T14:51:35+00:00"
        },
        {
            "name": "symfony/routing",
            "version": "v6.4.5",
            "source": {
                "type": "git",
                "url": "https://github.com/symfony/routing.git",
                "reference": "7fe30068e207d9c31c0138501ab40358eb2d49a4"
            },
            "dist": {
                "type": "zip",
                "url": "https://api.github.com/repos/symfony/routing/zipball/7fe30068e207d9c31c0138501ab40358eb2d49a4",
                "reference": "7fe30068e207d9c31c0138501ab40358eb2d49a4",
                "shasum": ""
            },
            "require": {
                "php": ">=8.1",
                "symfony/deprecation-contracts": "^2.5|^3"
            },
            "conflict": {
                "doctrine/annotations": "<1.12",
                "symfony/config": "<6.2",
                "symfony/dependency-injection": "<5.4",
                "symfony/yaml": "<5.4"
            },
            "require-dev": {
                "doctrine/annotations": "^1.12|^2",
                "psr/log": "^1|^2|^3",
                "symfony/config": "^6.2|^7.0",
                "symfony/dependency-injection": "^5.4|^6.0|^7.0",
                "symfony/expression-language": "^5.4|^6.0|^7.0",
                "symfony/http-foundation": "^5.4|^6.0|^7.0",
                "symfony/yaml": "^5.4|^6.0|^7.0"
            },
            "type": "library",
            "autoload": {
                "psr-4": {
                    "Symfony\\Component\\Routing\\": ""
                },
                "exclude-from-classmap": [
                    "/Tests/"
                ]
            },
            "notification-url": "https://packagist.org/downloads/",
            "license": [
                "MIT"
            ],
            "authors": [
                {
                    "name": "Fabien Potencier",
                    "email": "fabien@symfony.com"
                },
                {
                    "name": "Symfony Community",
                    "homepage": "https://symfony.com/contributors"
                }
            ],
            "description": "Maps an HTTP request to a set of configuration variables",
            "homepage": "https://symfony.com",
            "keywords": [
                "router",
                "routing",
                "uri",
                "url"
            ],
            "support": {
                "source": "https://github.com/symfony/routing/tree/v6.4.5"
            },
            "funding": [
                {
                    "url": "https://symfony.com/sponsor",
                    "type": "custom"
                },
                {
                    "url": "https://github.com/fabpot",
                    "type": "github"
                },
                {
                    "url": "https://tidelift.com/funding/github/packagist/symfony/symfony",
                    "type": "tidelift"
                }
            ],
            "time": "2024-02-27T12:33:30+00:00"
        },
        {
            "name": "symfony/serializer",
            "version": "v6.4.4",
            "source": {
                "type": "git",
                "url": "https://github.com/symfony/serializer.git",
                "reference": "88da7f8fe03c5f4c2a69da907f1de03fab2e6872"
            },
            "dist": {
                "type": "zip",
                "url": "https://api.github.com/repos/symfony/serializer/zipball/88da7f8fe03c5f4c2a69da907f1de03fab2e6872",
                "reference": "88da7f8fe03c5f4c2a69da907f1de03fab2e6872",
                "shasum": ""
            },
            "require": {
                "php": ">=8.1",
                "symfony/deprecation-contracts": "^2.5|^3",
                "symfony/polyfill-ctype": "~1.8"
            },
            "conflict": {
                "doctrine/annotations": "<1.12",
                "phpdocumentor/reflection-docblock": "<3.2.2",
                "phpdocumentor/type-resolver": "<1.4.0",
                "symfony/dependency-injection": "<5.4",
                "symfony/property-access": "<5.4",
                "symfony/property-info": "<5.4.24|>=6,<6.2.11",
                "symfony/uid": "<5.4",
                "symfony/validator": "<6.4",
                "symfony/yaml": "<5.4"
            },
            "require-dev": {
                "doctrine/annotations": "^1.12|^2",
                "phpdocumentor/reflection-docblock": "^3.2|^4.0|^5.0",
                "seld/jsonlint": "^1.10",
                "symfony/cache": "^5.4|^6.0|^7.0",
                "symfony/config": "^5.4|^6.0|^7.0",
                "symfony/console": "^5.4|^6.0|^7.0",
                "symfony/dependency-injection": "^5.4|^6.0|^7.0",
                "symfony/error-handler": "^5.4|^6.0|^7.0",
                "symfony/filesystem": "^5.4|^6.0|^7.0",
                "symfony/form": "^5.4|^6.0|^7.0",
                "symfony/http-foundation": "^5.4|^6.0|^7.0",
                "symfony/http-kernel": "^5.4|^6.0|^7.0",
                "symfony/messenger": "^5.4|^6.0|^7.0",
                "symfony/mime": "^5.4|^6.0|^7.0",
                "symfony/property-access": "^5.4.26|^6.3|^7.0",
                "symfony/property-info": "^5.4.24|^6.2.11|^7.0",
                "symfony/translation-contracts": "^2.5|^3",
                "symfony/uid": "^5.4|^6.0|^7.0",
                "symfony/validator": "^6.4|^7.0",
                "symfony/var-dumper": "^5.4|^6.0|^7.0",
                "symfony/var-exporter": "^5.4|^6.0|^7.0",
                "symfony/yaml": "^5.4|^6.0|^7.0"
            },
            "type": "library",
            "autoload": {
                "psr-4": {
                    "Symfony\\Component\\Serializer\\": ""
                },
                "exclude-from-classmap": [
                    "/Tests/"
                ]
            },
            "notification-url": "https://packagist.org/downloads/",
            "license": [
                "MIT"
            ],
            "authors": [
                {
                    "name": "Fabien Potencier",
                    "email": "fabien@symfony.com"
                },
                {
                    "name": "Symfony Community",
                    "homepage": "https://symfony.com/contributors"
                }
            ],
            "description": "Handles serializing and deserializing data structures, including object graphs, into array structures or other formats like XML and JSON.",
            "homepage": "https://symfony.com",
            "support": {
                "source": "https://github.com/symfony/serializer/tree/v6.4.4"
            },
            "funding": [
                {
                    "url": "https://symfony.com/sponsor",
                    "type": "custom"
                },
                {
                    "url": "https://github.com/fabpot",
                    "type": "github"
                },
                {
                    "url": "https://tidelift.com/funding/github/packagist/symfony/symfony",
                    "type": "tidelift"
                }
            ],
            "time": "2024-02-22T20:27:10+00:00"
        },
        {
            "name": "symfony/translation-contracts",
            "version": "v3.4.1",
            "source": {
                "type": "git",
                "url": "https://github.com/symfony/translation-contracts.git",
                "reference": "06450585bf65e978026bda220cdebca3f867fde7"
            },
            "dist": {
                "type": "zip",
                "url": "https://api.github.com/repos/symfony/translation-contracts/zipball/06450585bf65e978026bda220cdebca3f867fde7",
                "reference": "06450585bf65e978026bda220cdebca3f867fde7",
                "shasum": ""
            },
            "require": {
                "php": ">=8.1"
            },
            "type": "library",
            "extra": {
                "branch-alias": {
                    "dev-main": "3.4-dev"
                },
                "thanks": {
                    "name": "symfony/contracts",
                    "url": "https://github.com/symfony/contracts"
                }
            },
            "autoload": {
                "psr-4": {
                    "Symfony\\Contracts\\Translation\\": ""
                },
                "exclude-from-classmap": [
                    "/Test/"
                ]
            },
            "notification-url": "https://packagist.org/downloads/",
            "license": [
                "MIT"
            ],
            "authors": [
                {
                    "name": "Nicolas Grekas",
                    "email": "p@tchwork.com"
                },
                {
                    "name": "Symfony Community",
                    "homepage": "https://symfony.com/contributors"
                }
            ],
            "description": "Generic abstractions related to translation",
            "homepage": "https://symfony.com",
            "keywords": [
                "abstractions",
                "contracts",
                "decoupling",
                "interfaces",
                "interoperability",
                "standards"
            ],
            "support": {
                "source": "https://github.com/symfony/translation-contracts/tree/v3.4.1"
            },
            "funding": [
                {
                    "url": "https://symfony.com/sponsor",
                    "type": "custom"
                },
                {
                    "url": "https://github.com/fabpot",
                    "type": "github"
                },
                {
                    "url": "https://tidelift.com/funding/github/packagist/symfony/symfony",
                    "type": "tidelift"
                }
            ],
            "time": "2023-12-26T14:02:43+00:00"
        },
        {
            "name": "symfony/validator",
            "version": "v6.4.4",
            "source": {
                "type": "git",
                "url": "https://github.com/symfony/validator.git",
                "reference": "1cf92edc9a94d16275efef949fa6748d11cc8f47"
            },
            "dist": {
                "type": "zip",
                "url": "https://api.github.com/repos/symfony/validator/zipball/1cf92edc9a94d16275efef949fa6748d11cc8f47",
                "reference": "1cf92edc9a94d16275efef949fa6748d11cc8f47",
                "shasum": ""
            },
            "require": {
                "php": ">=8.1",
                "symfony/deprecation-contracts": "^2.5|^3",
                "symfony/polyfill-ctype": "~1.8",
                "symfony/polyfill-mbstring": "~1.0",
                "symfony/polyfill-php83": "^1.27",
                "symfony/translation-contracts": "^2.5|^3"
            },
            "conflict": {
                "doctrine/annotations": "<1.13",
                "doctrine/lexer": "<1.1",
                "symfony/dependency-injection": "<5.4",
                "symfony/expression-language": "<5.4",
                "symfony/http-kernel": "<5.4",
                "symfony/intl": "<5.4",
                "symfony/property-info": "<5.4",
                "symfony/translation": "<5.4.35|>=6.0,<6.3.12|>=6.4,<6.4.3|>=7.0,<7.0.3",
                "symfony/yaml": "<5.4"
            },
            "require-dev": {
                "doctrine/annotations": "^1.13|^2",
                "egulias/email-validator": "^2.1.10|^3|^4",
                "symfony/cache": "^5.4|^6.0|^7.0",
                "symfony/config": "^5.4|^6.0|^7.0",
                "symfony/console": "^5.4|^6.0|^7.0",
                "symfony/dependency-injection": "^5.4|^6.0|^7.0",
                "symfony/expression-language": "^5.4|^6.0|^7.0",
                "symfony/finder": "^5.4|^6.0|^7.0",
                "symfony/http-client": "^5.4|^6.0|^7.0",
                "symfony/http-foundation": "^5.4|^6.0|^7.0",
                "symfony/http-kernel": "^5.4|^6.0|^7.0",
                "symfony/intl": "^5.4|^6.0|^7.0",
                "symfony/mime": "^5.4|^6.0|^7.0",
                "symfony/property-access": "^5.4|^6.0|^7.0",
                "symfony/property-info": "^5.4|^6.0|^7.0",
                "symfony/translation": "^5.4.35|~6.3.12|^6.4.3|^7.0.3",
                "symfony/yaml": "^5.4|^6.0|^7.0"
            },
            "type": "library",
            "autoload": {
                "psr-4": {
                    "Symfony\\Component\\Validator\\": ""
                },
                "exclude-from-classmap": [
                    "/Tests/"
                ]
            },
            "notification-url": "https://packagist.org/downloads/",
            "license": [
                "MIT"
            ],
            "authors": [
                {
                    "name": "Fabien Potencier",
                    "email": "fabien@symfony.com"
                },
                {
                    "name": "Symfony Community",
                    "homepage": "https://symfony.com/contributors"
                }
            ],
            "description": "Provides tools to validate values",
            "homepage": "https://symfony.com",
            "support": {
                "source": "https://github.com/symfony/validator/tree/v6.4.4"
            },
            "funding": [
                {
                    "url": "https://symfony.com/sponsor",
                    "type": "custom"
                },
                {
                    "url": "https://github.com/fabpot",
                    "type": "github"
                },
                {
                    "url": "https://tidelift.com/funding/github/packagist/symfony/symfony",
                    "type": "tidelift"
                }
            ],
            "time": "2024-02-22T20:27:10+00:00"
        },
        {
            "name": "theseer/tokenizer",
            "version": "1.2.3",
            "source": {
                "type": "git",
                "url": "https://github.com/theseer/tokenizer.git",
                "reference": "737eda637ed5e28c3413cb1ebe8bb52cbf1ca7a2"
            },
            "dist": {
                "type": "zip",
                "url": "https://api.github.com/repos/theseer/tokenizer/zipball/737eda637ed5e28c3413cb1ebe8bb52cbf1ca7a2",
                "reference": "737eda637ed5e28c3413cb1ebe8bb52cbf1ca7a2",
                "shasum": ""
            },
            "require": {
                "ext-dom": "*",
                "ext-tokenizer": "*",
                "ext-xmlwriter": "*",
                "php": "^7.2 || ^8.0"
            },
            "type": "library",
            "autoload": {
                "classmap": [
                    "src/"
                ]
            },
            "notification-url": "https://packagist.org/downloads/",
            "license": [
                "BSD-3-Clause"
            ],
            "authors": [
                {
                    "name": "Arne Blankerts",
                    "email": "arne@blankerts.de",
                    "role": "Developer"
                }
            ],
            "description": "A small library for converting tokenized PHP source code into XML and potentially other formats",
            "support": {
                "issues": "https://github.com/theseer/tokenizer/issues",
                "source": "https://github.com/theseer/tokenizer/tree/1.2.3"
            },
            "funding": [
                {
                    "url": "https://github.com/theseer",
                    "type": "github"
                }
            ],
            "time": "2024-03-03T12:36:25+00:00"
        }
    ],
    "aliases": [],
    "minimum-stability": "dev",
    "stability-flags": [],
    "prefer-stable": true,
    "prefer-lowest": false,
    "platform": {
        "php": ">=8.1",
        "ext-dom": "*",
        "composer-runtime-api": "^2.2"
    },
    "platform-dev": [],
    "platform-overrides": {
        "php": "8.1"
    },
    "plugin-api-version": "2.6.0"
}<|MERGE_RESOLUTION|>--- conflicted
+++ resolved
@@ -4,11 +4,7 @@
         "Read more about it at https://getcomposer.org/doc/01-basic-usage.md#installing-dependencies",
         "This file is @generated automatically"
     ],
-<<<<<<< HEAD
-    "content-hash": "a273945aab2423e25abb24f1f9da4091",
-=======
     "content-hash": "6d9f196d662f2db9fbb1b5ab216d17fb",
->>>>>>> 604d021c
     "packages": [
         {
             "name": "chi-teck/drupal-code-generator",
@@ -3752,6 +3748,50 @@
                 }
             ],
             "time": "2023-11-21T18:54:41+00:00"
+        },
+        {
+            "name": "webflo/drupal-finder",
+            "version": "1.2.2",
+            "source": {
+                "type": "git",
+                "url": "https://github.com/webflo/drupal-finder.git",
+                "reference": "c8e5dbe65caef285fec8057a4c718a0d4138d1ee"
+            },
+            "dist": {
+                "type": "zip",
+                "url": "https://api.github.com/repos/webflo/drupal-finder/zipball/c8e5dbe65caef285fec8057a4c718a0d4138d1ee",
+                "reference": "c8e5dbe65caef285fec8057a4c718a0d4138d1ee",
+                "shasum": ""
+            },
+            "require": {
+                "ext-json": "*"
+            },
+            "require-dev": {
+                "mikey179/vfsstream": "^1.6",
+                "phpunit/phpunit": "^4.8"
+            },
+            "type": "library",
+            "autoload": {
+                "classmap": [
+                    "src/DrupalFinder.php"
+                ]
+            },
+            "notification-url": "https://packagist.org/downloads/",
+            "license": [
+                "GPL-2.0-or-later"
+            ],
+            "authors": [
+                {
+                    "name": "Florian Weber",
+                    "email": "florian@webflo.org"
+                }
+            ],
+            "description": "Helper class to locate a Drupal installation from a given path.",
+            "support": {
+                "issues": "https://github.com/webflo/drupal-finder/issues",
+                "source": "https://github.com/webflo/drupal-finder/tree/1.2.2"
+            },
+            "time": "2020-10-27T09:42:17+00:00"
         }
     ],
     "packages-dev": [
