--- conflicted
+++ resolved
@@ -4,23 +4,6 @@
         "Read more about it at https://getcomposer.org/doc/01-basic-usage.md#composer-lock-the-lock-file",
         "This file is @generated automatically"
     ],
-<<<<<<< HEAD
-    "hash": "28e49438fef1ce9e8649e08c6a0e0e18",
-    "content-hash": "c8418d1ddf7d13e62edd7cb20f775d98",
-    "packages": [
-        {
-            "name": "consolidation/annotated-command",
-            "version": "1.2.1",
-            "source": {
-                "type": "git",
-                "url": "https://github.com/consolidation-org/annotated-command.git",
-                "reference": "296b4f507b1e184a28c9969bc7ae779f689db5ee"
-            },
-            "dist": {
-                "type": "zip",
-                "url": "https://api.github.com/repos/consolidation-org/annotated-command/zipball/296b4f507b1e184a28c9969bc7ae779f689db5ee",
-                "reference": "296b4f507b1e184a28c9969bc7ae779f689db5ee",
-=======
     "hash": "7d44836abcab31b15a5fa52f6de174a0",
     "content-hash": "49774108d1a69152f6c903e20b368ebf",
     "packages": [
@@ -36,7 +19,6 @@
                 "type": "zip",
                 "url": "https://api.github.com/repos/consolidation-org/annotated-command/zipball/6d6bacf27893d265d6b71e7c2fa2da661ce891c4",
                 "reference": "6d6bacf27893d265d6b71e7c2fa2da661ce891c4",
->>>>>>> 8bea1a39
                 "shasum": ""
             },
             "require": {
@@ -75,11 +57,7 @@
                 }
             ],
             "description": "Initialize Symfony Console commands from annotated command class methods.",
-<<<<<<< HEAD
-            "time": "2016-08-02 21:49:35"
-=======
             "time": "2016-08-19 22:56:42"
->>>>>>> 8bea1a39
         },
         {
             "name": "consolidation/output-formatters",
