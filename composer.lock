--- conflicted
+++ resolved
@@ -4,13 +4,8 @@
         "Read more about it at https://getcomposer.org/doc/01-basic-usage.md#composer-lock-the-lock-file",
         "This file is @generated automatically"
     ],
-<<<<<<< HEAD
-    "hash": "92bcde80a40d43f90efba6be244573d6",
-    "content-hash": "0af55007c0a85dc779e0db01c90f40f4",
-=======
-    "hash": "ff09ee959d10eaf44f26119eb18bf5e3",
-    "content-hash": "7092f159ce3306251aa9f5440b18d233",
->>>>>>> b973e087
+    "hash": "ee8a93bc57da0659568887e05ef28e17",
+    "content-hash": "e748e32414aee0f0ce79f507e752f856",
     "packages": [
         {
             "name": "dnoegel/php-xdg-base-dir",
@@ -278,16 +273,16 @@
         },
         {
             "name": "psy/psysh",
-            "version": "v0.6.1",
+            "version": "v0.7.0",
             "source": {
                 "type": "git",
                 "url": "https://github.com/bobthecow/psysh.git",
-                "reference": "0f04df0b23663799a8941fae13cd8e6299bde3ed"
-            },
-            "dist": {
-                "type": "zip",
-                "url": "https://api.github.com/repos/bobthecow/psysh/zipball/0f04df0b23663799a8941fae13cd8e6299bde3ed",
-                "reference": "0f04df0b23663799a8941fae13cd8e6299bde3ed",
+                "reference": "1573b36948a32bdaf43db525edf5e95d5a08ed06"
+            },
+            "dist": {
+                "type": "zip",
+                "url": "https://api.github.com/repos/bobthecow/psysh/zipball/1573b36948a32bdaf43db525edf5e95d5a08ed06",
+                "reference": "1573b36948a32bdaf43db525edf5e95d5a08ed06",
                 "shasum": ""
             },
             "require": {
@@ -346,20 +341,20 @@
                 "interactive",
                 "shell"
             ],
-            "time": "2015-11-12 16:18:56"
+            "time": "2016-02-20 16:27:05"
         },
         {
             "name": "symfony/config",
-            "version": "v2.8.1",
+            "version": "v2.8.2",
             "source": {
                 "type": "git",
                 "url": "https://github.com/symfony/config.git",
-                "reference": "17d4b2e64ce1c6ba7caa040f14469b3c44d7f7d2"
-            },
-            "dist": {
-                "type": "zip",
-                "url": "https://api.github.com/repos/symfony/config/zipball/17d4b2e64ce1c6ba7caa040f14469b3c44d7f7d2",
-                "reference": "17d4b2e64ce1c6ba7caa040f14469b3c44d7f7d2",
+                "reference": "41ee6c70758f40fa1dbf90d019ae0a66c4a09e74"
+            },
+            "dist": {
+                "type": "zip",
+                "url": "https://api.github.com/repos/symfony/config/zipball/41ee6c70758f40fa1dbf90d019ae0a66c4a09e74",
+                "reference": "41ee6c70758f40fa1dbf90d019ae0a66c4a09e74",
                 "shasum": ""
             },
             "require": {
@@ -396,11 +391,10 @@
             ],
             "description": "Symfony Config Component",
             "homepage": "https://symfony.com",
-            "time": "2015-12-26 13:37:56"
+            "time": "2016-01-03 15:33:41"
         },
         {
             "name": "symfony/console",
-<<<<<<< HEAD
             "version": "v3.0.2",
             "source": {
                 "type": "git",
@@ -411,18 +405,6 @@
                 "type": "zip",
                 "url": "https://api.github.com/repos/symfony/console/zipball/5a02eaadaa285e2bb727eb6bbdfb8201fcd971b0",
                 "reference": "5a02eaadaa285e2bb727eb6bbdfb8201fcd971b0",
-=======
-            "version": "v3.0.1",
-            "source": {
-                "type": "git",
-                "url": "https://github.com/symfony/console.git",
-                "reference": "ebcdc507829df915f4ca23067bd59ee4ef61f6c3"
-            },
-            "dist": {
-                "type": "zip",
-                "url": "https://api.github.com/repos/symfony/console/zipball/ebcdc507829df915f4ca23067bd59ee4ef61f6c3",
-                "reference": "ebcdc507829df915f4ca23067bd59ee4ef61f6c3",
->>>>>>> b973e087
                 "shasum": ""
             },
             "require": {
@@ -469,36 +451,20 @@
             ],
             "description": "Symfony Console Component",
             "homepage": "https://symfony.com",
-<<<<<<< HEAD
             "time": "2016-02-02 13:44:19"
         },
         {
-            "name": "symfony/polyfill-mbstring",
-            "version": "v1.1.0",
-            "source": {
-                "type": "git",
-                "url": "https://github.com/symfony/polyfill-mbstring.git",
-                "reference": "1289d16209491b584839022f29257ad859b8532d"
-            },
-            "dist": {
-                "type": "zip",
-                "url": "https://api.github.com/repos/symfony/polyfill-mbstring/zipball/1289d16209491b584839022f29257ad859b8532d",
-                "reference": "1289d16209491b584839022f29257ad859b8532d",
-=======
-            "time": "2015-12-22 10:39:06"
-        },
-        {
             "name": "symfony/dependency-injection",
-            "version": "v2.7.8",
+            "version": "v2.7.9",
             "source": {
                 "type": "git",
                 "url": "https://github.com/symfony/dependency-injection.git",
-                "reference": "a8f03d1fc4f9434ee515ba47854f3f93e6728eb7"
-            },
-            "dist": {
-                "type": "zip",
-                "url": "https://api.github.com/repos/symfony/dependency-injection/zipball/a8f03d1fc4f9434ee515ba47854f3f93e6728eb7",
-                "reference": "a8f03d1fc4f9434ee515ba47854f3f93e6728eb7",
+                "reference": "37dfddbf3791d79b46b11f610b39e90d622e7183"
+            },
+            "dist": {
+                "type": "zip",
+                "url": "https://api.github.com/repos/symfony/dependency-injection/zipball/37dfddbf3791d79b46b11f610b39e90d622e7183",
+                "reference": "37dfddbf3791d79b46b11f610b39e90d622e7183",
                 "shasum": ""
             },
             "require": {
@@ -547,20 +513,20 @@
             ],
             "description": "Symfony DependencyInjection Component",
             "homepage": "https://symfony.com",
-            "time": "2015-12-26 13:37:43"
+            "time": "2016-01-12 17:44:11"
         },
         {
             "name": "symfony/filesystem",
-            "version": "v3.0.1",
+            "version": "v3.0.2",
             "source": {
                 "type": "git",
                 "url": "https://github.com/symfony/filesystem.git",
-                "reference": "c2e59d11dccd135dc8f00ee97f34fe1de842e70c"
-            },
-            "dist": {
-                "type": "zip",
-                "url": "https://api.github.com/repos/symfony/filesystem/zipball/c2e59d11dccd135dc8f00ee97f34fe1de842e70c",
-                "reference": "c2e59d11dccd135dc8f00ee97f34fe1de842e70c",
+                "reference": "064ac12afd2ceb8a2c1bfb7bed8e931c6dd1997f"
+            },
+            "dist": {
+                "type": "zip",
+                "url": "https://api.github.com/repos/symfony/filesystem/zipball/064ac12afd2ceb8a2c1bfb7bed8e931c6dd1997f",
+                "reference": "064ac12afd2ceb8a2c1bfb7bed8e931c6dd1997f",
                 "shasum": ""
             },
             "require": {
@@ -596,21 +562,20 @@
             ],
             "description": "Symfony Filesystem Component",
             "homepage": "https://symfony.com",
-            "time": "2015-12-22 10:39:06"
+            "time": "2016-01-27 11:34:55"
         },
         {
             "name": "symfony/polyfill-mbstring",
-            "version": "v1.0.1",
+            "version": "v1.1.0",
             "source": {
                 "type": "git",
                 "url": "https://github.com/symfony/polyfill-mbstring.git",
-                "reference": "49ff736bd5d41f45240cec77b44967d76e0c3d25"
-            },
-            "dist": {
-                "type": "zip",
-                "url": "https://api.github.com/repos/symfony/polyfill-mbstring/zipball/49ff736bd5d41f45240cec77b44967d76e0c3d25",
-                "reference": "49ff736bd5d41f45240cec77b44967d76e0c3d25",
->>>>>>> b973e087
+                "reference": "1289d16209491b584839022f29257ad859b8532d"
+            },
+            "dist": {
+                "type": "zip",
+                "url": "https://api.github.com/repos/symfony/polyfill-mbstring/zipball/1289d16209491b584839022f29257ad859b8532d",
+                "reference": "1289d16209491b584839022f29257ad859b8532d",
                 "shasum": ""
             },
             "require": {
@@ -622,11 +587,7 @@
             "type": "library",
             "extra": {
                 "branch-alias": {
-<<<<<<< HEAD
                     "dev-master": "1.1-dev"
-=======
-                    "dev-master": "1.0-dev"
->>>>>>> b973e087
                 }
             },
             "autoload": {
@@ -660,7 +621,6 @@
                 "portable",
                 "shim"
             ],
-<<<<<<< HEAD
             "time": "2016-01-20 09:13:37"
         },
         {
@@ -675,22 +635,6 @@
                 "type": "zip",
                 "url": "https://api.github.com/repos/symfony/var-dumper/zipball/ab94426d127ad9e95433778a3a451fe9d18f3d6b",
                 "reference": "ab94426d127ad9e95433778a3a451fe9d18f3d6b",
-=======
-            "time": "2015-11-20 09:19:13"
-        },
-        {
-            "name": "symfony/var-dumper",
-            "version": "v2.8.1",
-            "source": {
-                "type": "git",
-                "url": "https://github.com/symfony/var-dumper.git",
-                "reference": "f943f29ae69c42511a2d85adee9d13d835b5c803"
-            },
-            "dist": {
-                "type": "zip",
-                "url": "https://api.github.com/repos/symfony/var-dumper/zipball/f943f29ae69c42511a2d85adee9d13d835b5c803",
-                "reference": "f943f29ae69c42511a2d85adee9d13d835b5c803",
->>>>>>> b973e087
                 "shasum": ""
             },
             "require": {
@@ -740,7 +684,6 @@
                 "debug",
                 "dump"
             ],
-<<<<<<< HEAD
             "time": "2016-01-07 13:38:40"
         },
         {
@@ -755,22 +698,6 @@
                 "type": "zip",
                 "url": "https://api.github.com/repos/symfony/yaml/zipball/a91e8af3dcde226e00be2e1c068764eef7b4c153",
                 "reference": "a91e8af3dcde226e00be2e1c068764eef7b4c153",
-=======
-            "time": "2015-12-05 11:09:21"
-        },
-        {
-            "name": "symfony/yaml",
-            "version": "v2.7.8",
-            "source": {
-                "type": "git",
-                "url": "https://github.com/symfony/yaml.git",
-                "reference": "1d96518eb7775ba42704652dff32269236c5adb4"
-            },
-            "dist": {
-                "type": "zip",
-                "url": "https://api.github.com/repos/symfony/yaml/zipball/1d96518eb7775ba42704652dff32269236c5adb4",
-                "reference": "1d96518eb7775ba42704652dff32269236c5adb4",
->>>>>>> b973e087
                 "shasum": ""
             },
             "require": {
@@ -806,11 +733,7 @@
             ],
             "description": "Symfony Yaml Component",
             "homepage": "https://symfony.com",
-<<<<<<< HEAD
             "time": "2016-01-13 10:26:43"
-=======
-            "time": "2015-12-26 13:37:43"
->>>>>>> b973e087
         }
     ],
     "packages-dev": [
@@ -919,22 +842,24 @@
         },
         {
             "name": "phpspec/prophecy",
-            "version": "v1.5.0",
+            "version": "v1.6.0",
             "source": {
                 "type": "git",
                 "url": "https://github.com/phpspec/prophecy.git",
-                "reference": "4745ded9307786b730d7a60df5cb5a6c43cf95f7"
-            },
-            "dist": {
-                "type": "zip",
-                "url": "https://api.github.com/repos/phpspec/prophecy/zipball/4745ded9307786b730d7a60df5cb5a6c43cf95f7",
-                "reference": "4745ded9307786b730d7a60df5cb5a6c43cf95f7",
+                "reference": "3c91bdf81797d725b14cb62906f9a4ce44235972"
+            },
+            "dist": {
+                "type": "zip",
+                "url": "https://api.github.com/repos/phpspec/prophecy/zipball/3c91bdf81797d725b14cb62906f9a4ce44235972",
+                "reference": "3c91bdf81797d725b14cb62906f9a4ce44235972",
                 "shasum": ""
             },
             "require": {
                 "doctrine/instantiator": "^1.0.2",
+                "php": "^5.3|^7.0",
                 "phpdocumentor/reflection-docblock": "~2.0",
-                "sebastian/comparator": "~1.1"
+                "sebastian/comparator": "~1.1",
+                "sebastian/recursion-context": "~1.0"
             },
             "require-dev": {
                 "phpspec/phpspec": "~2.0"
@@ -942,7 +867,7 @@
             "type": "library",
             "extra": {
                 "branch-alias": {
-                    "dev-master": "1.4.x-dev"
+                    "dev-master": "1.5.x-dev"
                 }
             },
             "autoload": {
@@ -975,7 +900,7 @@
                 "spy",
                 "stub"
             ],
-            "time": "2015-08-13 10:07:40"
+            "time": "2016-02-15 07:46:21"
         },
         {
             "name": "phpunit/php-code-coverage",
@@ -1219,29 +1144,16 @@
         },
         {
             "name": "phpunit/phpunit",
-<<<<<<< HEAD
-            "version": "4.8.22",
+            "version": "4.8.23",
             "source": {
                 "type": "git",
                 "url": "https://github.com/sebastianbergmann/phpunit.git",
-                "reference": "dfb11aa5236376b4fc63853cf746af39fe780e72"
-            },
-            "dist": {
-                "type": "zip",
-                "url": "https://api.github.com/repos/sebastianbergmann/phpunit/zipball/dfb11aa5236376b4fc63853cf746af39fe780e72",
-                "reference": "dfb11aa5236376b4fc63853cf746af39fe780e72",
-=======
-            "version": "4.8.21",
-            "source": {
-                "type": "git",
-                "url": "https://github.com/sebastianbergmann/phpunit.git",
-                "reference": "ea76b17bced0500a28098626b84eda12dbcf119c"
-            },
-            "dist": {
-                "type": "zip",
-                "url": "https://api.github.com/repos/sebastianbergmann/phpunit/zipball/ea76b17bced0500a28098626b84eda12dbcf119c",
-                "reference": "ea76b17bced0500a28098626b84eda12dbcf119c",
->>>>>>> b973e087
+                "reference": "6e351261f9cd33daf205a131a1ba61c6d33bd483"
+            },
+            "dist": {
+                "type": "zip",
+                "url": "https://api.github.com/repos/sebastianbergmann/phpunit/zipball/6e351261f9cd33daf205a131a1ba61c6d33bd483",
+                "reference": "6e351261f9cd33daf205a131a1ba61c6d33bd483",
                 "shasum": ""
             },
             "require": {
@@ -1300,11 +1212,7 @@
                 "testing",
                 "xunit"
             ],
-<<<<<<< HEAD
-            "time": "2016-02-02 09:01:21"
-=======
-            "time": "2015-12-12 07:45:58"
->>>>>>> b973e087
+            "time": "2016-02-11 14:56:33"
         },
         {
             "name": "phpunit/phpunit-mock-objects",
@@ -1735,7 +1643,6 @@
         },
         {
             "name": "symfony/process",
-<<<<<<< HEAD
             "version": "v2.7.9",
             "source": {
                 "type": "git",
@@ -1746,18 +1653,6 @@
                 "type": "zip",
                 "url": "https://api.github.com/repos/symfony/process/zipball/0570b9ca51135ee7da0f19239eaf7b07ffb87034",
                 "reference": "0570b9ca51135ee7da0f19239eaf7b07ffb87034",
-=======
-            "version": "v2.7.8",
-            "source": {
-                "type": "git",
-                "url": "https://github.com/symfony/process.git",
-                "reference": "a3fb8f4c4afc4f1b285de5df07e568602934f525"
-            },
-            "dist": {
-                "type": "zip",
-                "url": "https://api.github.com/repos/symfony/process/zipball/a3fb8f4c4afc4f1b285de5df07e568602934f525",
-                "reference": "a3fb8f4c4afc4f1b285de5df07e568602934f525",
->>>>>>> b973e087
                 "shasum": ""
             },
             "require": {
@@ -1793,11 +1688,7 @@
             ],
             "description": "Symfony Process Component",
             "homepage": "https://symfony.com",
-<<<<<<< HEAD
             "time": "2016-01-06 09:57:37"
-=======
-            "time": "2015-12-23 11:03:39"
->>>>>>> b973e087
         }
     ],
     "aliases": [],
