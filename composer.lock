--- conflicted
+++ resolved
@@ -4,11 +4,7 @@
         "Read more about it at https://getcomposer.org/doc/01-basic-usage.md#installing-dependencies",
         "This file is @generated automatically"
     ],
-<<<<<<< HEAD
-    "content-hash": "03b6725399982c62eb7346554db213be",
-=======
     "content-hash": "c05faf9a8e6790be876aad44fe047bc0",
->>>>>>> 39e55920
     "packages": [
         {
             "name": "chi-teck/drupal-code-generator",
@@ -4321,18 +4317,6 @@
         },
         {
             "name": "drupal/core",
-<<<<<<< HEAD
-            "version": "10.2.3",
-            "source": {
-                "type": "git",
-                "url": "https://github.com/drupal/core.git",
-                "reference": "cc8c7952f7013795b735f5c15290e76937163bb7"
-            },
-            "dist": {
-                "type": "zip",
-                "url": "https://api.github.com/repos/drupal/core/zipball/cc8c7952f7013795b735f5c15290e76937163bb7",
-                "reference": "cc8c7952f7013795b735f5c15290e76937163bb7",
-=======
             "version": "10.2.4",
             "source": {
                 "type": "git",
@@ -4343,7 +4327,6 @@
                 "type": "zip",
                 "url": "https://api.github.com/repos/drupal/core/zipball/d1c5b44adfc79bda03252471491b0fba89d87eff",
                 "reference": "d1c5b44adfc79bda03252471491b0fba89d87eff",
->>>>>>> 39e55920
                 "shasum": ""
             },
             "require": {
@@ -4491,24 +4474,6 @@
             ],
             "description": "Drupal is an open source content management platform powering millions of websites and applications.",
             "support": {
-<<<<<<< HEAD
-                "source": "https://github.com/drupal/core/tree/10.2.3"
-            },
-            "time": "2024-02-07T22:44:48+00:00"
-        },
-        {
-            "name": "drupal/core-recommended",
-            "version": "10.2.3",
-            "source": {
-                "type": "git",
-                "url": "https://github.com/drupal/core-recommended.git",
-                "reference": "ee5d148455ca5792108a1fd007ae162ea2ffe859"
-            },
-            "dist": {
-                "type": "zip",
-                "url": "https://api.github.com/repos/drupal/core-recommended/zipball/ee5d148455ca5792108a1fd007ae162ea2ffe859",
-                "reference": "ee5d148455ca5792108a1fd007ae162ea2ffe859",
-=======
                 "source": "https://github.com/drupal/core/tree/10.2.4"
             },
             "time": "2024-03-06T08:23:56+00:00"
@@ -4525,7 +4490,6 @@
                 "type": "zip",
                 "url": "https://api.github.com/repos/drupal/core-recommended/zipball/550c4cb19afda15ef892d88469ab93dc38bf0b46",
                 "reference": "550c4cb19afda15ef892d88469ab93dc38bf0b46",
->>>>>>> 39e55920
                 "shasum": ""
             },
             "require": {
@@ -4534,11 +4498,7 @@
                 "doctrine/annotations": "~1.14.3",
                 "doctrine/deprecations": "~1.1.2",
                 "doctrine/lexer": "~2.1.0",
-<<<<<<< HEAD
-                "drupal/core": "10.2.3",
-=======
                 "drupal/core": "10.2.4",
->>>>>>> 39e55920
                 "egulias/email-validator": "~4.0.2",
                 "guzzlehttp/guzzle": "~7.8.1",
                 "guzzlehttp/promises": "~2.0.2",
@@ -4599,15 +4559,9 @@
             ],
             "description": "Core and its dependencies with known-compatible minor versions. Require this project INSTEAD OF drupal/core.",
             "support": {
-<<<<<<< HEAD
-                "source": "https://github.com/drupal/core-recommended/tree/10.2.3"
-            },
-            "time": "2024-02-07T22:44:48+00:00"
-=======
                 "source": "https://github.com/drupal/core-recommended/tree/10.2.4"
             },
             "time": "2024-03-06T08:23:56+00:00"
->>>>>>> 39e55920
         },
         {
             "name": "drupal/semver_example",
