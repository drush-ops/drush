--- conflicted
+++ resolved
@@ -4,11 +4,7 @@
         "Read more about it at https://getcomposer.org/doc/01-basic-usage.md#installing-dependencies",
         "This file is @generated automatically"
     ],
-<<<<<<< HEAD
-    "content-hash": "bffffa79d08361fd1bcdd9bbfb42f183",
-=======
     "content-hash": "9b08b4de5cc27c00acd534ddbc402173",
->>>>>>> 37a921c0
     "packages": [
         {
             "name": "chi-teck/drupal-code-generator",
@@ -711,18 +707,6 @@
         },
         {
             "name": "consolidation/site-process",
-<<<<<<< HEAD
-            "version": "1.1.0",
-            "source": {
-                "type": "git",
-                "url": "https://github.com/consolidation/site-process.git",
-                "reference": "9be74d6e3513241f1d21f74856470637f9ce7946"
-            },
-            "dist": {
-                "type": "zip",
-                "url": "https://api.github.com/repos/consolidation/site-process/zipball/9be74d6e3513241f1d21f74856470637f9ce7946",
-                "reference": "9be74d6e3513241f1d21f74856470637f9ce7946",
-=======
             "version": "1.1.1",
             "source": {
                 "type": "git",
@@ -733,7 +717,6 @@
                 "type": "zip",
                 "url": "https://api.github.com/repos/consolidation/site-process/zipball/410cede9409851c32b50ba05724363b5ff9e019c",
                 "reference": "410cede9409851c32b50ba05724363b5ff9e019c",
->>>>>>> 37a921c0
                 "shasum": ""
             },
             "require": {
@@ -792,11 +775,7 @@
                 }
             ],
             "description": "A thin wrapper around the Symfony Process Component that allows applications to use the Site Alias library to specify the target for a remote call.",
-<<<<<<< HEAD
-            "time": "2019-01-31T00:08:26+00:00"
-=======
             "time": "2019-01-31T17:45:17+00:00"
->>>>>>> 37a921c0
         },
         {
             "name": "container-interop/container-interop",
@@ -6642,7 +6621,7 @@
     "platform": {
         "php": ">=5.6.0",
         "ext-dom": "*"
-    },
+    }
     "platform-dev": [],
     "platform-overrides": {
         "php": "7.0.11"
