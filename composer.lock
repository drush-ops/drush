{
    "_readme": [
        "This file locks the dependencies of your project to a known state",
        "Read more about it at https://getcomposer.org/doc/01-basic-usage.md#composer-lock-the-lock-file",
        "This file is @generated automatically"
    ],
<<<<<<< HEAD
    "hash": "54a45c3072374ff469493b398747b316",
    "content-hash": "815d7f27c4f24ec3e41c55e42fdcc2b2",
    "packages": [
        {
            "name": "consolidation/annotated-command",
            "version": "1.2.1",
            "source": {
                "type": "git",
                "url": "https://github.com/consolidation-org/annotated-command.git",
                "reference": "296b4f507b1e184a28c9969bc7ae779f689db5ee"
            },
            "dist": {
                "type": "zip",
                "url": "https://api.github.com/repos/consolidation-org/annotated-command/zipball/296b4f507b1e184a28c9969bc7ae779f689db5ee",
                "reference": "296b4f507b1e184a28c9969bc7ae779f689db5ee",
=======
    "hash": "2b4ff9d4e833a284c4a4e1e90b14df33",
    "content-hash": "61626928649be2c376caf1b04f260acb",
    "packages": [
        {
            "name": "consolidation/annotated-command",
            "version": "1.0.1",
            "source": {
                "type": "git",
                "url": "https://github.com/consolidation-org/annotated-command.git",
                "reference": "ed279df30b9386fd8e523003dc679421a87c52e0"
            },
            "dist": {
                "type": "zip",
                "url": "https://api.github.com/repos/consolidation-org/annotated-command/zipball/ed279df30b9386fd8e523003dc679421a87c52e0",
                "reference": "ed279df30b9386fd8e523003dc679421a87c52e0",
>>>>>>> 715a0e4b
                "shasum": ""
            },
            "require": {
                "php": ">=5.4.0",
                "phpdocumentor/reflection-docblock": "^2.0|^3.0.2",
                "psr/log": "~1.0",
                "symfony/console": "~2.5|~3.0",
                "symfony/finder": "~2.5|~3.0"
            },
            "require-dev": {
                "consolidation/output-formatters": "~1",
                "phpunit/phpunit": "4.*",
                "satooshi/php-coveralls": "^1.0",
                "squizlabs/php_codesniffer": "2.*"
            },
            "type": "library",
            "extra": {
                "branch-alias": {
                    "dev-master": "1.x-dev"
                }
            },
            "autoload": {
                "psr-4": {
                    "Consolidation\\AnnotatedCommand\\": "src"
                }
            },
            "notification-url": "https://packagist.org/downloads/",
            "license": [
                "MIT"
            ],
            "authors": [
                {
                    "name": "Greg Anderson",
                    "email": "greg.1.anderson@greenknowe.org"
                }
            ],
            "description": "Initialize Symfony Console commands from annotated command class methods.",
<<<<<<< HEAD
            "time": "2016-08-02 21:49:35"
=======
            "time": "2016-05-21 13:25:52"
>>>>>>> 715a0e4b
        },
        {
            "name": "consolidation/output-formatters",
            "version": "1.0.0",
            "source": {
                "type": "git",
                "url": "https://github.com/consolidation-org/output-formatters.git",
                "reference": "6428d8fb30c9ed3b96314580808b3e4415b46dd9"
            },
            "dist": {
                "type": "zip",
                "url": "https://api.github.com/repos/consolidation-org/output-formatters/zipball/6428d8fb30c9ed3b96314580808b3e4415b46dd9",
                "reference": "6428d8fb30c9ed3b96314580808b3e4415b46dd9",
                "shasum": ""
            },
            "require": {
                "php": ">=5.4.0",
                "symfony/console": "~2.5|~3.0"
            },
            "require-dev": {
                "phpunit/phpunit": "4.*",
                "satooshi/php-coveralls": "^1.0",
                "squizlabs/php_codesniffer": "2.*"
            },
            "type": "library",
            "extra": {
                "branch-alias": {
                    "dev-master": "1.x-dev"
                }
            },
            "autoload": {
                "psr-4": {
                    "Consolidation\\OutputFormatters\\": "src"
                }
            },
            "notification-url": "https://packagist.org/downloads/",
            "license": [
                "MIT"
            ],
            "authors": [
                {
                    "name": "Greg Anderson",
                    "email": "greg.1.anderson@greenknowe.org"
                }
            ],
            "description": "Format text by applying transformations provided by plug-in formatters.",
            "time": "2016-05-20 04:17:55"
        },
        {
            "name": "dnoegel/php-xdg-base-dir",
            "version": "0.1",
            "source": {
                "type": "git",
                "url": "https://github.com/dnoegel/php-xdg-base-dir.git",
                "reference": "265b8593498b997dc2d31e75b89f053b5cc9621a"
            },
            "dist": {
                "type": "zip",
                "url": "https://api.github.com/repos/dnoegel/php-xdg-base-dir/zipball/265b8593498b997dc2d31e75b89f053b5cc9621a",
                "reference": "265b8593498b997dc2d31e75b89f053b5cc9621a",
                "shasum": ""
            },
            "require": {
                "php": ">=5.3.2"
            },
            "require-dev": {
                "phpunit/phpunit": "@stable"
            },
            "type": "project",
            "autoload": {
                "psr-4": {
                    "XdgBaseDir\\": "src/"
                }
            },
            "notification-url": "https://packagist.org/downloads/",
            "license": [
                "MIT"
            ],
            "description": "implementation of xdg base directory specification for php",
            "time": "2014-10-24 07:27:01"
        },
        {
            "name": "jakub-onderka/php-console-color",
            "version": "0.1",
            "source": {
                "type": "git",
                "url": "https://github.com/JakubOnderka/PHP-Console-Color.git",
                "reference": "e0b393dacf7703fc36a4efc3df1435485197e6c1"
            },
            "dist": {
                "type": "zip",
                "url": "https://api.github.com/repos/JakubOnderka/PHP-Console-Color/zipball/e0b393dacf7703fc36a4efc3df1435485197e6c1",
                "reference": "e0b393dacf7703fc36a4efc3df1435485197e6c1",
                "shasum": ""
            },
            "require": {
                "php": ">=5.3.2"
            },
            "require-dev": {
                "jakub-onderka/php-code-style": "1.0",
                "jakub-onderka/php-parallel-lint": "0.*",
                "jakub-onderka/php-var-dump-check": "0.*",
                "phpunit/phpunit": "3.7.*",
                "squizlabs/php_codesniffer": "1.*"
            },
            "type": "library",
            "autoload": {
                "psr-0": {
                    "JakubOnderka\\PhpConsoleColor": "src/"
                }
            },
            "notification-url": "https://packagist.org/downloads/",
            "license": [
                "BSD-2-Clause"
            ],
            "authors": [
                {
                    "name": "Jakub Onderka",
                    "email": "jakub.onderka@gmail.com",
                    "homepage": "http://www.acci.cz"
                }
            ],
            "time": "2014-04-08 15:00:19"
        },
        {
            "name": "jakub-onderka/php-console-highlighter",
            "version": "v0.3.2",
            "source": {
                "type": "git",
                "url": "https://github.com/JakubOnderka/PHP-Console-Highlighter.git",
                "reference": "7daa75df45242c8d5b75a22c00a201e7954e4fb5"
            },
            "dist": {
                "type": "zip",
                "url": "https://api.github.com/repos/JakubOnderka/PHP-Console-Highlighter/zipball/7daa75df45242c8d5b75a22c00a201e7954e4fb5",
                "reference": "7daa75df45242c8d5b75a22c00a201e7954e4fb5",
                "shasum": ""
            },
            "require": {
                "jakub-onderka/php-console-color": "~0.1",
                "php": ">=5.3.0"
            },
            "require-dev": {
                "jakub-onderka/php-code-style": "~1.0",
                "jakub-onderka/php-parallel-lint": "~0.5",
                "jakub-onderka/php-var-dump-check": "~0.1",
                "phpunit/phpunit": "~4.0",
                "squizlabs/php_codesniffer": "~1.5"
            },
            "type": "library",
            "autoload": {
                "psr-0": {
                    "JakubOnderka\\PhpConsoleHighlighter": "src/"
                }
            },
            "notification-url": "https://packagist.org/downloads/",
            "license": [
                "MIT"
            ],
            "authors": [
                {
                    "name": "Jakub Onderka",
                    "email": "acci@acci.cz",
                    "homepage": "http://www.acci.cz/"
                }
            ],
            "time": "2015-04-20 18:58:01"
        },
        {
            "name": "nikic/php-parser",
            "version": "v2.1.0",
            "source": {
                "type": "git",
                "url": "https://github.com/nikic/PHP-Parser.git",
                "reference": "47b254ea51f1d6d5dc04b9b299e88346bf2369e3"
            },
            "dist": {
                "type": "zip",
                "url": "https://api.github.com/repos/nikic/PHP-Parser/zipball/47b254ea51f1d6d5dc04b9b299e88346bf2369e3",
                "reference": "47b254ea51f1d6d5dc04b9b299e88346bf2369e3",
                "shasum": ""
            },
            "require": {
                "ext-tokenizer": "*",
                "php": ">=5.4"
            },
            "require-dev": {
                "phpunit/phpunit": "~4.0"
            },
            "bin": [
                "bin/php-parse"
            ],
            "type": "library",
            "extra": {
                "branch-alias": {
                    "dev-master": "2.1-dev"
                }
            },
            "autoload": {
                "psr-4": {
                    "PhpParser\\": "lib/PhpParser"
                }
            },
            "notification-url": "https://packagist.org/downloads/",
            "license": [
                "BSD-3-Clause"
            ],
            "authors": [
                {
                    "name": "Nikita Popov"
                }
            ],
            "description": "A PHP parser written in PHP",
            "keywords": [
                "parser",
                "php"
            ],
            "time": "2016-04-19 13:41:41"
        },
        {
            "name": "pear/console_table",
            "version": "v1.3.0",
            "source": {
                "type": "git",
                "url": "https://github.com/pear/Console_Table.git",
                "reference": "64100b9ee81852f4fa17823e55d0b385a544f976"
            },
            "dist": {
                "type": "zip",
                "url": "https://api.github.com/repos/pear/Console_Table/zipball/64100b9ee81852f4fa17823e55d0b385a544f976",
                "reference": "64100b9ee81852f4fa17823e55d0b385a544f976",
                "shasum": ""
            },
            "require": {
                "php": ">=5.2.0"
            },
            "suggest": {
                "pear/Console_Color2": ">=0.1.2"
            },
            "type": "library",
            "autoload": {
                "classmap": [
                    "Table.php"
                ]
            },
            "notification-url": "https://packagist.org/downloads/",
            "license": [
                "BSD-2-Clause"
            ],
            "authors": [
                {
                    "name": "Jan Schneider",
                    "homepage": "http://pear.php.net/user/yunosh"
                },
                {
                    "name": "Tal Peer",
                    "homepage": "http://pear.php.net/user/tal"
                },
                {
                    "name": "Xavier Noguer",
                    "homepage": "http://pear.php.net/user/xnoguer"
                },
                {
                    "name": "Richard Heyes",
                    "homepage": "http://pear.php.net/user/richard"
                }
            ],
            "description": "Library that makes it easy to build console style tables.",
            "homepage": "http://pear.php.net/package/Console_Table/",
            "keywords": [
                "console"
            ],
            "time": "2016-01-21 16:14:31"
        },
        {
            "name": "phpdocumentor/reflection-common",
            "version": "1.0",
            "source": {
                "type": "git",
                "url": "https://github.com/phpDocumentor/ReflectionCommon.git",
                "reference": "144c307535e82c8fdcaacbcfc1d6d8eeb896687c"
            },
            "dist": {
                "type": "zip",
                "url": "https://api.github.com/repos/phpDocumentor/ReflectionCommon/zipball/144c307535e82c8fdcaacbcfc1d6d8eeb896687c",
                "reference": "144c307535e82c8fdcaacbcfc1d6d8eeb896687c",
                "shasum": ""
            },
            "require": {
                "php": ">=5.5"
            },
            "require-dev": {
                "phpunit/phpunit": "^4.6"
            },
            "type": "library",
            "extra": {
                "branch-alias": {
                    "dev-master": "1.0.x-dev"
                }
            },
            "autoload": {
                "psr-4": {
                    "phpDocumentor\\Reflection\\": [
                        "src"
                    ]
                }
            },
            "notification-url": "https://packagist.org/downloads/",
            "license": [
                "MIT"
            ],
            "authors": [
                {
                    "name": "Jaap van Otterdijk",
                    "email": "opensource@ijaap.nl"
                }
            ],
            "description": "Common reflection classes used by phpdocumentor to reflect the code structure",
            "homepage": "http://www.phpdoc.org",
            "keywords": [
                "FQSEN",
                "phpDocumentor",
                "phpdoc",
                "reflection",
                "static analysis"
            ],
            "time": "2015-12-27 11:43:31"
        },
        {
            "name": "phpdocumentor/reflection-docblock",
            "version": "3.1.0",
            "source": {
                "type": "git",
                "url": "https://github.com/phpDocumentor/ReflectionDocBlock.git",
                "reference": "9270140b940ff02e58ec577c237274e92cd40cdd"
            },
            "dist": {
                "type": "zip",
                "url": "https://api.github.com/repos/phpDocumentor/ReflectionDocBlock/zipball/9270140b940ff02e58ec577c237274e92cd40cdd",
                "reference": "9270140b940ff02e58ec577c237274e92cd40cdd",
                "shasum": ""
            },
            "require": {
                "php": ">=5.5",
                "phpdocumentor/reflection-common": "^1.0@dev",
                "phpdocumentor/type-resolver": "^0.2.0",
                "webmozart/assert": "^1.0"
            },
            "require-dev": {
                "mockery/mockery": "^0.9.4",
                "phpunit/phpunit": "^4.4"
            },
            "type": "library",
            "autoload": {
                "psr-4": {
                    "phpDocumentor\\Reflection\\": [
                        "src/"
                    ]
                }
            },
            "notification-url": "https://packagist.org/downloads/",
            "license": [
                "MIT"
            ],
            "authors": [
                {
                    "name": "Mike van Riel",
                    "email": "me@mikevanriel.com"
                }
            ],
            "description": "With this component, a library can provide support for annotations via DocBlocks or otherwise retrieve information that is embedded in a DocBlock.",
            "time": "2016-06-10 09:48:41"
        },
        {
            "name": "phpdocumentor/type-resolver",
            "version": "0.2",
            "source": {
                "type": "git",
                "url": "https://github.com/phpDocumentor/TypeResolver.git",
                "reference": "b39c7a5b194f9ed7bd0dd345c751007a41862443"
            },
            "dist": {
                "type": "zip",
                "url": "https://api.github.com/repos/phpDocumentor/TypeResolver/zipball/b39c7a5b194f9ed7bd0dd345c751007a41862443",
                "reference": "b39c7a5b194f9ed7bd0dd345c751007a41862443",
                "shasum": ""
            },
            "require": {
                "php": ">=5.5",
                "phpdocumentor/reflection-common": "^1.0"
            },
            "require-dev": {
                "mockery/mockery": "^0.9.4",
                "phpunit/phpunit": "^5.2||^4.8.24"
            },
            "type": "library",
            "extra": {
                "branch-alias": {
                    "dev-master": "1.0.x-dev"
                }
            },
            "autoload": {
                "psr-4": {
                    "phpDocumentor\\Reflection\\": [
                        "src/"
                    ]
                }
            },
            "notification-url": "https://packagist.org/downloads/",
            "license": [
                "MIT"
            ],
            "authors": [
                {
                    "name": "Mike van Riel",
                    "email": "me@mikevanriel.com"
                }
            ],
            "time": "2016-06-10 07:14:17"
        },
        {
            "name": "psr/log",
            "version": "1.0.0",
            "source": {
                "type": "git",
                "url": "https://github.com/php-fig/log.git",
                "reference": "fe0936ee26643249e916849d48e3a51d5f5e278b"
            },
            "dist": {
                "type": "zip",
                "url": "https://api.github.com/repos/php-fig/log/zipball/fe0936ee26643249e916849d48e3a51d5f5e278b",
                "reference": "fe0936ee26643249e916849d48e3a51d5f5e278b",
                "shasum": ""
            },
            "type": "library",
            "autoload": {
                "psr-0": {
                    "Psr\\Log\\": ""
                }
            },
            "notification-url": "https://packagist.org/downloads/",
            "license": [
                "MIT"
            ],
            "authors": [
                {
                    "name": "PHP-FIG",
                    "homepage": "http://www.php-fig.org/"
                }
            ],
            "description": "Common interface for logging libraries",
            "keywords": [
                "log",
                "psr",
                "psr-3"
            ],
            "time": "2012-12-21 11:40:51"
        },
        {
            "name": "psy/psysh",
            "version": "v0.7.2",
            "source": {
                "type": "git",
                "url": "https://github.com/bobthecow/psysh.git",
                "reference": "e64e10b20f8d229cac76399e1f3edddb57a0f280"
            },
            "dist": {
                "type": "zip",
                "url": "https://api.github.com/repos/bobthecow/psysh/zipball/e64e10b20f8d229cac76399e1f3edddb57a0f280",
                "reference": "e64e10b20f8d229cac76399e1f3edddb57a0f280",
                "shasum": ""
            },
            "require": {
                "dnoegel/php-xdg-base-dir": "0.1",
                "jakub-onderka/php-console-highlighter": "0.3.*",
                "nikic/php-parser": "^1.2.1|~2.0",
                "php": ">=5.3.9",
                "symfony/console": "~2.3.10|^2.4.2|~3.0",
                "symfony/var-dumper": "~2.7|~3.0"
            },
            "require-dev": {
                "fabpot/php-cs-fixer": "~1.5",
                "phpunit/phpunit": "~3.7|~4.0|~5.0",
                "squizlabs/php_codesniffer": "~2.0",
                "symfony/finder": "~2.1|~3.0"
            },
            "suggest": {
                "ext-pcntl": "Enabling the PCNTL extension makes PsySH a lot happier :)",
                "ext-pdo-sqlite": "The doc command requires SQLite to work.",
                "ext-posix": "If you have PCNTL, you'll want the POSIX extension as well.",
                "ext-readline": "Enables support for arrow-key history navigation, and showing and manipulating command history."
            },
            "bin": [
                "bin/psysh"
            ],
            "type": "library",
            "extra": {
                "branch-alias": {
                    "dev-develop": "0.8.x-dev"
                }
            },
            "autoload": {
                "files": [
                    "src/Psy/functions.php"
                ],
                "psr-4": {
                    "Psy\\": "src/Psy/"
                }
            },
            "notification-url": "https://packagist.org/downloads/",
            "license": [
                "MIT"
            ],
            "authors": [
                {
                    "name": "Justin Hileman",
                    "email": "justin@justinhileman.info",
                    "homepage": "http://justinhileman.com"
                }
            ],
            "description": "An interactive shell for modern PHP.",
            "homepage": "http://psysh.org",
            "keywords": [
                "REPL",
                "console",
                "interactive",
                "shell"
            ],
            "time": "2016-03-09 05:03:14"
        },
        {
            "name": "symfony/console",
            "version": "v2.8.9",
            "source": {
                "type": "git",
                "url": "https://github.com/symfony/console.git",
                "reference": "36e62335caca8a6e909c5c5bac4a8128149911c9"
            },
            "dist": {
                "type": "zip",
                "url": "https://api.github.com/repos/symfony/console/zipball/36e62335caca8a6e909c5c5bac4a8128149911c9",
                "reference": "36e62335caca8a6e909c5c5bac4a8128149911c9",
                "shasum": ""
            },
            "require": {
                "php": ">=5.3.9",
                "symfony/polyfill-mbstring": "~1.0"
            },
            "require-dev": {
                "psr/log": "~1.0",
                "symfony/event-dispatcher": "~2.1|~3.0.0",
                "symfony/process": "~2.1|~3.0.0"
            },
            "suggest": {
                "psr/log": "For using the console logger",
                "symfony/event-dispatcher": "",
                "symfony/process": ""
            },
            "type": "library",
            "extra": {
                "branch-alias": {
                    "dev-master": "2.8-dev"
                }
            },
            "autoload": {
                "psr-4": {
                    "Symfony\\Component\\Console\\": ""
                },
                "exclude-from-classmap": [
                    "/Tests/"
                ]
            },
            "notification-url": "https://packagist.org/downloads/",
            "license": [
                "MIT"
            ],
            "authors": [
                {
                    "name": "Fabien Potencier",
                    "email": "fabien@symfony.com"
                },
                {
                    "name": "Symfony Community",
                    "homepage": "https://symfony.com/contributors"
                }
            ],
            "description": "Symfony Console Component",
            "homepage": "https://symfony.com",
            "time": "2016-07-30 07:20:35"
<<<<<<< HEAD
        },
        {
            "name": "symfony/event-dispatcher",
            "version": "v2.8.9",
            "source": {
                "type": "git",
                "url": "https://github.com/symfony/event-dispatcher.git",
                "reference": "889983a79a043dfda68f38c38b6dba092dd49cd8"
            },
            "dist": {
                "type": "zip",
                "url": "https://api.github.com/repos/symfony/event-dispatcher/zipball/889983a79a043dfda68f38c38b6dba092dd49cd8",
                "reference": "889983a79a043dfda68f38c38b6dba092dd49cd8",
                "shasum": ""
            },
            "require": {
                "php": ">=5.3.9"
            },
            "require-dev": {
                "psr/log": "~1.0",
                "symfony/config": "~2.0,>=2.0.5|~3.0.0",
                "symfony/dependency-injection": "~2.6|~3.0.0",
                "symfony/expression-language": "~2.6|~3.0.0",
                "symfony/stopwatch": "~2.3|~3.0.0"
            },
            "suggest": {
                "symfony/dependency-injection": "",
                "symfony/http-kernel": ""
            },
            "type": "library",
            "extra": {
                "branch-alias": {
                    "dev-master": "2.8-dev"
                }
            },
            "autoload": {
                "psr-4": {
                    "Symfony\\Component\\EventDispatcher\\": ""
                },
                "exclude-from-classmap": [
                    "/Tests/"
                ]
            },
            "notification-url": "https://packagist.org/downloads/",
            "license": [
                "MIT"
            ],
            "authors": [
                {
                    "name": "Fabien Potencier",
                    "email": "fabien@symfony.com"
                },
                {
                    "name": "Symfony Community",
                    "homepage": "https://symfony.com/contributors"
                }
            ],
            "description": "Symfony EventDispatcher Component",
            "homepage": "https://symfony.com",
            "time": "2016-07-28 16:56:28"
=======
>>>>>>> 715a0e4b
        },
        {
            "name": "symfony/finder",
            "version": "v2.8.9",
            "source": {
                "type": "git",
                "url": "https://github.com/symfony/finder.git",
                "reference": "60804d88691e4a73bbbb3035eb1d9f075c5c2c10"
            },
            "dist": {
                "type": "zip",
                "url": "https://api.github.com/repos/symfony/finder/zipball/60804d88691e4a73bbbb3035eb1d9f075c5c2c10",
                "reference": "60804d88691e4a73bbbb3035eb1d9f075c5c2c10",
                "shasum": ""
            },
            "require": {
                "php": ">=5.3.9"
            },
            "type": "library",
            "extra": {
                "branch-alias": {
                    "dev-master": "2.8-dev"
                }
            },
            "autoload": {
                "psr-4": {
                    "Symfony\\Component\\Finder\\": ""
                },
                "exclude-from-classmap": [
                    "/Tests/"
                ]
            },
            "notification-url": "https://packagist.org/downloads/",
            "license": [
                "MIT"
            ],
            "authors": [
                {
                    "name": "Fabien Potencier",
                    "email": "fabien@symfony.com"
                },
                {
                    "name": "Symfony Community",
                    "homepage": "https://symfony.com/contributors"
                }
            ],
            "description": "Symfony Finder Component",
            "homepage": "https://symfony.com",
            "time": "2016-07-26 08:02:44"
        },
        {
            "name": "symfony/polyfill-mbstring",
            "version": "v1.2.0",
            "source": {
                "type": "git",
                "url": "https://github.com/symfony/polyfill-mbstring.git",
                "reference": "dff51f72b0706335131b00a7f49606168c582594"
            },
            "dist": {
                "type": "zip",
                "url": "https://api.github.com/repos/symfony/polyfill-mbstring/zipball/dff51f72b0706335131b00a7f49606168c582594",
                "reference": "dff51f72b0706335131b00a7f49606168c582594",
                "shasum": ""
            },
            "require": {
                "php": ">=5.3.3"
            },
            "suggest": {
                "ext-mbstring": "For best performance"
            },
            "type": "library",
            "extra": {
                "branch-alias": {
                    "dev-master": "1.2-dev"
                }
            },
            "autoload": {
                "psr-4": {
                    "Symfony\\Polyfill\\Mbstring\\": ""
                },
                "files": [
                    "bootstrap.php"
                ]
            },
            "notification-url": "https://packagist.org/downloads/",
            "license": [
                "MIT"
            ],
            "authors": [
                {
                    "name": "Nicolas Grekas",
                    "email": "p@tchwork.com"
                },
                {
                    "name": "Symfony Community",
                    "homepage": "https://symfony.com/contributors"
                }
            ],
            "description": "Symfony polyfill for the Mbstring extension",
            "homepage": "https://symfony.com",
            "keywords": [
                "compatibility",
                "mbstring",
                "polyfill",
                "portable",
                "shim"
            ],
            "time": "2016-05-18 14:26:46"
        },
        {
            "name": "symfony/var-dumper",
            "version": "v2.8.9",
            "source": {
                "type": "git",
                "url": "https://github.com/symfony/var-dumper.git",
                "reference": "bca3d84dc861243fffd5b11b824443a01227a62a"
            },
            "dist": {
                "type": "zip",
                "url": "https://api.github.com/repos/symfony/var-dumper/zipball/bca3d84dc861243fffd5b11b824443a01227a62a",
                "reference": "bca3d84dc861243fffd5b11b824443a01227a62a",
                "shasum": ""
            },
            "require": {
                "php": ">=5.3.9",
                "symfony/polyfill-mbstring": "~1.0"
            },
            "require-dev": {
                "twig/twig": "~1.20|~2.0"
            },
            "suggest": {
                "ext-symfony_debug": ""
            },
            "type": "library",
            "extra": {
                "branch-alias": {
                    "dev-master": "2.8-dev"
                }
            },
            "autoload": {
                "files": [
                    "Resources/functions/dump.php"
                ],
                "psr-4": {
                    "Symfony\\Component\\VarDumper\\": ""
                },
                "exclude-from-classmap": [
                    "/Tests/"
                ]
            },
            "notification-url": "https://packagist.org/downloads/",
            "license": [
                "MIT"
            ],
            "authors": [
                {
                    "name": "Nicolas Grekas",
                    "email": "p@tchwork.com"
                },
                {
                    "name": "Symfony Community",
                    "homepage": "https://symfony.com/contributors"
                }
            ],
            "description": "Symfony mechanism for exploring and dumping PHP variables",
            "homepage": "https://symfony.com",
            "keywords": [
                "debug",
                "dump"
            ],
            "time": "2016-07-26 08:02:44"
        },
        {
            "name": "symfony/yaml",
            "version": "v2.8.9",
            "source": {
                "type": "git",
                "url": "https://github.com/symfony/yaml.git",
                "reference": "0ceab136f43ed9d3e97b3eea32a7855dc50c121d"
            },
            "dist": {
                "type": "zip",
                "url": "https://api.github.com/repos/symfony/yaml/zipball/0ceab136f43ed9d3e97b3eea32a7855dc50c121d",
                "reference": "0ceab136f43ed9d3e97b3eea32a7855dc50c121d",
                "shasum": ""
            },
            "require": {
                "php": ">=5.3.9"
            },
            "type": "library",
            "extra": {
                "branch-alias": {
                    "dev-master": "2.8-dev"
                }
            },
            "autoload": {
                "psr-4": {
                    "Symfony\\Component\\Yaml\\": ""
                },
                "exclude-from-classmap": [
                    "/Tests/"
                ]
            },
            "notification-url": "https://packagist.org/downloads/",
            "license": [
                "MIT"
            ],
            "authors": [
                {
                    "name": "Fabien Potencier",
                    "email": "fabien@symfony.com"
                },
                {
                    "name": "Symfony Community",
                    "homepage": "https://symfony.com/contributors"
                }
            ],
            "description": "Symfony Yaml Component",
            "homepage": "https://symfony.com",
            "time": "2016-07-17 09:06:15"
        },
        {
            "name": "webmozart/assert",
            "version": "1.1.0",
            "source": {
                "type": "git",
                "url": "https://github.com/webmozart/assert.git",
                "reference": "bb2d123231c095735130cc8f6d31385a44c7b308"
            },
            "dist": {
                "type": "zip",
                "url": "https://api.github.com/repos/webmozart/assert/zipball/bb2d123231c095735130cc8f6d31385a44c7b308",
                "reference": "bb2d123231c095735130cc8f6d31385a44c7b308",
                "shasum": ""
            },
            "require": {
                "php": "^5.3.3|^7.0"
            },
            "require-dev": {
                "phpunit/phpunit": "^4.6",
                "sebastian/version": "^1.0.1"
            },
            "type": "library",
            "extra": {
                "branch-alias": {
                    "dev-master": "1.2-dev"
                }
            },
            "autoload": {
                "psr-4": {
                    "Webmozart\\Assert\\": "src/"
                }
            },
            "notification-url": "https://packagist.org/downloads/",
            "license": [
                "MIT"
            ],
            "authors": [
                {
                    "name": "Bernhard Schussek",
                    "email": "bschussek@gmail.com"
                }
            ],
            "description": "Assertions to validate method input/output with nice error messages.",
            "keywords": [
                "assert",
                "check",
                "validate"
            ],
            "time": "2016-08-09 15:02:57"
<<<<<<< HEAD
=======
        },
        {
            "name": "webmozart/path-util",
            "version": "2.3.0",
            "source": {
                "type": "git",
                "url": "https://github.com/webmozart/path-util.git",
                "reference": "d939f7edc24c9a1bb9c0dee5cb05d8e859490725"
            },
            "dist": {
                "type": "zip",
                "url": "https://api.github.com/repos/webmozart/path-util/zipball/d939f7edc24c9a1bb9c0dee5cb05d8e859490725",
                "reference": "d939f7edc24c9a1bb9c0dee5cb05d8e859490725",
                "shasum": ""
            },
            "require": {
                "php": ">=5.3.3",
                "webmozart/assert": "~1.0"
            },
            "require-dev": {
                "phpunit/phpunit": "^4.6",
                "sebastian/version": "^1.0.1"
            },
            "type": "library",
            "extra": {
                "branch-alias": {
                    "dev-master": "2.3-dev"
                }
            },
            "autoload": {
                "psr-4": {
                    "Webmozart\\PathUtil\\": "src/"
                }
            },
            "notification-url": "https://packagist.org/downloads/",
            "license": [
                "MIT"
            ],
            "authors": [
                {
                    "name": "Bernhard Schussek",
                    "email": "bschussek@gmail.com"
                }
            ],
            "description": "A robust cross-platform utility for normalizing, comparing and modifying file paths.",
            "time": "2015-12-17 08:42:14"
>>>>>>> 715a0e4b
        }
    ],
    "packages-dev": [
        {
            "name": "doctrine/instantiator",
            "version": "1.0.5",
            "source": {
                "type": "git",
                "url": "https://github.com/doctrine/instantiator.git",
                "reference": "8e884e78f9f0eb1329e445619e04456e64d8051d"
            },
            "dist": {
                "type": "zip",
                "url": "https://api.github.com/repos/doctrine/instantiator/zipball/8e884e78f9f0eb1329e445619e04456e64d8051d",
                "reference": "8e884e78f9f0eb1329e445619e04456e64d8051d",
                "shasum": ""
            },
            "require": {
                "php": ">=5.3,<8.0-DEV"
            },
            "require-dev": {
                "athletic/athletic": "~0.1.8",
                "ext-pdo": "*",
                "ext-phar": "*",
                "phpunit/phpunit": "~4.0",
                "squizlabs/php_codesniffer": "~2.0"
            },
            "type": "library",
            "extra": {
                "branch-alias": {
                    "dev-master": "1.0.x-dev"
                }
            },
            "autoload": {
                "psr-4": {
                    "Doctrine\\Instantiator\\": "src/Doctrine/Instantiator/"
                }
            },
            "notification-url": "https://packagist.org/downloads/",
            "license": [
                "MIT"
            ],
            "authors": [
                {
                    "name": "Marco Pivetta",
                    "email": "ocramius@gmail.com",
                    "homepage": "http://ocramius.github.com/"
                }
            ],
            "description": "A small, lightweight utility to instantiate objects in PHP without invoking their constructors",
            "homepage": "https://github.com/doctrine/instantiator",
            "keywords": [
                "constructor",
                "instantiate"
            ],
            "time": "2015-06-14 21:17:01"
        },
        {
            "name": "phpspec/prophecy",
            "version": "v1.6.1",
            "source": {
                "type": "git",
                "url": "https://github.com/phpspec/prophecy.git",
                "reference": "58a8137754bc24b25740d4281399a4a3596058e0"
            },
            "dist": {
                "type": "zip",
                "url": "https://api.github.com/repos/phpspec/prophecy/zipball/58a8137754bc24b25740d4281399a4a3596058e0",
                "reference": "58a8137754bc24b25740d4281399a4a3596058e0",
                "shasum": ""
            },
            "require": {
                "doctrine/instantiator": "^1.0.2",
                "php": "^5.3|^7.0",
                "phpdocumentor/reflection-docblock": "^2.0|^3.0.2",
                "sebastian/comparator": "^1.1",
                "sebastian/recursion-context": "^1.0"
            },
            "require-dev": {
                "phpspec/phpspec": "^2.0"
            },
            "type": "library",
            "extra": {
                "branch-alias": {
                    "dev-master": "1.6.x-dev"
                }
            },
            "autoload": {
                "psr-0": {
                    "Prophecy\\": "src/"
                }
            },
            "notification-url": "https://packagist.org/downloads/",
            "license": [
                "MIT"
            ],
            "authors": [
                {
                    "name": "Konstantin Kudryashov",
                    "email": "ever.zet@gmail.com",
                    "homepage": "http://everzet.com"
                },
                {
                    "name": "Marcello Duarte",
                    "email": "marcello.duarte@gmail.com"
                }
            ],
            "description": "Highly opinionated mocking framework for PHP 5.3+",
            "homepage": "https://github.com/phpspec/prophecy",
            "keywords": [
                "Double",
                "Dummy",
                "fake",
                "mock",
                "spy",
                "stub"
            ],
            "time": "2016-06-07 08:13:47"
        },
        {
            "name": "phpunit/php-code-coverage",
            "version": "2.2.4",
            "source": {
                "type": "git",
                "url": "https://github.com/sebastianbergmann/php-code-coverage.git",
                "reference": "eabf68b476ac7d0f73793aada060f1c1a9bf8979"
            },
            "dist": {
                "type": "zip",
                "url": "https://api.github.com/repos/sebastianbergmann/php-code-coverage/zipball/eabf68b476ac7d0f73793aada060f1c1a9bf8979",
                "reference": "eabf68b476ac7d0f73793aada060f1c1a9bf8979",
                "shasum": ""
            },
            "require": {
                "php": ">=5.3.3",
                "phpunit/php-file-iterator": "~1.3",
                "phpunit/php-text-template": "~1.2",
                "phpunit/php-token-stream": "~1.3",
                "sebastian/environment": "^1.3.2",
                "sebastian/version": "~1.0"
            },
            "require-dev": {
                "ext-xdebug": ">=2.1.4",
                "phpunit/phpunit": "~4"
            },
            "suggest": {
                "ext-dom": "*",
                "ext-xdebug": ">=2.2.1",
                "ext-xmlwriter": "*"
            },
            "type": "library",
            "extra": {
                "branch-alias": {
                    "dev-master": "2.2.x-dev"
                }
            },
            "autoload": {
                "classmap": [
                    "src/"
                ]
            },
            "notification-url": "https://packagist.org/downloads/",
            "license": [
                "BSD-3-Clause"
            ],
            "authors": [
                {
                    "name": "Sebastian Bergmann",
                    "email": "sb@sebastian-bergmann.de",
                    "role": "lead"
                }
            ],
            "description": "Library that provides collection, processing, and rendering functionality for PHP code coverage information.",
            "homepage": "https://github.com/sebastianbergmann/php-code-coverage",
            "keywords": [
                "coverage",
                "testing",
                "xunit"
            ],
            "time": "2015-10-06 15:47:00"
        },
        {
            "name": "phpunit/php-file-iterator",
            "version": "1.4.1",
            "source": {
                "type": "git",
                "url": "https://github.com/sebastianbergmann/php-file-iterator.git",
                "reference": "6150bf2c35d3fc379e50c7602b75caceaa39dbf0"
            },
            "dist": {
                "type": "zip",
                "url": "https://api.github.com/repos/sebastianbergmann/php-file-iterator/zipball/6150bf2c35d3fc379e50c7602b75caceaa39dbf0",
                "reference": "6150bf2c35d3fc379e50c7602b75caceaa39dbf0",
                "shasum": ""
            },
            "require": {
                "php": ">=5.3.3"
            },
            "type": "library",
            "extra": {
                "branch-alias": {
                    "dev-master": "1.4.x-dev"
                }
            },
            "autoload": {
                "classmap": [
                    "src/"
                ]
            },
            "notification-url": "https://packagist.org/downloads/",
            "license": [
                "BSD-3-Clause"
            ],
            "authors": [
                {
                    "name": "Sebastian Bergmann",
                    "email": "sb@sebastian-bergmann.de",
                    "role": "lead"
                }
            ],
            "description": "FilterIterator implementation that filters files based on a list of suffixes.",
            "homepage": "https://github.com/sebastianbergmann/php-file-iterator/",
            "keywords": [
                "filesystem",
                "iterator"
            ],
            "time": "2015-06-21 13:08:43"
        },
        {
            "name": "phpunit/php-text-template",
            "version": "1.2.1",
            "source": {
                "type": "git",
                "url": "https://github.com/sebastianbergmann/php-text-template.git",
                "reference": "31f8b717e51d9a2afca6c9f046f5d69fc27c8686"
            },
            "dist": {
                "type": "zip",
                "url": "https://api.github.com/repos/sebastianbergmann/php-text-template/zipball/31f8b717e51d9a2afca6c9f046f5d69fc27c8686",
                "reference": "31f8b717e51d9a2afca6c9f046f5d69fc27c8686",
                "shasum": ""
            },
            "require": {
                "php": ">=5.3.3"
            },
            "type": "library",
            "autoload": {
                "classmap": [
                    "src/"
                ]
            },
            "notification-url": "https://packagist.org/downloads/",
            "license": [
                "BSD-3-Clause"
            ],
            "authors": [
                {
                    "name": "Sebastian Bergmann",
                    "email": "sebastian@phpunit.de",
                    "role": "lead"
                }
            ],
            "description": "Simple template engine.",
            "homepage": "https://github.com/sebastianbergmann/php-text-template/",
            "keywords": [
                "template"
            ],
            "time": "2015-06-21 13:50:34"
        },
        {
            "name": "phpunit/php-timer",
            "version": "1.0.8",
            "source": {
                "type": "git",
                "url": "https://github.com/sebastianbergmann/php-timer.git",
                "reference": "38e9124049cf1a164f1e4537caf19c99bf1eb260"
            },
            "dist": {
                "type": "zip",
                "url": "https://api.github.com/repos/sebastianbergmann/php-timer/zipball/38e9124049cf1a164f1e4537caf19c99bf1eb260",
                "reference": "38e9124049cf1a164f1e4537caf19c99bf1eb260",
                "shasum": ""
            },
            "require": {
                "php": ">=5.3.3"
            },
            "require-dev": {
                "phpunit/phpunit": "~4|~5"
            },
            "type": "library",
            "autoload": {
                "classmap": [
                    "src/"
                ]
            },
            "notification-url": "https://packagist.org/downloads/",
            "license": [
                "BSD-3-Clause"
            ],
            "authors": [
                {
                    "name": "Sebastian Bergmann",
                    "email": "sb@sebastian-bergmann.de",
                    "role": "lead"
                }
            ],
            "description": "Utility class for timing",
            "homepage": "https://github.com/sebastianbergmann/php-timer/",
            "keywords": [
                "timer"
            ],
            "time": "2016-05-12 18:03:57"
        },
        {
            "name": "phpunit/php-token-stream",
            "version": "1.4.8",
            "source": {
                "type": "git",
                "url": "https://github.com/sebastianbergmann/php-token-stream.git",
                "reference": "3144ae21711fb6cac0b1ab4cbe63b75ce3d4e8da"
            },
            "dist": {
                "type": "zip",
                "url": "https://api.github.com/repos/sebastianbergmann/php-token-stream/zipball/3144ae21711fb6cac0b1ab4cbe63b75ce3d4e8da",
                "reference": "3144ae21711fb6cac0b1ab4cbe63b75ce3d4e8da",
                "shasum": ""
            },
            "require": {
                "ext-tokenizer": "*",
                "php": ">=5.3.3"
            },
            "require-dev": {
                "phpunit/phpunit": "~4.2"
            },
            "type": "library",
            "extra": {
                "branch-alias": {
                    "dev-master": "1.4-dev"
                }
            },
            "autoload": {
                "classmap": [
                    "src/"
                ]
            },
            "notification-url": "https://packagist.org/downloads/",
            "license": [
                "BSD-3-Clause"
            ],
            "authors": [
                {
                    "name": "Sebastian Bergmann",
                    "email": "sebastian@phpunit.de"
                }
            ],
            "description": "Wrapper around PHP's tokenizer extension.",
            "homepage": "https://github.com/sebastianbergmann/php-token-stream/",
            "keywords": [
                "tokenizer"
            ],
            "time": "2015-09-15 10:49:45"
        },
        {
            "name": "phpunit/phpunit",
            "version": "4.8.27",
            "source": {
                "type": "git",
                "url": "https://github.com/sebastianbergmann/phpunit.git",
                "reference": "c062dddcb68e44b563f66ee319ddae2b5a322a90"
            },
            "dist": {
                "type": "zip",
                "url": "https://api.github.com/repos/sebastianbergmann/phpunit/zipball/c062dddcb68e44b563f66ee319ddae2b5a322a90",
                "reference": "c062dddcb68e44b563f66ee319ddae2b5a322a90",
                "shasum": ""
            },
            "require": {
                "ext-dom": "*",
                "ext-json": "*",
                "ext-pcre": "*",
                "ext-reflection": "*",
                "ext-spl": "*",
                "php": ">=5.3.3",
                "phpspec/prophecy": "^1.3.1",
                "phpunit/php-code-coverage": "~2.1",
                "phpunit/php-file-iterator": "~1.4",
                "phpunit/php-text-template": "~1.2",
                "phpunit/php-timer": "^1.0.6",
                "phpunit/phpunit-mock-objects": "~2.3",
                "sebastian/comparator": "~1.1",
                "sebastian/diff": "~1.2",
                "sebastian/environment": "~1.3",
                "sebastian/exporter": "~1.2",
                "sebastian/global-state": "~1.0",
                "sebastian/version": "~1.0",
                "symfony/yaml": "~2.1|~3.0"
            },
            "suggest": {
                "phpunit/php-invoker": "~1.1"
            },
            "bin": [
                "phpunit"
            ],
            "type": "library",
            "extra": {
                "branch-alias": {
                    "dev-master": "4.8.x-dev"
                }
            },
            "autoload": {
                "classmap": [
                    "src/"
                ]
            },
            "notification-url": "https://packagist.org/downloads/",
            "license": [
                "BSD-3-Clause"
            ],
            "authors": [
                {
                    "name": "Sebastian Bergmann",
                    "email": "sebastian@phpunit.de",
                    "role": "lead"
                }
            ],
            "description": "The PHP Unit Testing framework.",
            "homepage": "https://phpunit.de/",
            "keywords": [
                "phpunit",
                "testing",
                "xunit"
            ],
            "time": "2016-07-21 06:48:14"
        },
        {
            "name": "phpunit/phpunit-mock-objects",
            "version": "2.3.8",
            "source": {
                "type": "git",
                "url": "https://github.com/sebastianbergmann/phpunit-mock-objects.git",
                "reference": "ac8e7a3db35738d56ee9a76e78a4e03d97628983"
            },
            "dist": {
                "type": "zip",
                "url": "https://api.github.com/repos/sebastianbergmann/phpunit-mock-objects/zipball/ac8e7a3db35738d56ee9a76e78a4e03d97628983",
                "reference": "ac8e7a3db35738d56ee9a76e78a4e03d97628983",
                "shasum": ""
            },
            "require": {
                "doctrine/instantiator": "^1.0.2",
                "php": ">=5.3.3",
                "phpunit/php-text-template": "~1.2",
                "sebastian/exporter": "~1.2"
            },
            "require-dev": {
                "phpunit/phpunit": "~4.4"
            },
            "suggest": {
                "ext-soap": "*"
            },
            "type": "library",
            "extra": {
                "branch-alias": {
                    "dev-master": "2.3.x-dev"
                }
            },
            "autoload": {
                "classmap": [
                    "src/"
                ]
            },
            "notification-url": "https://packagist.org/downloads/",
            "license": [
                "BSD-3-Clause"
            ],
            "authors": [
                {
                    "name": "Sebastian Bergmann",
                    "email": "sb@sebastian-bergmann.de",
                    "role": "lead"
                }
            ],
            "description": "Mock Object library for PHPUnit",
            "homepage": "https://github.com/sebastianbergmann/phpunit-mock-objects/",
            "keywords": [
                "mock",
                "xunit"
            ],
            "time": "2015-10-02 06:51:40"
        },
        {
            "name": "sebastian/comparator",
            "version": "1.2.0",
            "source": {
                "type": "git",
                "url": "https://github.com/sebastianbergmann/comparator.git",
                "reference": "937efb279bd37a375bcadf584dec0726f84dbf22"
            },
            "dist": {
                "type": "zip",
                "url": "https://api.github.com/repos/sebastianbergmann/comparator/zipball/937efb279bd37a375bcadf584dec0726f84dbf22",
                "reference": "937efb279bd37a375bcadf584dec0726f84dbf22",
                "shasum": ""
            },
            "require": {
                "php": ">=5.3.3",
                "sebastian/diff": "~1.2",
                "sebastian/exporter": "~1.2"
            },
            "require-dev": {
                "phpunit/phpunit": "~4.4"
            },
            "type": "library",
            "extra": {
                "branch-alias": {
                    "dev-master": "1.2.x-dev"
                }
            },
            "autoload": {
                "classmap": [
                    "src/"
                ]
            },
            "notification-url": "https://packagist.org/downloads/",
            "license": [
                "BSD-3-Clause"
            ],
            "authors": [
                {
                    "name": "Jeff Welch",
                    "email": "whatthejeff@gmail.com"
                },
                {
                    "name": "Volker Dusch",
                    "email": "github@wallbash.com"
                },
                {
                    "name": "Bernhard Schussek",
                    "email": "bschussek@2bepublished.at"
                },
                {
                    "name": "Sebastian Bergmann",
                    "email": "sebastian@phpunit.de"
                }
            ],
            "description": "Provides the functionality to compare PHP values for equality",
            "homepage": "http://www.github.com/sebastianbergmann/comparator",
            "keywords": [
                "comparator",
                "compare",
                "equality"
            ],
            "time": "2015-07-26 15:48:44"
        },
        {
            "name": "sebastian/diff",
            "version": "1.4.1",
            "source": {
                "type": "git",
                "url": "https://github.com/sebastianbergmann/diff.git",
                "reference": "13edfd8706462032c2f52b4b862974dd46b71c9e"
            },
            "dist": {
                "type": "zip",
                "url": "https://api.github.com/repos/sebastianbergmann/diff/zipball/13edfd8706462032c2f52b4b862974dd46b71c9e",
                "reference": "13edfd8706462032c2f52b4b862974dd46b71c9e",
                "shasum": ""
            },
            "require": {
                "php": ">=5.3.3"
            },
            "require-dev": {
                "phpunit/phpunit": "~4.8"
            },
            "type": "library",
            "extra": {
                "branch-alias": {
                    "dev-master": "1.4-dev"
                }
            },
            "autoload": {
                "classmap": [
                    "src/"
                ]
            },
            "notification-url": "https://packagist.org/downloads/",
            "license": [
                "BSD-3-Clause"
            ],
            "authors": [
                {
                    "name": "Kore Nordmann",
                    "email": "mail@kore-nordmann.de"
                },
                {
                    "name": "Sebastian Bergmann",
                    "email": "sebastian@phpunit.de"
                }
            ],
            "description": "Diff implementation",
            "homepage": "https://github.com/sebastianbergmann/diff",
            "keywords": [
                "diff"
            ],
            "time": "2015-12-08 07:14:41"
        },
        {
            "name": "sebastian/environment",
            "version": "1.3.8",
            "source": {
                "type": "git",
                "url": "https://github.com/sebastianbergmann/environment.git",
                "reference": "be2c607e43ce4c89ecd60e75c6a85c126e754aea"
            },
            "dist": {
                "type": "zip",
                "url": "https://api.github.com/repos/sebastianbergmann/environment/zipball/be2c607e43ce4c89ecd60e75c6a85c126e754aea",
                "reference": "be2c607e43ce4c89ecd60e75c6a85c126e754aea",
                "shasum": ""
            },
            "require": {
                "php": "^5.3.3 || ^7.0"
            },
            "require-dev": {
                "phpunit/phpunit": "^4.8 || ^5.0"
            },
            "type": "library",
            "extra": {
                "branch-alias": {
                    "dev-master": "1.3.x-dev"
                }
            },
            "autoload": {
                "classmap": [
                    "src/"
                ]
            },
            "notification-url": "https://packagist.org/downloads/",
            "license": [
                "BSD-3-Clause"
            ],
            "authors": [
                {
                    "name": "Sebastian Bergmann",
                    "email": "sebastian@phpunit.de"
                }
            ],
            "description": "Provides functionality to handle HHVM/PHP environments",
            "homepage": "http://www.github.com/sebastianbergmann/environment",
            "keywords": [
                "Xdebug",
                "environment",
                "hhvm"
            ],
            "time": "2016-08-18 05:49:44"
        },
        {
            "name": "sebastian/exporter",
            "version": "1.2.2",
            "source": {
                "type": "git",
                "url": "https://github.com/sebastianbergmann/exporter.git",
                "reference": "42c4c2eec485ee3e159ec9884f95b431287edde4"
            },
            "dist": {
                "type": "zip",
                "url": "https://api.github.com/repos/sebastianbergmann/exporter/zipball/42c4c2eec485ee3e159ec9884f95b431287edde4",
                "reference": "42c4c2eec485ee3e159ec9884f95b431287edde4",
                "shasum": ""
            },
            "require": {
                "php": ">=5.3.3",
                "sebastian/recursion-context": "~1.0"
            },
            "require-dev": {
                "ext-mbstring": "*",
                "phpunit/phpunit": "~4.4"
            },
            "type": "library",
            "extra": {
                "branch-alias": {
                    "dev-master": "1.3.x-dev"
                }
            },
            "autoload": {
                "classmap": [
                    "src/"
                ]
            },
            "notification-url": "https://packagist.org/downloads/",
            "license": [
                "BSD-3-Clause"
            ],
            "authors": [
                {
                    "name": "Jeff Welch",
                    "email": "whatthejeff@gmail.com"
                },
                {
                    "name": "Volker Dusch",
                    "email": "github@wallbash.com"
                },
                {
                    "name": "Bernhard Schussek",
                    "email": "bschussek@2bepublished.at"
                },
                {
                    "name": "Sebastian Bergmann",
                    "email": "sebastian@phpunit.de"
                },
                {
                    "name": "Adam Harvey",
                    "email": "aharvey@php.net"
                }
            ],
            "description": "Provides the functionality to export PHP variables for visualization",
            "homepage": "http://www.github.com/sebastianbergmann/exporter",
            "keywords": [
                "export",
                "exporter"
            ],
            "time": "2016-06-17 09:04:28"
        },
        {
            "name": "sebastian/global-state",
            "version": "1.1.1",
            "source": {
                "type": "git",
                "url": "https://github.com/sebastianbergmann/global-state.git",
                "reference": "bc37d50fea7d017d3d340f230811c9f1d7280af4"
            },
            "dist": {
                "type": "zip",
                "url": "https://api.github.com/repos/sebastianbergmann/global-state/zipball/bc37d50fea7d017d3d340f230811c9f1d7280af4",
                "reference": "bc37d50fea7d017d3d340f230811c9f1d7280af4",
                "shasum": ""
            },
            "require": {
                "php": ">=5.3.3"
            },
            "require-dev": {
                "phpunit/phpunit": "~4.2"
            },
            "suggest": {
                "ext-uopz": "*"
            },
            "type": "library",
            "extra": {
                "branch-alias": {
                    "dev-master": "1.0-dev"
                }
            },
            "autoload": {
                "classmap": [
                    "src/"
                ]
            },
            "notification-url": "https://packagist.org/downloads/",
            "license": [
                "BSD-3-Clause"
            ],
            "authors": [
                {
                    "name": "Sebastian Bergmann",
                    "email": "sebastian@phpunit.de"
                }
            ],
            "description": "Snapshotting of global state",
            "homepage": "http://www.github.com/sebastianbergmann/global-state",
            "keywords": [
                "global state"
            ],
            "time": "2015-10-12 03:26:01"
        },
        {
            "name": "sebastian/recursion-context",
            "version": "1.0.2",
            "source": {
                "type": "git",
                "url": "https://github.com/sebastianbergmann/recursion-context.git",
                "reference": "913401df809e99e4f47b27cdd781f4a258d58791"
            },
            "dist": {
                "type": "zip",
                "url": "https://api.github.com/repos/sebastianbergmann/recursion-context/zipball/913401df809e99e4f47b27cdd781f4a258d58791",
                "reference": "913401df809e99e4f47b27cdd781f4a258d58791",
                "shasum": ""
            },
            "require": {
                "php": ">=5.3.3"
            },
            "require-dev": {
                "phpunit/phpunit": "~4.4"
            },
            "type": "library",
            "extra": {
                "branch-alias": {
                    "dev-master": "1.0.x-dev"
                }
            },
            "autoload": {
                "classmap": [
                    "src/"
                ]
            },
            "notification-url": "https://packagist.org/downloads/",
            "license": [
                "BSD-3-Clause"
            ],
            "authors": [
                {
                    "name": "Jeff Welch",
                    "email": "whatthejeff@gmail.com"
                },
                {
                    "name": "Sebastian Bergmann",
                    "email": "sebastian@phpunit.de"
                },
                {
                    "name": "Adam Harvey",
                    "email": "aharvey@php.net"
                }
            ],
            "description": "Provides functionality to recursively process PHP variables",
            "homepage": "http://www.github.com/sebastianbergmann/recursion-context",
            "time": "2015-11-11 19:50:13"
        },
        {
            "name": "sebastian/version",
            "version": "1.0.6",
            "source": {
                "type": "git",
                "url": "https://github.com/sebastianbergmann/version.git",
                "reference": "58b3a85e7999757d6ad81c787a1fbf5ff6c628c6"
            },
            "dist": {
                "type": "zip",
                "url": "https://api.github.com/repos/sebastianbergmann/version/zipball/58b3a85e7999757d6ad81c787a1fbf5ff6c628c6",
                "reference": "58b3a85e7999757d6ad81c787a1fbf5ff6c628c6",
                "shasum": ""
            },
            "type": "library",
            "autoload": {
                "classmap": [
                    "src/"
                ]
            },
            "notification-url": "https://packagist.org/downloads/",
            "license": [
                "BSD-3-Clause"
            ],
            "authors": [
                {
                    "name": "Sebastian Bergmann",
                    "email": "sebastian@phpunit.de",
                    "role": "lead"
                }
            ],
            "description": "Library that helps with managing the version number of Git-hosted PHP projects",
            "homepage": "https://github.com/sebastianbergmann/version",
            "time": "2015-06-21 13:59:46"
        },
        {
            "name": "symfony/process",
            "version": "v2.7.16",
            "source": {
                "type": "git",
                "url": "https://github.com/symfony/process.git",
                "reference": "5ac3a487982f1b4bf99c7277b73e05539d7504fa"
            },
            "dist": {
                "type": "zip",
                "url": "https://api.github.com/repos/symfony/process/zipball/5ac3a487982f1b4bf99c7277b73e05539d7504fa",
                "reference": "5ac3a487982f1b4bf99c7277b73e05539d7504fa",
                "shasum": ""
            },
            "require": {
                "php": ">=5.3.9"
            },
            "type": "library",
            "extra": {
                "branch-alias": {
                    "dev-master": "2.7-dev"
                }
            },
            "autoload": {
                "psr-4": {
                    "Symfony\\Component\\Process\\": ""
                },
                "exclude-from-classmap": [
                    "/Tests/"
                ]
            },
            "notification-url": "https://packagist.org/downloads/",
            "license": [
                "MIT"
            ],
            "authors": [
                {
                    "name": "Fabien Potencier",
                    "email": "fabien@symfony.com"
                },
                {
                    "name": "Symfony Community",
                    "homepage": "https://symfony.com/contributors"
                }
            ],
            "description": "Symfony Process Component",
            "homepage": "https://symfony.com",
            "time": "2016-07-28 06:53:02"
        }
    ],
    "aliases": [],
    "minimum-stability": "stable",
    "stability-flags": [],
    "prefer-stable": true,
    "prefer-lowest": false,
    "platform": {
        "php": ">=5.4.5"
    },
    "platform-dev": []
}<|MERGE_RESOLUTION|>--- conflicted
+++ resolved
@@ -4,9 +4,8 @@
         "Read more about it at https://getcomposer.org/doc/01-basic-usage.md#composer-lock-the-lock-file",
         "This file is @generated automatically"
     ],
-<<<<<<< HEAD
-    "hash": "54a45c3072374ff469493b398747b316",
-    "content-hash": "815d7f27c4f24ec3e41c55e42fdcc2b2",
+    "hash": "28e49438fef1ce9e8649e08c6a0e0e18",
+    "content-hash": "c8418d1ddf7d13e62edd7cb20f775d98",
     "packages": [
         {
             "name": "consolidation/annotated-command",
@@ -20,23 +19,6 @@
                 "type": "zip",
                 "url": "https://api.github.com/repos/consolidation-org/annotated-command/zipball/296b4f507b1e184a28c9969bc7ae779f689db5ee",
                 "reference": "296b4f507b1e184a28c9969bc7ae779f689db5ee",
-=======
-    "hash": "2b4ff9d4e833a284c4a4e1e90b14df33",
-    "content-hash": "61626928649be2c376caf1b04f260acb",
-    "packages": [
-        {
-            "name": "consolidation/annotated-command",
-            "version": "1.0.1",
-            "source": {
-                "type": "git",
-                "url": "https://github.com/consolidation-org/annotated-command.git",
-                "reference": "ed279df30b9386fd8e523003dc679421a87c52e0"
-            },
-            "dist": {
-                "type": "zip",
-                "url": "https://api.github.com/repos/consolidation-org/annotated-command/zipball/ed279df30b9386fd8e523003dc679421a87c52e0",
-                "reference": "ed279df30b9386fd8e523003dc679421a87c52e0",
->>>>>>> 715a0e4b
                 "shasum": ""
             },
             "require": {
@@ -74,11 +56,7 @@
                 }
             ],
             "description": "Initialize Symfony Console commands from annotated command class methods.",
-<<<<<<< HEAD
             "time": "2016-08-02 21:49:35"
-=======
-            "time": "2016-05-21 13:25:52"
->>>>>>> 715a0e4b
         },
         {
             "name": "consolidation/output-formatters",
@@ -668,7 +646,6 @@
             "description": "Symfony Console Component",
             "homepage": "https://symfony.com",
             "time": "2016-07-30 07:20:35"
-<<<<<<< HEAD
         },
         {
             "name": "symfony/event-dispatcher",
@@ -729,8 +706,6 @@
             "description": "Symfony EventDispatcher Component",
             "homepage": "https://symfony.com",
             "time": "2016-07-28 16:56:28"
-=======
->>>>>>> 715a0e4b
         },
         {
             "name": "symfony/finder",
@@ -1001,8 +976,6 @@
                 "validate"
             ],
             "time": "2016-08-09 15:02:57"
-<<<<<<< HEAD
-=======
         },
         {
             "name": "webmozart/path-util",
@@ -1049,7 +1022,6 @@
             ],
             "description": "A robust cross-platform utility for normalizing, comparing and modifying file paths.",
             "time": "2015-12-17 08:42:14"
->>>>>>> 715a0e4b
         }
     ],
     "packages-dev": [
