{
    "_readme": [
        "This file locks the dependencies of your project to a known state",
        "Read more about it at https://getcomposer.org/doc/01-basic-usage.md#installing-dependencies",
        "This file is @generated automatically"
    ],
<<<<<<< HEAD
    "content-hash": "4357fbae43aa4b4b90f44c40f7874f3d",
=======
    "content-hash": "3f9d40a47cdef10eae384cdd010daf63",
>>>>>>> c0fd79a1
    "packages": [
        {
            "name": "chi-teck/drupal-code-generator",
            "version": "1.28.0",
            "source": {
                "type": "git",
                "url": "https://github.com/Chi-teck/drupal-code-generator.git",
                "reference": "a43131309b56a4c1874f39a9eaa4f6cb1a9832cd"
            },
            "dist": {
                "type": "zip",
                "url": "https://api.github.com/repos/Chi-teck/drupal-code-generator/zipball/a43131309b56a4c1874f39a9eaa4f6cb1a9832cd",
                "reference": "a43131309b56a4c1874f39a9eaa4f6cb1a9832cd",
                "shasum": ""
            },
            "require": {
                "ext-json": "*",
                "php": ">=5.5.9",
                "symfony/console": "^3.4 || ^4.0",
                "symfony/filesystem": "^3.4 || ^4.0",
                "twig/twig": "^1.35"
            },
            "bin": [
                "bin/dcg"
            ],
            "type": "library",
            "extra": {
                "branch-alias": {
                    "dev-master": "1.x-dev"
                }
            },
            "autoload": {
                "files": [
                    "src/bootstrap.php"
                ],
                "psr-4": {
                    "DrupalCodeGenerator\\": "src"
                }
            },
            "notification-url": "https://packagist.org/downloads/",
            "license": [
                "GPL-2.0-or-later"
            ],
            "description": "Drupal code generator",
            "time": "2019-01-30T10:34:16+00:00"
        },
        {
            "name": "composer/semver",
            "version": "1.4.2",
            "source": {
                "type": "git",
                "url": "https://github.com/composer/semver.git",
                "reference": "c7cb9a2095a074d131b65a8a0cd294479d785573"
            },
            "dist": {
                "type": "zip",
                "url": "https://api.github.com/repos/composer/semver/zipball/c7cb9a2095a074d131b65a8a0cd294479d785573",
                "reference": "c7cb9a2095a074d131b65a8a0cd294479d785573",
                "shasum": ""
            },
            "require": {
                "php": "^5.3.2 || ^7.0"
            },
            "require-dev": {
                "phpunit/phpunit": "^4.5 || ^5.0.5",
                "phpunit/phpunit-mock-objects": "2.3.0 || ^3.0"
            },
            "type": "library",
            "extra": {
                "branch-alias": {
                    "dev-master": "1.x-dev"
                }
            },
            "autoload": {
                "psr-4": {
                    "Composer\\Semver\\": "src"
                }
            },
            "notification-url": "https://packagist.org/downloads/",
            "license": [
                "MIT"
            ],
            "authors": [
                {
                    "name": "Nils Adermann",
                    "email": "naderman@naderman.de",
                    "homepage": "http://www.naderman.de"
                },
                {
                    "name": "Jordi Boggiano",
                    "email": "j.boggiano@seld.be",
                    "homepage": "http://seld.be"
                },
                {
                    "name": "Rob Bast",
                    "email": "rob.bast@gmail.com",
                    "homepage": "http://robbast.nl"
                }
            ],
            "description": "Semver library that offers utilities, version constraint parsing and validation.",
            "keywords": [
                "semantic",
                "semver",
                "validation",
                "versioning"
            ],
            "time": "2016-08-30T16:08:34+00:00"
        },
        {
            "name": "consolidation/annotated-command",
            "version": "2.11.2",
            "source": {
                "type": "git",
                "url": "https://github.com/consolidation/annotated-command.git",
                "reference": "004af26391cd7d1cd04b0ac736dc1324d1b4f572"
            },
            "dist": {
                "type": "zip",
                "url": "https://api.github.com/repos/consolidation/annotated-command/zipball/004af26391cd7d1cd04b0ac736dc1324d1b4f572",
                "reference": "004af26391cd7d1cd04b0ac736dc1324d1b4f572",
                "shasum": ""
            },
            "require": {
                "consolidation/output-formatters": "^3.4",
                "php": ">=5.4.5",
                "psr/log": "^1",
                "symfony/console": "^2.8|^3|^4",
                "symfony/event-dispatcher": "^2.5|^3|^4",
                "symfony/finder": "^2.5|^3|^4"
            },
            "require-dev": {
                "g1a/composer-test-scenarios": "^3",
                "php-coveralls/php-coveralls": "^1",
                "phpunit/phpunit": "^6",
                "squizlabs/php_codesniffer": "^2.7"
            },
            "type": "library",
            "extra": {
                "scenarios": {
                    "symfony4": {
                        "require": {
                            "symfony/console": "^4.0"
                        },
                        "config": {
                            "platform": {
                                "php": "7.1.3"
                            }
                        }
                    },
                    "symfony2": {
                        "require": {
                            "symfony/console": "^2.8"
                        },
                        "require-dev": {
                            "phpunit/phpunit": "^4.8.36"
                        },
                        "remove": [
                            "php-coveralls/php-coveralls"
                        ],
                        "config": {
                            "platform": {
                                "php": "5.4.8"
                            }
                        },
                        "scenario-options": {
                            "create-lockfile": "false"
                        }
                    },
                    "phpunit4": {
                        "require-dev": {
                            "phpunit/phpunit": "^4.8.36"
                        },
                        "remove": [
                            "php-coveralls/php-coveralls"
                        ],
                        "config": {
                            "platform": {
                                "php": "5.4.8"
                            }
                        }
                    }
                },
                "branch-alias": {
                    "dev-master": "2.x-dev"
                }
            },
            "autoload": {
                "psr-4": {
                    "Consolidation\\AnnotatedCommand\\": "src"
                }
            },
            "notification-url": "https://packagist.org/downloads/",
            "license": [
                "MIT"
            ],
            "authors": [
                {
                    "name": "Greg Anderson",
                    "email": "greg.1.anderson@greenknowe.org"
                }
            ],
            "description": "Initialize Symfony Console commands from annotated command class methods.",
            "time": "2019-02-02T02:29:53+00:00"
        },
        {
            "name": "consolidation/config",
            "version": "1.1.1",
            "source": {
                "type": "git",
                "url": "https://github.com/consolidation/config.git",
                "reference": "925231dfff32f05b787e1fddb265e789b939cf4c"
            },
            "dist": {
                "type": "zip",
                "url": "https://api.github.com/repos/consolidation/config/zipball/925231dfff32f05b787e1fddb265e789b939cf4c",
                "reference": "925231dfff32f05b787e1fddb265e789b939cf4c",
                "shasum": ""
            },
            "require": {
                "dflydev/dot-access-data": "^1.1.0",
                "grasmash/expander": "^1",
                "php": ">=5.4.0"
            },
            "require-dev": {
                "g1a/composer-test-scenarios": "^1",
                "phpunit/phpunit": "^5",
                "satooshi/php-coveralls": "^1.0",
                "squizlabs/php_codesniffer": "2.*",
                "symfony/console": "^2.5|^3|^4",
                "symfony/yaml": "^2.8.11|^3|^4"
            },
            "suggest": {
                "symfony/yaml": "Required to use Consolidation\\Config\\Loader\\YamlConfigLoader"
            },
            "type": "library",
            "extra": {
                "branch-alias": {
                    "dev-master": "1.x-dev"
                }
            },
            "autoload": {
                "psr-4": {
                    "Consolidation\\Config\\": "src"
                }
            },
            "notification-url": "https://packagist.org/downloads/",
            "license": [
                "MIT"
            ],
            "authors": [
                {
                    "name": "Greg Anderson",
                    "email": "greg.1.anderson@greenknowe.org"
                }
            ],
            "description": "Provide configuration services for a commandline tool.",
            "time": "2018-10-24T17:55:35+00:00"
        },
        {
            "name": "consolidation/filter-via-dot-access-data",
            "version": "1.0.0",
            "source": {
                "type": "git",
                "url": "https://github.com/consolidation/filter-via-dot-access-data.git",
                "reference": "a53e96c6b9f7f042f5e085bf911f3493cea823c6"
            },
            "dist": {
                "type": "zip",
                "url": "https://api.github.com/repos/consolidation/filter-via-dot-access-data/zipball/a53e96c6b9f7f042f5e085bf911f3493cea823c6",
                "reference": "a53e96c6b9f7f042f5e085bf911f3493cea823c6",
                "shasum": ""
            },
            "require": {
                "dflydev/dot-access-data": "^1.1.0",
                "php": ">=5.5.0"
            },
            "require-dev": {
                "consolidation/robo": "^1.2.3",
                "g1a/composer-test-scenarios": "^3",
                "knplabs/github-api": "^2.7",
                "php-coveralls/php-coveralls": "^1",
                "php-http/guzzle6-adapter": "^1.1",
                "phpunit/phpunit": "^5",
                "squizlabs/php_codesniffer": "^2.8",
                "symfony/console": "^2.8|^3|^4"
            },
            "type": "library",
            "extra": {
                "scenarios": {
                    "phpunit5": {
                        "require-dev": {
                            "phpunit/phpunit": "^5.7.27"
                        },
                        "remove": [
                            "php-coveralls/php-coveralls"
                        ],
                        "config": {
                            "platform": {
                                "php": "5.6.33"
                            }
                        }
                    }
                },
                "branch-alias": {
                    "dev-master": "1.x-dev"
                }
            },
            "autoload": {
                "psr-4": {
                    "Consolidation\\Filter\\": "src"
                }
            },
            "notification-url": "https://packagist.org/downloads/",
            "license": [
                "MIT"
            ],
            "authors": [
                {
                    "name": "Greg Anderson",
                    "email": "greg.1.anderson@greenknowe.org"
                }
            ],
            "description": "This project uses dflydev/dot-access-data to provide simple output filtering for applications built with annotated-command / Robo.",
            "time": "2019-01-18T06:05:07+00:00"
        },
        {
            "name": "consolidation/log",
            "version": "1.1.1",
            "source": {
                "type": "git",
                "url": "https://github.com/consolidation/log.git",
                "reference": "b2e887325ee90abc96b0a8b7b474cd9e7c896e3a"
            },
            "dist": {
                "type": "zip",
                "url": "https://api.github.com/repos/consolidation/log/zipball/b2e887325ee90abc96b0a8b7b474cd9e7c896e3a",
                "reference": "b2e887325ee90abc96b0a8b7b474cd9e7c896e3a",
                "shasum": ""
            },
            "require": {
                "php": ">=5.4.5",
                "psr/log": "^1.0",
                "symfony/console": "^2.8|^3|^4"
            },
            "require-dev": {
                "g1a/composer-test-scenarios": "^3",
                "php-coveralls/php-coveralls": "^1",
                "phpunit/phpunit": "^6",
                "squizlabs/php_codesniffer": "^2"
            },
            "type": "library",
            "extra": {
                "scenarios": {
                    "symfony4": {
                        "require": {
                            "symfony/console": "^4.0"
                        },
                        "config": {
                            "platform": {
                                "php": "7.1.3"
                            }
                        }
                    },
                    "symfony2": {
                        "require": {
                            "symfony/console": "^2.8"
                        },
                        "require-dev": {
                            "phpunit/phpunit": "^4.8.36"
                        },
                        "remove": [
                            "php-coveralls/php-coveralls"
                        ],
                        "config": {
                            "platform": {
                                "php": "5.4.8"
                            }
                        }
                    },
                    "phpunit4": {
                        "require-dev": {
                            "phpunit/phpunit": "^4.8.36"
                        },
                        "remove": [
                            "php-coveralls/php-coveralls"
                        ],
                        "config": {
                            "platform": {
                                "php": "5.4.8"
                            }
                        }
                    }
                },
                "branch-alias": {
                    "dev-master": "1.x-dev"
                }
            },
            "autoload": {
                "psr-4": {
                    "Consolidation\\Log\\": "src"
                }
            },
            "notification-url": "https://packagist.org/downloads/",
            "license": [
                "MIT"
            ],
            "authors": [
                {
                    "name": "Greg Anderson",
                    "email": "greg.1.anderson@greenknowe.org"
                }
            ],
            "description": "Improved Psr-3 / Psr\\Log logger based on Symfony Console components.",
            "time": "2019-01-01T17:30:51+00:00"
        },
        {
            "name": "consolidation/output-formatters",
            "version": "3.4.0",
            "source": {
                "type": "git",
                "url": "https://github.com/consolidation/output-formatters.git",
                "reference": "a942680232094c4a5b21c0b7e54c20cce623ae19"
            },
            "dist": {
                "type": "zip",
                "url": "https://api.github.com/repos/consolidation/output-formatters/zipball/a942680232094c4a5b21c0b7e54c20cce623ae19",
                "reference": "a942680232094c4a5b21c0b7e54c20cce623ae19",
                "shasum": ""
            },
            "require": {
                "dflydev/dot-access-data": "^1.1.0",
                "php": ">=5.4.0",
                "symfony/console": "^2.8|^3|^4",
                "symfony/finder": "^2.5|^3|^4"
            },
            "require-dev": {
                "g1a/composer-test-scenarios": "^2",
                "phpunit/phpunit": "^5.7.27",
                "satooshi/php-coveralls": "^2",
                "squizlabs/php_codesniffer": "^2.7",
                "symfony/console": "3.2.3",
                "symfony/var-dumper": "^2.8|^3|^4",
                "victorjonsson/markdowndocs": "^1.3"
            },
            "suggest": {
                "symfony/var-dumper": "For using the var_dump formatter"
            },
            "type": "library",
            "extra": {
                "branch-alias": {
                    "dev-master": "3.x-dev"
                }
            },
            "autoload": {
                "psr-4": {
                    "Consolidation\\OutputFormatters\\": "src"
                }
            },
            "notification-url": "https://packagist.org/downloads/",
            "license": [
                "MIT"
            ],
            "authors": [
                {
                    "name": "Greg Anderson",
                    "email": "greg.1.anderson@greenknowe.org"
                }
            ],
            "description": "Format text by applying transformations provided by plug-in formatters.",
            "time": "2018-10-19T22:35:38+00:00"
        },
        {
            "name": "consolidation/robo",
            "version": "1.4.4",
            "source": {
                "type": "git",
                "url": "https://github.com/consolidation/Robo.git",
                "reference": "8bec6a6ea54a7d03d56552a4250c49dec3b3083d"
            },
            "dist": {
                "type": "zip",
                "url": "https://api.github.com/repos/consolidation/Robo/zipball/8bec6a6ea54a7d03d56552a4250c49dec3b3083d",
                "reference": "8bec6a6ea54a7d03d56552a4250c49dec3b3083d",
                "shasum": ""
            },
            "require": {
                "consolidation/annotated-command": "^2.10.2",
                "consolidation/config": "^1.0.10",
                "consolidation/log": "~1",
                "consolidation/output-formatters": "^3.1.13",
                "consolidation/self-update": "^1",
                "grasmash/yaml-expander": "^1.3",
                "league/container": "^2.2",
                "php": ">=5.5.0",
                "symfony/console": "^2.8|^3|^4",
                "symfony/event-dispatcher": "^2.5|^3|^4",
                "symfony/filesystem": "^2.5|^3|^4",
                "symfony/finder": "^2.5|^3|^4",
                "symfony/process": "^2.5|^3|^4"
            },
            "replace": {
                "codegyre/robo": "< 1.0"
            },
            "require-dev": {
                "codeception/aspect-mock": "^1|^2.1.1",
                "codeception/base": "^2.3.7",
                "codeception/verify": "^0.3.2",
                "g1a/composer-test-scenarios": "^3",
                "goaop/framework": "~2.1.2",
                "goaop/parser-reflection": "^1.1.0",
                "natxet/cssmin": "3.0.4",
                "nikic/php-parser": "^3.1.5",
                "patchwork/jsqueeze": "~2",
                "pear/archive_tar": "^1.4.4",
                "php-coveralls/php-coveralls": "^1",
                "phpunit/php-code-coverage": "~2|~4",
                "squizlabs/php_codesniffer": "^2.8"
            },
            "suggest": {
                "henrikbjorn/lurker": "For monitoring filesystem changes in taskWatch",
                "natxet/CssMin": "For minifying CSS files in taskMinify",
                "patchwork/jsqueeze": "For minifying JS files in taskMinify",
                "pear/archive_tar": "Allows tar archives to be created and extracted in taskPack and taskExtract, respectively."
            },
            "bin": [
                "robo"
            ],
            "type": "library",
            "extra": {
                "scenarios": {
                    "symfony4": {
                        "require": {
                            "symfony/console": "^4"
                        },
                        "config": {
                            "platform": {
                                "php": "7.1.3"
                            }
                        }
                    },
                    "symfony2": {
                        "require": {
                            "symfony/console": "^2.8"
                        },
                        "remove": [
                            "goaop/framework"
                        ],
                        "config": {
                            "platform": {
                                "php": "5.5.9"
                            }
                        },
                        "scenario-options": {
                            "create-lockfile": "false"
                        }
                    }
                },
                "branch-alias": {
                    "dev-master": "2.x-dev"
                }
            },
            "autoload": {
                "psr-4": {
                    "Robo\\": "src"
                }
            },
            "notification-url": "https://packagist.org/downloads/",
            "license": [
                "MIT"
            ],
            "authors": [
                {
                    "name": "Davert",
                    "email": "davert.php@resend.cc"
                }
            ],
            "description": "Modern task runner",
            "time": "2019-02-08T20:59:23+00:00"
        },
        {
            "name": "consolidation/self-update",
            "version": "1.1.5",
            "source": {
                "type": "git",
                "url": "https://github.com/consolidation/self-update.git",
                "reference": "a1c273b14ce334789825a09d06d4c87c0a02ad54"
            },
            "dist": {
                "type": "zip",
                "url": "https://api.github.com/repos/consolidation/self-update/zipball/a1c273b14ce334789825a09d06d4c87c0a02ad54",
                "reference": "a1c273b14ce334789825a09d06d4c87c0a02ad54",
                "shasum": ""
            },
            "require": {
                "php": ">=5.5.0",
                "symfony/console": "^2.8|^3|^4",
                "symfony/filesystem": "^2.5|^3|^4"
            },
            "bin": [
                "scripts/release"
            ],
            "type": "library",
            "extra": {
                "branch-alias": {
                    "dev-master": "1.x-dev"
                }
            },
            "autoload": {
                "psr-4": {
                    "SelfUpdate\\": "src"
                }
            },
            "notification-url": "https://packagist.org/downloads/",
            "license": [
                "MIT"
            ],
            "authors": [
                {
                    "name": "Greg Anderson",
                    "email": "greg.1.anderson@greenknowe.org"
                },
                {
                    "name": "Alexander Menk",
                    "email": "menk@mestrona.net"
                }
            ],
            "description": "Provides a self:update command for Symfony Console applications.",
            "time": "2018-10-28T01:52:03+00:00"
        },
        {
            "name": "consolidation/site-alias",
            "version": "2.1.1",
            "source": {
                "type": "git",
                "url": "https://github.com/consolidation/site-alias.git",
                "reference": "13588daf533c9a8df4c9495e3418685cd06867c4"
            },
            "dist": {
                "type": "zip",
                "url": "https://api.github.com/repos/consolidation/site-alias/zipball/13588daf533c9a8df4c9495e3418685cd06867c4",
                "reference": "13588daf533c9a8df4c9495e3418685cd06867c4",
                "shasum": ""
            },
            "require": {
                "php": ">=5.5.0"
            },
            "require-dev": {
                "consolidation/robo": "^1.2.3",
                "g1a/composer-test-scenarios": "^3",
                "knplabs/github-api": "^2.7",
                "php-coveralls/php-coveralls": "^1",
                "php-http/guzzle6-adapter": "^1.1",
                "phpunit/phpunit": "^6",
                "squizlabs/php_codesniffer": "^2.8",
                "symfony/console": "^2.8|^3|^4",
                "symfony/yaml": "~2.3|^3"
            },
            "type": "library",
            "extra": {
                "scenarios": {
                    "phpunit5": {
                        "require-dev": {
                            "phpunit/phpunit": "^5.7.27"
                        },
                        "remove": [
                            "php-coveralls/php-coveralls"
                        ],
                        "config": {
                            "platform": {
                                "php": "5.6.33"
                            }
                        }
                    }
                },
                "branch-alias": {
                    "dev-master": "2.x-dev"
                }
            },
            "autoload": {
                "psr-4": {
                    "Consolidation\\SiteAlias\\": "src"
                }
            },
            "notification-url": "https://packagist.org/downloads/",
            "license": [
                "MIT"
            ],
            "authors": [
                {
                    "name": "Moshe Weitzman",
                    "email": "weitzman@tejasa.com"
                },
                {
                    "name": "Greg Anderson",
                    "email": "greg.1.anderson@greenknowe.org"
                }
            ],
            "description": "Manage alias records for local and remote sites.",
            "time": "2019-01-03T14:40:53+00:00"
        },
        {
            "name": "consolidation/site-process",
<<<<<<< HEAD
            "version": "2.0.0-beta1",
            "source": {
                "type": "git",
                "url": "https://github.com/consolidation/site-process.git",
                "reference": "54787b001bc6447742795f82a69e29aae4d9ba0d"
            },
            "dist": {
                "type": "zip",
                "url": "https://api.github.com/repos/consolidation/site-process/zipball/54787b001bc6447742795f82a69e29aae4d9ba0d",
                "reference": "54787b001bc6447742795f82a69e29aae4d9ba0d",
=======
            "version": "2.0.0-beta2",
            "source": {
                "type": "git",
                "url": "https://github.com/consolidation/site-process.git",
                "reference": "eed34b4da9fd58dc17d6245d8da71bcef5fa7df4"
            },
            "dist": {
                "type": "zip",
                "url": "https://api.github.com/repos/consolidation/site-process/zipball/eed34b4da9fd58dc17d6245d8da71bcef5fa7df4",
                "reference": "eed34b4da9fd58dc17d6245d8da71bcef5fa7df4",
>>>>>>> c0fd79a1
                "shasum": ""
            },
            "require": {
                "consolidation/config": "^1.1.1",
                "consolidation/site-alias": "^2.1.1",
                "php": ">=5.6.0",
                "symfony/process": "^3.4"
            },
            "require-dev": {
                "consolidation/robo": "^1.3",
                "g1a/composer-test-scenarios": "^3",
                "knplabs/github-api": "^2.7",
                "php-coveralls/php-coveralls": "^1",
                "php-http/guzzle6-adapter": "^1.1",
                "phpunit/phpunit": "^6",
                "squizlabs/php_codesniffer": "^2.8"
            },
            "type": "library",
            "extra": {
                "scenarios": {
                    "phpunit5": {
                        "require-dev": {
                            "phpunit/phpunit": "^5.7.27"
                        },
                        "remove": [
                            "php-coveralls/php-coveralls"
                        ],
                        "config": {
                            "platform": {
                                "php": "5.6.33"
                            }
                        }
                    }
                },
                "branch-alias": {
                    "dev-master": "0.x-dev"
                }
            },
            "autoload": {
                "psr-4": {
                    "Consolidation\\SiteProcess\\": "src"
                }
            },
            "notification-url": "https://packagist.org/downloads/",
            "license": [
                "MIT"
            ],
            "authors": [
                {
                    "name": "Moshe Weitzman",
                    "email": "weitzman@tejasa.com"
                },
                {
                    "name": "Greg Anderson",
                    "email": "greg.1.anderson@greenknowe.org"
                }
            ],
            "description": "A thin wrapper around the Symfony Process Component that allows applications to use the Site Alias library to specify the target for a remote call.",
<<<<<<< HEAD
            "time": "2019-02-15T17:13:24+00:00"
=======
            "time": "2019-02-15T23:47:05+00:00"
>>>>>>> c0fd79a1
        },
        {
            "name": "container-interop/container-interop",
            "version": "1.2.0",
            "source": {
                "type": "git",
                "url": "https://github.com/container-interop/container-interop.git",
                "reference": "79cbf1341c22ec75643d841642dd5d6acd83bdb8"
            },
            "dist": {
                "type": "zip",
                "url": "https://api.github.com/repos/container-interop/container-interop/zipball/79cbf1341c22ec75643d841642dd5d6acd83bdb8",
                "reference": "79cbf1341c22ec75643d841642dd5d6acd83bdb8",
                "shasum": ""
            },
            "require": {
                "psr/container": "^1.0"
            },
            "type": "library",
            "autoload": {
                "psr-4": {
                    "Interop\\Container\\": "src/Interop/Container/"
                }
            },
            "notification-url": "https://packagist.org/downloads/",
            "license": [
                "MIT"
            ],
            "description": "Promoting the interoperability of container objects (DIC, SL, etc.)",
            "homepage": "https://github.com/container-interop/container-interop",
            "time": "2017-02-14T19:40:03+00:00"
        },
        {
            "name": "dflydev/dot-access-data",
            "version": "v1.1.0",
            "source": {
                "type": "git",
                "url": "https://github.com/dflydev/dflydev-dot-access-data.git",
                "reference": "3fbd874921ab2c041e899d044585a2ab9795df8a"
            },
            "dist": {
                "type": "zip",
                "url": "https://api.github.com/repos/dflydev/dflydev-dot-access-data/zipball/3fbd874921ab2c041e899d044585a2ab9795df8a",
                "reference": "3fbd874921ab2c041e899d044585a2ab9795df8a",
                "shasum": ""
            },
            "require": {
                "php": ">=5.3.2"
            },
            "type": "library",
            "extra": {
                "branch-alias": {
                    "dev-master": "1.0-dev"
                }
            },
            "autoload": {
                "psr-0": {
                    "Dflydev\\DotAccessData": "src"
                }
            },
            "notification-url": "https://packagist.org/downloads/",
            "license": [
                "MIT"
            ],
            "authors": [
                {
                    "name": "Dragonfly Development Inc.",
                    "email": "info@dflydev.com",
                    "homepage": "http://dflydev.com"
                },
                {
                    "name": "Beau Simensen",
                    "email": "beau@dflydev.com",
                    "homepage": "http://beausimensen.com"
                },
                {
                    "name": "Carlos Frutos",
                    "email": "carlos@kiwing.it",
                    "homepage": "https://github.com/cfrutos"
                }
            ],
            "description": "Given a deep data structure, access data by dot notation.",
            "homepage": "https://github.com/dflydev/dflydev-dot-access-data",
            "keywords": [
                "access",
                "data",
                "dot",
                "notation"
            ],
            "time": "2017-01-20T21:14:22+00:00"
        },
        {
            "name": "dnoegel/php-xdg-base-dir",
            "version": "0.1",
            "source": {
                "type": "git",
                "url": "https://github.com/dnoegel/php-xdg-base-dir.git",
                "reference": "265b8593498b997dc2d31e75b89f053b5cc9621a"
            },
            "dist": {
                "type": "zip",
                "url": "https://api.github.com/repos/dnoegel/php-xdg-base-dir/zipball/265b8593498b997dc2d31e75b89f053b5cc9621a",
                "reference": "265b8593498b997dc2d31e75b89f053b5cc9621a",
                "shasum": ""
            },
            "require": {
                "php": ">=5.3.2"
            },
            "require-dev": {
                "phpunit/phpunit": "@stable"
            },
            "type": "project",
            "autoload": {
                "psr-4": {
                    "XdgBaseDir\\": "src/"
                }
            },
            "notification-url": "https://packagist.org/downloads/",
            "license": [
                "MIT"
            ],
            "description": "implementation of xdg base directory specification for php",
            "time": "2014-10-24T07:27:01+00:00"
        },
        {
            "name": "grasmash/expander",
            "version": "1.0.0",
            "source": {
                "type": "git",
                "url": "https://github.com/grasmash/expander.git",
                "reference": "95d6037344a4be1dd5f8e0b0b2571a28c397578f"
            },
            "dist": {
                "type": "zip",
                "url": "https://api.github.com/repos/grasmash/expander/zipball/95d6037344a4be1dd5f8e0b0b2571a28c397578f",
                "reference": "95d6037344a4be1dd5f8e0b0b2571a28c397578f",
                "shasum": ""
            },
            "require": {
                "dflydev/dot-access-data": "^1.1.0",
                "php": ">=5.4"
            },
            "require-dev": {
                "greg-1-anderson/composer-test-scenarios": "^1",
                "phpunit/phpunit": "^4|^5.5.4",
                "satooshi/php-coveralls": "^1.0.2|dev-master",
                "squizlabs/php_codesniffer": "^2.7"
            },
            "type": "library",
            "extra": {
                "branch-alias": {
                    "dev-master": "1.x-dev"
                }
            },
            "autoload": {
                "psr-4": {
                    "Grasmash\\Expander\\": "src/"
                }
            },
            "notification-url": "https://packagist.org/downloads/",
            "license": [
                "MIT"
            ],
            "authors": [
                {
                    "name": "Matthew Grasmick"
                }
            ],
            "description": "Expands internal property references in PHP arrays file.",
            "time": "2017-12-21T22:14:55+00:00"
        },
        {
            "name": "grasmash/yaml-expander",
            "version": "1.4.0",
            "source": {
                "type": "git",
                "url": "https://github.com/grasmash/yaml-expander.git",
                "reference": "3f0f6001ae707a24f4d9733958d77d92bf9693b1"
            },
            "dist": {
                "type": "zip",
                "url": "https://api.github.com/repos/grasmash/yaml-expander/zipball/3f0f6001ae707a24f4d9733958d77d92bf9693b1",
                "reference": "3f0f6001ae707a24f4d9733958d77d92bf9693b1",
                "shasum": ""
            },
            "require": {
                "dflydev/dot-access-data": "^1.1.0",
                "php": ">=5.4",
                "symfony/yaml": "^2.8.11|^3|^4"
            },
            "require-dev": {
                "greg-1-anderson/composer-test-scenarios": "^1",
                "phpunit/phpunit": "^4.8|^5.5.4",
                "satooshi/php-coveralls": "^1.0.2|dev-master",
                "squizlabs/php_codesniffer": "^2.7"
            },
            "type": "library",
            "extra": {
                "branch-alias": {
                    "dev-master": "1.x-dev"
                }
            },
            "autoload": {
                "psr-4": {
                    "Grasmash\\YamlExpander\\": "src/"
                }
            },
            "notification-url": "https://packagist.org/downloads/",
            "license": [
                "MIT"
            ],
            "authors": [
                {
                    "name": "Matthew Grasmick"
                }
            ],
            "description": "Expands internal property references in a yaml file.",
            "time": "2017-12-16T16:06:03+00:00"
        },
        {
            "name": "jakub-onderka/php-console-color",
            "version": "v0.2",
            "source": {
                "type": "git",
                "url": "https://github.com/JakubOnderka/PHP-Console-Color.git",
                "reference": "d5deaecff52a0d61ccb613bb3804088da0307191"
            },
            "dist": {
                "type": "zip",
                "url": "https://api.github.com/repos/JakubOnderka/PHP-Console-Color/zipball/d5deaecff52a0d61ccb613bb3804088da0307191",
                "reference": "d5deaecff52a0d61ccb613bb3804088da0307191",
                "shasum": ""
            },
            "require": {
                "php": ">=5.4.0"
            },
            "require-dev": {
                "jakub-onderka/php-code-style": "1.0",
                "jakub-onderka/php-parallel-lint": "1.0",
                "jakub-onderka/php-var-dump-check": "0.*",
                "phpunit/phpunit": "~4.3",
                "squizlabs/php_codesniffer": "1.*"
            },
            "type": "library",
            "autoload": {
                "psr-4": {
                    "JakubOnderka\\PhpConsoleColor\\": "src/"
                }
            },
            "notification-url": "https://packagist.org/downloads/",
            "license": [
                "BSD-2-Clause"
            ],
            "authors": [
                {
                    "name": "Jakub Onderka",
                    "email": "jakub.onderka@gmail.com"
                }
            ],
            "time": "2018-09-29T17:23:10+00:00"
        },
        {
            "name": "jakub-onderka/php-console-highlighter",
            "version": "v0.4",
            "source": {
                "type": "git",
                "url": "https://github.com/JakubOnderka/PHP-Console-Highlighter.git",
                "reference": "9f7a229a69d52506914b4bc61bfdb199d90c5547"
            },
            "dist": {
                "type": "zip",
                "url": "https://api.github.com/repos/JakubOnderka/PHP-Console-Highlighter/zipball/9f7a229a69d52506914b4bc61bfdb199d90c5547",
                "reference": "9f7a229a69d52506914b4bc61bfdb199d90c5547",
                "shasum": ""
            },
            "require": {
                "ext-tokenizer": "*",
                "jakub-onderka/php-console-color": "~0.2",
                "php": ">=5.4.0"
            },
            "require-dev": {
                "jakub-onderka/php-code-style": "~1.0",
                "jakub-onderka/php-parallel-lint": "~1.0",
                "jakub-onderka/php-var-dump-check": "~0.1",
                "phpunit/phpunit": "~4.0",
                "squizlabs/php_codesniffer": "~1.5"
            },
            "type": "library",
            "autoload": {
                "psr-4": {
                    "JakubOnderka\\PhpConsoleHighlighter\\": "src/"
                }
            },
            "notification-url": "https://packagist.org/downloads/",
            "license": [
                "MIT"
            ],
            "authors": [
                {
                    "name": "Jakub Onderka",
                    "email": "acci@acci.cz",
                    "homepage": "http://www.acci.cz/"
                }
            ],
            "description": "Highlight PHP code in terminal",
            "time": "2018-09-29T18:48:56+00:00"
        },
        {
            "name": "league/container",
            "version": "2.4.1",
            "source": {
                "type": "git",
                "url": "https://github.com/thephpleague/container.git",
                "reference": "43f35abd03a12977a60ffd7095efd6a7808488c0"
            },
            "dist": {
                "type": "zip",
                "url": "https://api.github.com/repos/thephpleague/container/zipball/43f35abd03a12977a60ffd7095efd6a7808488c0",
                "reference": "43f35abd03a12977a60ffd7095efd6a7808488c0",
                "shasum": ""
            },
            "require": {
                "container-interop/container-interop": "^1.2",
                "php": "^5.4.0 || ^7.0"
            },
            "provide": {
                "container-interop/container-interop-implementation": "^1.2",
                "psr/container-implementation": "^1.0"
            },
            "replace": {
                "orno/di": "~2.0"
            },
            "require-dev": {
                "phpunit/phpunit": "4.*"
            },
            "type": "library",
            "extra": {
                "branch-alias": {
                    "dev-2.x": "2.x-dev",
                    "dev-1.x": "1.x-dev"
                }
            },
            "autoload": {
                "psr-4": {
                    "League\\Container\\": "src"
                }
            },
            "notification-url": "https://packagist.org/downloads/",
            "license": [
                "MIT"
            ],
            "authors": [
                {
                    "name": "Phil Bennett",
                    "email": "philipobenito@gmail.com",
                    "homepage": "http://www.philipobenito.com",
                    "role": "Developer"
                }
            ],
            "description": "A fast and intuitive dependency injection container.",
            "homepage": "https://github.com/thephpleague/container",
            "keywords": [
                "container",
                "dependency",
                "di",
                "injection",
                "league",
                "provider",
                "service"
            ],
            "time": "2017-05-10T09:20:27+00:00"
        },
        {
            "name": "nikic/php-parser",
            "version": "v4.2.0",
            "source": {
                "type": "git",
                "url": "https://github.com/nikic/PHP-Parser.git",
                "reference": "594bcae1fc0bccd3993d2f0d61a018e26ac2865a"
            },
            "dist": {
                "type": "zip",
                "url": "https://api.github.com/repos/nikic/PHP-Parser/zipball/594bcae1fc0bccd3993d2f0d61a018e26ac2865a",
                "reference": "594bcae1fc0bccd3993d2f0d61a018e26ac2865a",
                "shasum": ""
            },
            "require": {
                "ext-tokenizer": "*",
                "php": ">=7.0"
            },
            "require-dev": {
                "phpunit/phpunit": "^6.5 || ^7.0"
            },
            "bin": [
                "bin/php-parse"
            ],
            "type": "library",
            "extra": {
                "branch-alias": {
                    "dev-master": "4.2-dev"
                }
            },
            "autoload": {
                "psr-4": {
                    "PhpParser\\": "lib/PhpParser"
                }
            },
            "notification-url": "https://packagist.org/downloads/",
            "license": [
                "BSD-3-Clause"
            ],
            "authors": [
                {
                    "name": "Nikita Popov"
                }
            ],
            "description": "A PHP parser written in PHP",
            "keywords": [
                "parser",
                "php"
            ],
            "time": "2019-01-12T16:31:37+00:00"
        },
        {
            "name": "psr/container",
            "version": "1.0.0",
            "source": {
                "type": "git",
                "url": "https://github.com/php-fig/container.git",
                "reference": "b7ce3b176482dbbc1245ebf52b181af44c2cf55f"
            },
            "dist": {
                "type": "zip",
                "url": "https://api.github.com/repos/php-fig/container/zipball/b7ce3b176482dbbc1245ebf52b181af44c2cf55f",
                "reference": "b7ce3b176482dbbc1245ebf52b181af44c2cf55f",
                "shasum": ""
            },
            "require": {
                "php": ">=5.3.0"
            },
            "type": "library",
            "extra": {
                "branch-alias": {
                    "dev-master": "1.0.x-dev"
                }
            },
            "autoload": {
                "psr-4": {
                    "Psr\\Container\\": "src/"
                }
            },
            "notification-url": "https://packagist.org/downloads/",
            "license": [
                "MIT"
            ],
            "authors": [
                {
                    "name": "PHP-FIG",
                    "homepage": "http://www.php-fig.org/"
                }
            ],
            "description": "Common Container Interface (PHP FIG PSR-11)",
            "homepage": "https://github.com/php-fig/container",
            "keywords": [
                "PSR-11",
                "container",
                "container-interface",
                "container-interop",
                "psr"
            ],
            "time": "2017-02-14T16:28:37+00:00"
        },
        {
            "name": "psr/log",
            "version": "1.0.2",
            "source": {
                "type": "git",
                "url": "https://github.com/php-fig/log.git",
                "reference": "4ebe3a8bf773a19edfe0a84b6585ba3d401b724d"
            },
            "dist": {
                "type": "zip",
                "url": "https://api.github.com/repos/php-fig/log/zipball/4ebe3a8bf773a19edfe0a84b6585ba3d401b724d",
                "reference": "4ebe3a8bf773a19edfe0a84b6585ba3d401b724d",
                "shasum": ""
            },
            "require": {
                "php": ">=5.3.0"
            },
            "type": "library",
            "extra": {
                "branch-alias": {
                    "dev-master": "1.0.x-dev"
                }
            },
            "autoload": {
                "psr-4": {
                    "Psr\\Log\\": "Psr/Log/"
                }
            },
            "notification-url": "https://packagist.org/downloads/",
            "license": [
                "MIT"
            ],
            "authors": [
                {
                    "name": "PHP-FIG",
                    "homepage": "http://www.php-fig.org/"
                }
            ],
            "description": "Common interface for logging libraries",
            "homepage": "https://github.com/php-fig/log",
            "keywords": [
                "log",
                "psr",
                "psr-3"
            ],
            "time": "2016-10-10T12:19:37+00:00"
        },
        {
            "name": "psy/psysh",
            "version": "v0.9.9",
            "source": {
                "type": "git",
                "url": "https://github.com/bobthecow/psysh.git",
                "reference": "9aaf29575bb8293206bb0420c1e1c87ff2ffa94e"
            },
            "dist": {
                "type": "zip",
                "url": "https://api.github.com/repos/bobthecow/psysh/zipball/9aaf29575bb8293206bb0420c1e1c87ff2ffa94e",
                "reference": "9aaf29575bb8293206bb0420c1e1c87ff2ffa94e",
                "shasum": ""
            },
            "require": {
                "dnoegel/php-xdg-base-dir": "0.1",
                "ext-json": "*",
                "ext-tokenizer": "*",
                "jakub-onderka/php-console-highlighter": "0.3.*|0.4.*",
                "nikic/php-parser": "~1.3|~2.0|~3.0|~4.0",
                "php": ">=5.4.0",
                "symfony/console": "~2.3.10|^2.4.2|~3.0|~4.0",
                "symfony/var-dumper": "~2.7|~3.0|~4.0"
            },
            "require-dev": {
                "bamarni/composer-bin-plugin": "^1.2",
                "hoa/console": "~2.15|~3.16",
                "phpunit/phpunit": "~4.8.35|~5.0|~6.0|~7.0"
            },
            "suggest": {
                "ext-pcntl": "Enabling the PCNTL extension makes PsySH a lot happier :)",
                "ext-pdo-sqlite": "The doc command requires SQLite to work.",
                "ext-posix": "If you have PCNTL, you'll want the POSIX extension as well.",
                "ext-readline": "Enables support for arrow-key history navigation, and showing and manipulating command history.",
                "hoa/console": "A pure PHP readline implementation. You'll want this if your PHP install doesn't already support readline or libedit."
            },
            "bin": [
                "bin/psysh"
            ],
            "type": "library",
            "extra": {
                "branch-alias": {
                    "dev-develop": "0.9.x-dev"
                }
            },
            "autoload": {
                "files": [
                    "src/functions.php"
                ],
                "psr-4": {
                    "Psy\\": "src/"
                }
            },
            "notification-url": "https://packagist.org/downloads/",
            "license": [
                "MIT"
            ],
            "authors": [
                {
                    "name": "Justin Hileman",
                    "email": "justin@justinhileman.info",
                    "homepage": "http://justinhileman.com"
                }
            ],
            "description": "An interactive shell for modern PHP.",
            "homepage": "http://psysh.org",
            "keywords": [
                "REPL",
                "console",
                "interactive",
                "shell"
            ],
            "time": "2018-10-13T15:16:03+00:00"
        },
        {
            "name": "symfony/console",
            "version": "v3.4.15",
            "source": {
                "type": "git",
                "url": "https://github.com/symfony/console.git",
                "reference": "6b217594552b9323bcdcfc14f8a0ce126e84cd73"
            },
            "dist": {
                "type": "zip",
                "url": "https://api.github.com/repos/symfony/console/zipball/6b217594552b9323bcdcfc14f8a0ce126e84cd73",
                "reference": "6b217594552b9323bcdcfc14f8a0ce126e84cd73",
                "shasum": ""
            },
            "require": {
                "php": "^5.5.9|>=7.0.8",
                "symfony/debug": "~2.8|~3.0|~4.0",
                "symfony/polyfill-mbstring": "~1.0"
            },
            "conflict": {
                "symfony/dependency-injection": "<3.4",
                "symfony/process": "<3.3"
            },
            "require-dev": {
                "psr/log": "~1.0",
                "symfony/config": "~3.3|~4.0",
                "symfony/dependency-injection": "~3.4|~4.0",
                "symfony/event-dispatcher": "~2.8|~3.0|~4.0",
                "symfony/lock": "~3.4|~4.0",
                "symfony/process": "~3.3|~4.0"
            },
            "suggest": {
                "psr/log-implementation": "For using the console logger",
                "symfony/event-dispatcher": "",
                "symfony/lock": "",
                "symfony/process": ""
            },
            "type": "library",
            "extra": {
                "branch-alias": {
                    "dev-master": "3.4-dev"
                }
            },
            "autoload": {
                "psr-4": {
                    "Symfony\\Component\\Console\\": ""
                },
                "exclude-from-classmap": [
                    "/Tests/"
                ]
            },
            "notification-url": "https://packagist.org/downloads/",
            "license": [
                "MIT"
            ],
            "authors": [
                {
                    "name": "Fabien Potencier",
                    "email": "fabien@symfony.com"
                },
                {
                    "name": "Symfony Community",
                    "homepage": "https://symfony.com/contributors"
                }
            ],
            "description": "Symfony Console Component",
            "homepage": "https://symfony.com",
            "time": "2018-07-26T11:19:56+00:00"
        },
        {
            "name": "symfony/debug",
            "version": "v3.4.15",
            "source": {
                "type": "git",
                "url": "https://github.com/symfony/debug.git",
                "reference": "c4625e75341e4fb309ce0c049cbf7fb84b8897cd"
            },
            "dist": {
                "type": "zip",
                "url": "https://api.github.com/repos/symfony/debug/zipball/c4625e75341e4fb309ce0c049cbf7fb84b8897cd",
                "reference": "c4625e75341e4fb309ce0c049cbf7fb84b8897cd",
                "shasum": ""
            },
            "require": {
                "php": "^5.5.9|>=7.0.8",
                "psr/log": "~1.0"
            },
            "conflict": {
                "symfony/http-kernel": ">=2.3,<2.3.24|~2.4.0|>=2.5,<2.5.9|>=2.6,<2.6.2"
            },
            "require-dev": {
                "symfony/http-kernel": "~2.8|~3.0|~4.0"
            },
            "type": "library",
            "extra": {
                "branch-alias": {
                    "dev-master": "3.4-dev"
                }
            },
            "autoload": {
                "psr-4": {
                    "Symfony\\Component\\Debug\\": ""
                },
                "exclude-from-classmap": [
                    "/Tests/"
                ]
            },
            "notification-url": "https://packagist.org/downloads/",
            "license": [
                "MIT"
            ],
            "authors": [
                {
                    "name": "Fabien Potencier",
                    "email": "fabien@symfony.com"
                },
                {
                    "name": "Symfony Community",
                    "homepage": "https://symfony.com/contributors"
                }
            ],
            "description": "Symfony Debug Component",
            "homepage": "https://symfony.com",
            "time": "2018-08-03T10:42:44+00:00"
        },
        {
            "name": "symfony/event-dispatcher",
            "version": "v3.4.15",
            "source": {
                "type": "git",
                "url": "https://github.com/symfony/event-dispatcher.git",
                "reference": "b2e1f19280c09a42dc64c0b72b80fe44dd6e88fb"
            },
            "dist": {
                "type": "zip",
                "url": "https://api.github.com/repos/symfony/event-dispatcher/zipball/b2e1f19280c09a42dc64c0b72b80fe44dd6e88fb",
                "reference": "b2e1f19280c09a42dc64c0b72b80fe44dd6e88fb",
                "shasum": ""
            },
            "require": {
                "php": "^5.5.9|>=7.0.8"
            },
            "conflict": {
                "symfony/dependency-injection": "<3.3"
            },
            "require-dev": {
                "psr/log": "~1.0",
                "symfony/config": "~2.8|~3.0|~4.0",
                "symfony/dependency-injection": "~3.3|~4.0",
                "symfony/expression-language": "~2.8|~3.0|~4.0",
                "symfony/stopwatch": "~2.8|~3.0|~4.0"
            },
            "suggest": {
                "symfony/dependency-injection": "",
                "symfony/http-kernel": ""
            },
            "type": "library",
            "extra": {
                "branch-alias": {
                    "dev-master": "3.4-dev"
                }
            },
            "autoload": {
                "psr-4": {
                    "Symfony\\Component\\EventDispatcher\\": ""
                },
                "exclude-from-classmap": [
                    "/Tests/"
                ]
            },
            "notification-url": "https://packagist.org/downloads/",
            "license": [
                "MIT"
            ],
            "authors": [
                {
                    "name": "Fabien Potencier",
                    "email": "fabien@symfony.com"
                },
                {
                    "name": "Symfony Community",
                    "homepage": "https://symfony.com/contributors"
                }
            ],
            "description": "Symfony EventDispatcher Component",
            "homepage": "https://symfony.com",
            "time": "2018-07-26T09:06:28+00:00"
        },
        {
            "name": "symfony/filesystem",
            "version": "v3.4.22",
            "source": {
                "type": "git",
                "url": "https://github.com/symfony/filesystem.git",
                "reference": "b52454ec66fe5082b7a66a491339d1f1da9a5a0d"
            },
            "dist": {
                "type": "zip",
                "url": "https://api.github.com/repos/symfony/filesystem/zipball/b52454ec66fe5082b7a66a491339d1f1da9a5a0d",
                "reference": "b52454ec66fe5082b7a66a491339d1f1da9a5a0d",
                "shasum": ""
            },
            "require": {
                "php": "^5.5.9|>=7.0.8",
                "symfony/polyfill-ctype": "~1.8"
            },
            "type": "library",
            "extra": {
                "branch-alias": {
                    "dev-master": "3.4-dev"
                }
            },
            "autoload": {
                "psr-4": {
                    "Symfony\\Component\\Filesystem\\": ""
                },
                "exclude-from-classmap": [
                    "/Tests/"
                ]
            },
            "notification-url": "https://packagist.org/downloads/",
            "license": [
                "MIT"
            ],
            "authors": [
                {
                    "name": "Fabien Potencier",
                    "email": "fabien@symfony.com"
                },
                {
                    "name": "Symfony Community",
                    "homepage": "https://symfony.com/contributors"
                }
            ],
            "description": "Symfony Filesystem Component",
            "homepage": "https://symfony.com",
            "time": "2019-01-16T13:27:11+00:00"
        },
        {
            "name": "symfony/finder",
            "version": "v3.4.22",
            "source": {
                "type": "git",
                "url": "https://github.com/symfony/finder.git",
                "reference": "7c0c627220308928e958a87c293108e5891cde1d"
            },
            "dist": {
                "type": "zip",
                "url": "https://api.github.com/repos/symfony/finder/zipball/7c0c627220308928e958a87c293108e5891cde1d",
                "reference": "7c0c627220308928e958a87c293108e5891cde1d",
                "shasum": ""
            },
            "require": {
                "php": "^5.5.9|>=7.0.8"
            },
            "type": "library",
            "extra": {
                "branch-alias": {
                    "dev-master": "3.4-dev"
                }
            },
            "autoload": {
                "psr-4": {
                    "Symfony\\Component\\Finder\\": ""
                },
                "exclude-from-classmap": [
                    "/Tests/"
                ]
            },
            "notification-url": "https://packagist.org/downloads/",
            "license": [
                "MIT"
            ],
            "authors": [
                {
                    "name": "Fabien Potencier",
                    "email": "fabien@symfony.com"
                },
                {
                    "name": "Symfony Community",
                    "homepage": "https://symfony.com/contributors"
                }
            ],
            "description": "Symfony Finder Component",
            "homepage": "https://symfony.com",
            "time": "2019-01-16T13:43:35+00:00"
        },
        {
            "name": "symfony/polyfill-ctype",
            "version": "v1.9.0",
            "source": {
                "type": "git",
                "url": "https://github.com/symfony/polyfill-ctype.git",
                "reference": "e3d826245268269cd66f8326bd8bc066687b4a19"
            },
            "dist": {
                "type": "zip",
                "url": "https://api.github.com/repos/symfony/polyfill-ctype/zipball/e3d826245268269cd66f8326bd8bc066687b4a19",
                "reference": "e3d826245268269cd66f8326bd8bc066687b4a19",
                "shasum": ""
            },
            "require": {
                "php": ">=5.3.3"
            },
            "suggest": {
                "ext-ctype": "For best performance"
            },
            "type": "library",
            "extra": {
                "branch-alias": {
                    "dev-master": "1.9-dev"
                }
            },
            "autoload": {
                "psr-4": {
                    "Symfony\\Polyfill\\Ctype\\": ""
                },
                "files": [
                    "bootstrap.php"
                ]
            },
            "notification-url": "https://packagist.org/downloads/",
            "license": [
                "MIT"
            ],
            "authors": [
                {
                    "name": "Symfony Community",
                    "homepage": "https://symfony.com/contributors"
                },
                {
                    "name": "Gert de Pagter",
                    "email": "backendtea@gmail.com"
                }
            ],
            "description": "Symfony polyfill for ctype functions",
            "homepage": "https://symfony.com",
            "keywords": [
                "compatibility",
                "ctype",
                "polyfill",
                "portable"
            ],
            "time": "2018-08-06T14:22:27+00:00"
        },
        {
            "name": "symfony/polyfill-mbstring",
            "version": "v1.9.0",
            "source": {
                "type": "git",
                "url": "https://github.com/symfony/polyfill-mbstring.git",
                "reference": "d0cd638f4634c16d8df4508e847f14e9e43168b8"
            },
            "dist": {
                "type": "zip",
                "url": "https://api.github.com/repos/symfony/polyfill-mbstring/zipball/d0cd638f4634c16d8df4508e847f14e9e43168b8",
                "reference": "d0cd638f4634c16d8df4508e847f14e9e43168b8",
                "shasum": ""
            },
            "require": {
                "php": ">=5.3.3"
            },
            "suggest": {
                "ext-mbstring": "For best performance"
            },
            "type": "library",
            "extra": {
                "branch-alias": {
                    "dev-master": "1.9-dev"
                }
            },
            "autoload": {
                "psr-4": {
                    "Symfony\\Polyfill\\Mbstring\\": ""
                },
                "files": [
                    "bootstrap.php"
                ]
            },
            "notification-url": "https://packagist.org/downloads/",
            "license": [
                "MIT"
            ],
            "authors": [
                {
                    "name": "Nicolas Grekas",
                    "email": "p@tchwork.com"
                },
                {
                    "name": "Symfony Community",
                    "homepage": "https://symfony.com/contributors"
                }
            ],
            "description": "Symfony polyfill for the Mbstring extension",
            "homepage": "https://symfony.com",
            "keywords": [
                "compatibility",
                "mbstring",
                "polyfill",
                "portable",
                "shim"
            ],
            "time": "2018-08-06T14:22:27+00:00"
        },
        {
            "name": "symfony/process",
            "version": "v3.4.15",
            "source": {
                "type": "git",
                "url": "https://github.com/symfony/process.git",
                "reference": "4d6b125d5293cbceedc2aa10f2c71617e76262e7"
            },
            "dist": {
                "type": "zip",
                "url": "https://api.github.com/repos/symfony/process/zipball/4d6b125d5293cbceedc2aa10f2c71617e76262e7",
                "reference": "4d6b125d5293cbceedc2aa10f2c71617e76262e7",
                "shasum": ""
            },
            "require": {
                "php": "^5.5.9|>=7.0.8"
            },
            "type": "library",
            "extra": {
                "branch-alias": {
                    "dev-master": "3.4-dev"
                }
            },
            "autoload": {
                "psr-4": {
                    "Symfony\\Component\\Process\\": ""
                },
                "exclude-from-classmap": [
                    "/Tests/"
                ]
            },
            "notification-url": "https://packagist.org/downloads/",
            "license": [
                "MIT"
            ],
            "authors": [
                {
                    "name": "Fabien Potencier",
                    "email": "fabien@symfony.com"
                },
                {
                    "name": "Symfony Community",
                    "homepage": "https://symfony.com/contributors"
                }
            ],
            "description": "Symfony Process Component",
            "homepage": "https://symfony.com",
            "time": "2018-08-03T10:42:44+00:00"
        },
        {
            "name": "symfony/var-dumper",
            "version": "v3.4.22",
            "source": {
                "type": "git",
                "url": "https://github.com/symfony/var-dumper.git",
                "reference": "2159335b452d929cbb9921fc4eb7d1bfed32d0be"
            },
            "dist": {
                "type": "zip",
                "url": "https://api.github.com/repos/symfony/var-dumper/zipball/2159335b452d929cbb9921fc4eb7d1bfed32d0be",
                "reference": "2159335b452d929cbb9921fc4eb7d1bfed32d0be",
                "shasum": ""
            },
            "require": {
                "php": "^5.5.9|>=7.0.8",
                "symfony/polyfill-mbstring": "~1.0"
            },
            "conflict": {
                "phpunit/phpunit": "<4.8.35|<5.4.3,>=5.0"
            },
            "require-dev": {
                "ext-iconv": "*",
                "twig/twig": "~1.34|~2.4"
            },
            "suggest": {
                "ext-iconv": "To convert non-UTF-8 strings to UTF-8 (or symfony/polyfill-iconv in case ext-iconv cannot be used).",
                "ext-intl": "To show region name in time zone dump",
                "ext-symfony_debug": ""
            },
            "type": "library",
            "extra": {
                "branch-alias": {
                    "dev-master": "3.4-dev"
                }
            },
            "autoload": {
                "files": [
                    "Resources/functions/dump.php"
                ],
                "psr-4": {
                    "Symfony\\Component\\VarDumper\\": ""
                },
                "exclude-from-classmap": [
                    "/Tests/"
                ]
            },
            "notification-url": "https://packagist.org/downloads/",
            "license": [
                "MIT"
            ],
            "authors": [
                {
                    "name": "Nicolas Grekas",
                    "email": "p@tchwork.com"
                },
                {
                    "name": "Symfony Community",
                    "homepage": "https://symfony.com/contributors"
                }
            ],
            "description": "Symfony mechanism for exploring and dumping PHP variables",
            "homepage": "https://symfony.com",
            "keywords": [
                "debug",
                "dump"
            ],
            "time": "2019-01-29T16:19:17+00:00"
        },
        {
            "name": "symfony/yaml",
            "version": "v3.4.15",
            "source": {
                "type": "git",
                "url": "https://github.com/symfony/yaml.git",
                "reference": "c2f4812ead9f847cb69e90917ca7502e6892d6b8"
            },
            "dist": {
                "type": "zip",
                "url": "https://api.github.com/repos/symfony/yaml/zipball/c2f4812ead9f847cb69e90917ca7502e6892d6b8",
                "reference": "c2f4812ead9f847cb69e90917ca7502e6892d6b8",
                "shasum": ""
            },
            "require": {
                "php": "^5.5.9|>=7.0.8",
                "symfony/polyfill-ctype": "~1.8"
            },
            "conflict": {
                "symfony/console": "<3.4"
            },
            "require-dev": {
                "symfony/console": "~3.4|~4.0"
            },
            "suggest": {
                "symfony/console": "For validating YAML files using the lint command"
            },
            "type": "library",
            "extra": {
                "branch-alias": {
                    "dev-master": "3.4-dev"
                }
            },
            "autoload": {
                "psr-4": {
                    "Symfony\\Component\\Yaml\\": ""
                },
                "exclude-from-classmap": [
                    "/Tests/"
                ]
            },
            "notification-url": "https://packagist.org/downloads/",
            "license": [
                "MIT"
            ],
            "authors": [
                {
                    "name": "Fabien Potencier",
                    "email": "fabien@symfony.com"
                },
                {
                    "name": "Symfony Community",
                    "homepage": "https://symfony.com/contributors"
                }
            ],
            "description": "Symfony Yaml Component",
            "homepage": "https://symfony.com",
            "time": "2018-08-10T07:34:36+00:00"
        },
        {
            "name": "twig/twig",
            "version": "v1.35.4",
            "source": {
                "type": "git",
                "url": "https://github.com/twigphp/Twig.git",
                "reference": "7e081e98378a1e78c29cc9eba4aefa5d78a05d2a"
            },
            "dist": {
                "type": "zip",
                "url": "https://api.github.com/repos/twigphp/Twig/zipball/7e081e98378a1e78c29cc9eba4aefa5d78a05d2a",
                "reference": "7e081e98378a1e78c29cc9eba4aefa5d78a05d2a",
                "shasum": ""
            },
            "require": {
                "php": ">=5.3.3",
                "symfony/polyfill-ctype": "^1.8"
            },
            "require-dev": {
                "psr/container": "^1.0",
                "symfony/debug": "^2.7",
                "symfony/phpunit-bridge": "^3.3"
            },
            "type": "library",
            "extra": {
                "branch-alias": {
                    "dev-master": "1.35-dev"
                }
            },
            "autoload": {
                "psr-0": {
                    "Twig_": "lib/"
                },
                "psr-4": {
                    "Twig\\": "src/"
                }
            },
            "notification-url": "https://packagist.org/downloads/",
            "license": [
                "BSD-3-Clause"
            ],
            "authors": [
                {
                    "name": "Fabien Potencier",
                    "email": "fabien@symfony.com",
                    "homepage": "http://fabien.potencier.org",
                    "role": "Lead Developer"
                },
                {
                    "name": "Armin Ronacher",
                    "email": "armin.ronacher@active-4.com",
                    "role": "Project Founder"
                },
                {
                    "name": "Twig Team",
                    "homepage": "https://twig.symfony.com/contributors",
                    "role": "Contributors"
                }
            ],
            "description": "Twig, the flexible, fast, and secure template language for PHP",
            "homepage": "https://twig.symfony.com",
            "keywords": [
                "templating"
            ],
            "time": "2018-07-13T07:12:17+00:00"
        },
        {
            "name": "webflo/drupal-finder",
            "version": "1.1.0",
            "source": {
                "type": "git",
                "url": "https://github.com/webflo/drupal-finder.git",
                "reference": "8a7886c575d6eaa67a425dceccc84e735c0b9637"
            },
            "dist": {
                "type": "zip",
                "url": "https://api.github.com/repos/webflo/drupal-finder/zipball/8a7886c575d6eaa67a425dceccc84e735c0b9637",
                "reference": "8a7886c575d6eaa67a425dceccc84e735c0b9637",
                "shasum": ""
            },
            "require-dev": {
                "mikey179/vfsstream": "^1.6",
                "phpunit/phpunit": "^4.8"
            },
            "type": "library",
            "autoload": {
                "classmap": [
                    "src/DrupalFinder.php"
                ]
            },
            "notification-url": "https://packagist.org/downloads/",
            "license": [
                "GPL-2.0+"
            ],
            "authors": [
                {
                    "name": "Florian Weber",
                    "email": "florian@webflo.org"
                }
            ],
            "description": "Helper class to locate a Drupal installation from a given path.",
            "time": "2017-10-24T08:12:11+00:00"
        },
        {
            "name": "webmozart/assert",
            "version": "1.4.0",
            "source": {
                "type": "git",
                "url": "https://github.com/webmozart/assert.git",
                "reference": "83e253c8e0be5b0257b881e1827274667c5c17a9"
            },
            "dist": {
                "type": "zip",
                "url": "https://api.github.com/repos/webmozart/assert/zipball/83e253c8e0be5b0257b881e1827274667c5c17a9",
                "reference": "83e253c8e0be5b0257b881e1827274667c5c17a9",
                "shasum": ""
            },
            "require": {
                "php": "^5.3.3 || ^7.0",
                "symfony/polyfill-ctype": "^1.8"
            },
            "require-dev": {
                "phpunit/phpunit": "^4.6",
                "sebastian/version": "^1.0.1"
            },
            "type": "library",
            "extra": {
                "branch-alias": {
                    "dev-master": "1.3-dev"
                }
            },
            "autoload": {
                "psr-4": {
                    "Webmozart\\Assert\\": "src/"
                }
            },
            "notification-url": "https://packagist.org/downloads/",
            "license": [
                "MIT"
            ],
            "authors": [
                {
                    "name": "Bernhard Schussek",
                    "email": "bschussek@gmail.com"
                }
            ],
            "description": "Assertions to validate method input/output with nice error messages.",
            "keywords": [
                "assert",
                "check",
                "validate"
            ],
            "time": "2018-12-25T11:19:39+00:00"
        },
        {
            "name": "webmozart/path-util",
            "version": "2.3.0",
            "source": {
                "type": "git",
                "url": "https://github.com/webmozart/path-util.git",
                "reference": "d939f7edc24c9a1bb9c0dee5cb05d8e859490725"
            },
            "dist": {
                "type": "zip",
                "url": "https://api.github.com/repos/webmozart/path-util/zipball/d939f7edc24c9a1bb9c0dee5cb05d8e859490725",
                "reference": "d939f7edc24c9a1bb9c0dee5cb05d8e859490725",
                "shasum": ""
            },
            "require": {
                "php": ">=5.3.3",
                "webmozart/assert": "~1.0"
            },
            "require-dev": {
                "phpunit/phpunit": "^4.6",
                "sebastian/version": "^1.0.1"
            },
            "type": "library",
            "extra": {
                "branch-alias": {
                    "dev-master": "2.3-dev"
                }
            },
            "autoload": {
                "psr-4": {
                    "Webmozart\\PathUtil\\": "src/"
                }
            },
            "notification-url": "https://packagist.org/downloads/",
            "license": [
                "MIT"
            ],
            "authors": [
                {
                    "name": "Bernhard Schussek",
                    "email": "bschussek@gmail.com"
                }
            ],
            "description": "A robust cross-platform utility for normalizing, comparing and modifying file paths.",
            "time": "2015-12-17T08:42:14+00:00"
        }
    ],
    "packages-dev": [
        {
            "name": "asm89/stack-cors",
            "version": "1.2.0",
            "source": {
                "type": "git",
                "url": "https://github.com/asm89/stack-cors.git",
                "reference": "c163e2b614550aedcf71165db2473d936abbced6"
            },
            "dist": {
                "type": "zip",
                "url": "https://api.github.com/repos/asm89/stack-cors/zipball/c163e2b614550aedcf71165db2473d936abbced6",
                "reference": "c163e2b614550aedcf71165db2473d936abbced6",
                "shasum": ""
            },
            "require": {
                "php": ">=5.5.9",
                "symfony/http-foundation": "~2.7|~3.0|~4.0",
                "symfony/http-kernel": "~2.7|~3.0|~4.0"
            },
            "require-dev": {
                "phpunit/phpunit": "^5.0 || ^4.8.10",
                "squizlabs/php_codesniffer": "^2.3"
            },
            "type": "library",
            "extra": {
                "branch-alias": {
                    "dev-master": "1.2-dev"
                }
            },
            "autoload": {
                "psr-4": {
                    "Asm89\\Stack\\": "src/Asm89/Stack/"
                }
            },
            "notification-url": "https://packagist.org/downloads/",
            "license": [
                "MIT"
            ],
            "authors": [
                {
                    "name": "Alexander",
                    "email": "iam.asm89@gmail.com"
                }
            ],
            "description": "Cross-origin resource sharing library and stack middleware",
            "homepage": "https://github.com/asm89/stack-cors",
            "keywords": [
                "cors",
                "stack"
            ],
            "time": "2017-12-20T14:37:45+00:00"
        },
        {
            "name": "composer/installers",
            "version": "v1.5.0",
            "source": {
                "type": "git",
                "url": "https://github.com/composer/installers.git",
                "reference": "049797d727261bf27f2690430d935067710049c2"
            },
            "dist": {
                "type": "zip",
                "url": "https://api.github.com/repos/composer/installers/zipball/049797d727261bf27f2690430d935067710049c2",
                "reference": "049797d727261bf27f2690430d935067710049c2",
                "shasum": ""
            },
            "require": {
                "composer-plugin-api": "^1.0"
            },
            "replace": {
                "roundcube/plugin-installer": "*",
                "shama/baton": "*"
            },
            "require-dev": {
                "composer/composer": "1.0.*@dev",
                "phpunit/phpunit": "^4.8.36"
            },
            "type": "composer-plugin",
            "extra": {
                "class": "Composer\\Installers\\Plugin",
                "branch-alias": {
                    "dev-master": "1.0-dev"
                }
            },
            "autoload": {
                "psr-4": {
                    "Composer\\Installers\\": "src/Composer/Installers"
                }
            },
            "notification-url": "https://packagist.org/downloads/",
            "license": [
                "MIT"
            ],
            "authors": [
                {
                    "name": "Kyle Robinson Young",
                    "email": "kyle@dontkry.com",
                    "homepage": "https://github.com/shama"
                }
            ],
            "description": "A multi-framework Composer library installer",
            "homepage": "https://composer.github.io/installers/",
            "keywords": [
                "Craft",
                "Dolibarr",
                "Eliasis",
                "Hurad",
                "ImageCMS",
                "Kanboard",
                "Lan Management System",
                "MODX Evo",
                "Mautic",
                "Maya",
                "OXID",
                "Plentymarkets",
                "Porto",
                "RadPHP",
                "SMF",
                "Thelia",
                "WolfCMS",
                "agl",
                "aimeos",
                "annotatecms",
                "attogram",
                "bitrix",
                "cakephp",
                "chef",
                "cockpit",
                "codeigniter",
                "concrete5",
                "croogo",
                "dokuwiki",
                "drupal",
                "eZ Platform",
                "elgg",
                "expressionengine",
                "fuelphp",
                "grav",
                "installer",
                "itop",
                "joomla",
                "kohana",
                "laravel",
                "lavalite",
                "lithium",
                "magento",
                "majima",
                "mako",
                "mediawiki",
                "modulework",
                "modx",
                "moodle",
                "osclass",
                "phpbb",
                "piwik",
                "ppi",
                "puppet",
                "pxcms",
                "reindex",
                "roundcube",
                "shopware",
                "silverstripe",
                "sydes",
                "symfony",
                "typo3",
                "wordpress",
                "yawik",
                "zend",
                "zikula"
            ],
            "time": "2017-12-29T09:13:20+00:00"
        },
        {
            "name": "cweagans/composer-patches",
            "version": "1.6.5",
            "source": {
                "type": "git",
                "url": "https://github.com/cweagans/composer-patches.git",
                "reference": "2ec4f00ff5fb64de584c8c4aea53bf9053ecb0b3"
            },
            "dist": {
                "type": "zip",
                "url": "https://api.github.com/repos/cweagans/composer-patches/zipball/2ec4f00ff5fb64de584c8c4aea53bf9053ecb0b3",
                "reference": "2ec4f00ff5fb64de584c8c4aea53bf9053ecb0b3",
                "shasum": ""
            },
            "require": {
                "composer-plugin-api": "^1.0",
                "php": ">=5.3.0"
            },
            "require-dev": {
                "composer/composer": "~1.0",
                "phpunit/phpunit": "~4.6"
            },
            "type": "composer-plugin",
            "extra": {
                "class": "cweagans\\Composer\\Patches"
            },
            "autoload": {
                "psr-4": {
                    "cweagans\\Composer\\": "src"
                }
            },
            "notification-url": "https://packagist.org/downloads/",
            "license": [
                "BSD-3-Clause"
            ],
            "authors": [
                {
                    "name": "Cameron Eagans",
                    "email": "me@cweagans.net"
                }
            ],
            "description": "Provides a way to patch Composer packages.",
            "time": "2018-05-11T18:00:16+00:00"
        },
        {
            "name": "doctrine/annotations",
            "version": "v1.2.7",
            "source": {
                "type": "git",
                "url": "https://github.com/doctrine/annotations.git",
                "reference": "f25c8aab83e0c3e976fd7d19875f198ccf2f7535"
            },
            "dist": {
                "type": "zip",
                "url": "https://api.github.com/repos/doctrine/annotations/zipball/f25c8aab83e0c3e976fd7d19875f198ccf2f7535",
                "reference": "f25c8aab83e0c3e976fd7d19875f198ccf2f7535",
                "shasum": ""
            },
            "require": {
                "doctrine/lexer": "1.*",
                "php": ">=5.3.2"
            },
            "require-dev": {
                "doctrine/cache": "1.*",
                "phpunit/phpunit": "4.*"
            },
            "type": "library",
            "extra": {
                "branch-alias": {
                    "dev-master": "1.3.x-dev"
                }
            },
            "autoload": {
                "psr-0": {
                    "Doctrine\\Common\\Annotations\\": "lib/"
                }
            },
            "notification-url": "https://packagist.org/downloads/",
            "license": [
                "MIT"
            ],
            "authors": [
                {
                    "name": "Roman Borschel",
                    "email": "roman@code-factory.org"
                },
                {
                    "name": "Benjamin Eberlei",
                    "email": "kontakt@beberlei.de"
                },
                {
                    "name": "Guilherme Blanco",
                    "email": "guilhermeblanco@gmail.com"
                },
                {
                    "name": "Jonathan Wage",
                    "email": "jonwage@gmail.com"
                },
                {
                    "name": "Johannes Schmitt",
                    "email": "schmittjoh@gmail.com"
                }
            ],
            "description": "Docblock Annotations Parser",
            "homepage": "http://www.doctrine-project.org",
            "keywords": [
                "annotations",
                "docblock",
                "parser"
            ],
            "time": "2015-08-31T12:32:49+00:00"
        },
        {
            "name": "doctrine/cache",
            "version": "v1.6.2",
            "source": {
                "type": "git",
                "url": "https://github.com/doctrine/cache.git",
                "reference": "eb152c5100571c7a45470ff2a35095ab3f3b900b"
            },
            "dist": {
                "type": "zip",
                "url": "https://api.github.com/repos/doctrine/cache/zipball/eb152c5100571c7a45470ff2a35095ab3f3b900b",
                "reference": "eb152c5100571c7a45470ff2a35095ab3f3b900b",
                "shasum": ""
            },
            "require": {
                "php": "~5.5|~7.0"
            },
            "conflict": {
                "doctrine/common": ">2.2,<2.4"
            },
            "require-dev": {
                "phpunit/phpunit": "~4.8|~5.0",
                "predis/predis": "~1.0",
                "satooshi/php-coveralls": "~0.6"
            },
            "type": "library",
            "extra": {
                "branch-alias": {
                    "dev-master": "1.6.x-dev"
                }
            },
            "autoload": {
                "psr-4": {
                    "Doctrine\\Common\\Cache\\": "lib/Doctrine/Common/Cache"
                }
            },
            "notification-url": "https://packagist.org/downloads/",
            "license": [
                "MIT"
            ],
            "authors": [
                {
                    "name": "Roman Borschel",
                    "email": "roman@code-factory.org"
                },
                {
                    "name": "Benjamin Eberlei",
                    "email": "kontakt@beberlei.de"
                },
                {
                    "name": "Guilherme Blanco",
                    "email": "guilhermeblanco@gmail.com"
                },
                {
                    "name": "Jonathan Wage",
                    "email": "jonwage@gmail.com"
                },
                {
                    "name": "Johannes Schmitt",
                    "email": "schmittjoh@gmail.com"
                }
            ],
            "description": "Caching library offering an object-oriented API for many cache backends",
            "homepage": "http://www.doctrine-project.org",
            "keywords": [
                "cache",
                "caching"
            ],
            "time": "2017-07-22T12:49:21+00:00"
        },
        {
            "name": "doctrine/collections",
            "version": "v1.3.0",
            "source": {
                "type": "git",
                "url": "https://github.com/doctrine/collections.git",
                "reference": "6c1e4eef75f310ea1b3e30945e9f06e652128b8a"
            },
            "dist": {
                "type": "zip",
                "url": "https://api.github.com/repos/doctrine/collections/zipball/6c1e4eef75f310ea1b3e30945e9f06e652128b8a",
                "reference": "6c1e4eef75f310ea1b3e30945e9f06e652128b8a",
                "shasum": ""
            },
            "require": {
                "php": ">=5.3.2"
            },
            "require-dev": {
                "phpunit/phpunit": "~4.0"
            },
            "type": "library",
            "extra": {
                "branch-alias": {
                    "dev-master": "1.2.x-dev"
                }
            },
            "autoload": {
                "psr-0": {
                    "Doctrine\\Common\\Collections\\": "lib/"
                }
            },
            "notification-url": "https://packagist.org/downloads/",
            "license": [
                "MIT"
            ],
            "authors": [
                {
                    "name": "Roman Borschel",
                    "email": "roman@code-factory.org"
                },
                {
                    "name": "Benjamin Eberlei",
                    "email": "kontakt@beberlei.de"
                },
                {
                    "name": "Guilherme Blanco",
                    "email": "guilhermeblanco@gmail.com"
                },
                {
                    "name": "Jonathan Wage",
                    "email": "jonwage@gmail.com"
                },
                {
                    "name": "Johannes Schmitt",
                    "email": "schmittjoh@gmail.com"
                }
            ],
            "description": "Collections Abstraction library",
            "homepage": "http://www.doctrine-project.org",
            "keywords": [
                "array",
                "collections",
                "iterator"
            ],
            "time": "2015-04-14T22:21:58+00:00"
        },
        {
            "name": "doctrine/common",
            "version": "v2.6.2",
            "source": {
                "type": "git",
                "url": "https://github.com/doctrine/common.git",
                "reference": "7bce00698899aa2c06fe7365c76e4d78ddb15fa3"
            },
            "dist": {
                "type": "zip",
                "url": "https://api.github.com/repos/doctrine/common/zipball/7bce00698899aa2c06fe7365c76e4d78ddb15fa3",
                "reference": "7bce00698899aa2c06fe7365c76e4d78ddb15fa3",
                "shasum": ""
            },
            "require": {
                "doctrine/annotations": "1.*",
                "doctrine/cache": "1.*",
                "doctrine/collections": "1.*",
                "doctrine/inflector": "1.*",
                "doctrine/lexer": "1.*",
                "php": "~5.5|~7.0"
            },
            "require-dev": {
                "phpunit/phpunit": "~4.8|~5.0"
            },
            "type": "library",
            "extra": {
                "branch-alias": {
                    "dev-master": "2.7.x-dev"
                }
            },
            "autoload": {
                "psr-4": {
                    "Doctrine\\Common\\": "lib/Doctrine/Common"
                }
            },
            "notification-url": "https://packagist.org/downloads/",
            "license": [
                "MIT"
            ],
            "authors": [
                {
                    "name": "Roman Borschel",
                    "email": "roman@code-factory.org"
                },
                {
                    "name": "Benjamin Eberlei",
                    "email": "kontakt@beberlei.de"
                },
                {
                    "name": "Guilherme Blanco",
                    "email": "guilhermeblanco@gmail.com"
                },
                {
                    "name": "Jonathan Wage",
                    "email": "jonwage@gmail.com"
                },
                {
                    "name": "Johannes Schmitt",
                    "email": "schmittjoh@gmail.com"
                }
            ],
            "description": "Common Library for Doctrine projects",
            "homepage": "http://www.doctrine-project.org",
            "keywords": [
                "annotations",
                "collections",
                "eventmanager",
                "persistence",
                "spl"
            ],
            "time": "2016-11-30T16:50:46+00:00"
        },
        {
            "name": "doctrine/inflector",
            "version": "v1.1.0",
            "source": {
                "type": "git",
                "url": "https://github.com/doctrine/inflector.git",
                "reference": "90b2128806bfde671b6952ab8bea493942c1fdae"
            },
            "dist": {
                "type": "zip",
                "url": "https://api.github.com/repos/doctrine/inflector/zipball/90b2128806bfde671b6952ab8bea493942c1fdae",
                "reference": "90b2128806bfde671b6952ab8bea493942c1fdae",
                "shasum": ""
            },
            "require": {
                "php": ">=5.3.2"
            },
            "require-dev": {
                "phpunit/phpunit": "4.*"
            },
            "type": "library",
            "extra": {
                "branch-alias": {
                    "dev-master": "1.1.x-dev"
                }
            },
            "autoload": {
                "psr-0": {
                    "Doctrine\\Common\\Inflector\\": "lib/"
                }
            },
            "notification-url": "https://packagist.org/downloads/",
            "license": [
                "MIT"
            ],
            "authors": [
                {
                    "name": "Roman Borschel",
                    "email": "roman@code-factory.org"
                },
                {
                    "name": "Benjamin Eberlei",
                    "email": "kontakt@beberlei.de"
                },
                {
                    "name": "Guilherme Blanco",
                    "email": "guilhermeblanco@gmail.com"
                },
                {
                    "name": "Jonathan Wage",
                    "email": "jonwage@gmail.com"
                },
                {
                    "name": "Johannes Schmitt",
                    "email": "schmittjoh@gmail.com"
                }
            ],
            "description": "Common String Manipulations with regard to casing and singular/plural rules.",
            "homepage": "http://www.doctrine-project.org",
            "keywords": [
                "inflection",
                "pluralize",
                "singularize",
                "string"
            ],
            "time": "2015-11-06T14:35:42+00:00"
        },
        {
            "name": "doctrine/instantiator",
            "version": "1.0.5",
            "source": {
                "type": "git",
                "url": "https://github.com/doctrine/instantiator.git",
                "reference": "8e884e78f9f0eb1329e445619e04456e64d8051d"
            },
            "dist": {
                "type": "zip",
                "url": "https://api.github.com/repos/doctrine/instantiator/zipball/8e884e78f9f0eb1329e445619e04456e64d8051d",
                "reference": "8e884e78f9f0eb1329e445619e04456e64d8051d",
                "shasum": ""
            },
            "require": {
                "php": ">=5.3,<8.0-DEV"
            },
            "require-dev": {
                "athletic/athletic": "~0.1.8",
                "ext-pdo": "*",
                "ext-phar": "*",
                "phpunit/phpunit": "~4.0",
                "squizlabs/php_codesniffer": "~2.0"
            },
            "type": "library",
            "extra": {
                "branch-alias": {
                    "dev-master": "1.0.x-dev"
                }
            },
            "autoload": {
                "psr-4": {
                    "Doctrine\\Instantiator\\": "src/Doctrine/Instantiator/"
                }
            },
            "notification-url": "https://packagist.org/downloads/",
            "license": [
                "MIT"
            ],
            "authors": [
                {
                    "name": "Marco Pivetta",
                    "email": "ocramius@gmail.com",
                    "homepage": "http://ocramius.github.com/"
                }
            ],
            "description": "A small, lightweight utility to instantiate objects in PHP without invoking their constructors",
            "homepage": "https://github.com/doctrine/instantiator",
            "keywords": [
                "constructor",
                "instantiate"
            ],
            "time": "2015-06-14T21:17:01+00:00"
        },
        {
            "name": "doctrine/lexer",
            "version": "v1.0.1",
            "source": {
                "type": "git",
                "url": "https://github.com/doctrine/lexer.git",
                "reference": "83893c552fd2045dd78aef794c31e694c37c0b8c"
            },
            "dist": {
                "type": "zip",
                "url": "https://api.github.com/repos/doctrine/lexer/zipball/83893c552fd2045dd78aef794c31e694c37c0b8c",
                "reference": "83893c552fd2045dd78aef794c31e694c37c0b8c",
                "shasum": ""
            },
            "require": {
                "php": ">=5.3.2"
            },
            "type": "library",
            "extra": {
                "branch-alias": {
                    "dev-master": "1.0.x-dev"
                }
            },
            "autoload": {
                "psr-0": {
                    "Doctrine\\Common\\Lexer\\": "lib/"
                }
            },
            "notification-url": "https://packagist.org/downloads/",
            "license": [
                "MIT"
            ],
            "authors": [
                {
                    "name": "Roman Borschel",
                    "email": "roman@code-factory.org"
                },
                {
                    "name": "Guilherme Blanco",
                    "email": "guilhermeblanco@gmail.com"
                },
                {
                    "name": "Johannes Schmitt",
                    "email": "schmittjoh@gmail.com"
                }
            ],
            "description": "Base library for a lexer that can be used in Top-Down, Recursive Descent Parsers.",
            "homepage": "http://www.doctrine-project.org",
            "keywords": [
                "lexer",
                "parser"
            ],
            "time": "2014-09-09T13:34:57+00:00"
        },
        {
            "name": "drupal/alinks",
            "version": "1.0.0",
            "source": {
                "type": "git",
                "url": "https://git.drupal.org/project/alinks",
                "reference": "8.x-1.0"
            },
            "dist": {
                "type": "zip",
                "url": "https://ftp.drupal.org/files/projects/alinks-8.x-1.0.zip",
                "reference": "8.x-1.0",
                "shasum": "299713497d4d88136b2a7212ee0cbb851e97848f"
            },
            "require": {
                "drupal/core": "*",
                "wamania/php-stemmer": "^1.0"
            },
            "type": "drupal-module",
            "extra": {
                "branch-alias": {
                    "dev-1.x": "1.x-dev"
                },
                "drupal": {
                    "version": "8.x-1.0",
                    "datestamp": "1501766275",
                    "security-coverage": {
                        "status": "covered",
                        "message": "Covered by Drupal's security advisory policy"
                    }
                }
            },
            "notification-url": "https://packages.drupal.org/8/downloads",
            "license": [
                "GPL-2.0+"
            ],
            "authors": [
                {
                    "name": "Greg Boggs",
                    "homepage": "https://www.drupal.org/user/153069"
                },
                {
                    "name": "Ivo.Radulovski",
                    "homepage": "https://www.drupal.org/user/337498"
                },
                {
                    "name": "chinajason",
                    "homepage": "https://www.drupal.org/user/276946"
                },
                {
                    "name": "gaurav.goyal",
                    "homepage": "https://www.drupal.org/user/2497208"
                },
                {
                    "name": "joebachana",
                    "homepage": "https://www.drupal.org/user/113430"
                },
                {
                    "name": "rsvelko",
                    "homepage": "https://www.drupal.org/user/337401"
                },
                {
                    "name": "tic2000",
                    "homepage": "https://www.drupal.org/user/103877"
                }
            ],
            "description": "Allows editors to automatically transform keyword phrases into links",
            "homepage": "https://www.drupal.org/project/alinks",
            "keywords": [
                "Drupal"
            ],
            "support": {
                "source": "http://cgit.drupalcode.org/alinks",
                "issues": "https://www.drupal.org/project/issues/alinks"
            }
        },
        {
            "name": "drupal/core",
            "version": "8.6.9",
            "source": {
                "type": "git",
                "url": "https://github.com/drupal/core.git",
                "reference": "cac12e0ec19d5c6fa53778522b3ff4c542f86c8d"
            },
            "dist": {
                "type": "zip",
                "url": "https://api.github.com/repos/drupal/core/zipball/cac12e0ec19d5c6fa53778522b3ff4c542f86c8d",
                "reference": "cac12e0ec19d5c6fa53778522b3ff4c542f86c8d",
                "shasum": ""
            },
            "require": {
                "asm89/stack-cors": "^1.1",
                "composer/semver": "^1.0",
                "doctrine/annotations": "^1.2",
                "doctrine/common": "^2.5",
                "easyrdf/easyrdf": "^0.9",
                "egulias/email-validator": "^1.2",
                "ext-date": "*",
                "ext-dom": "*",
                "ext-filter": "*",
                "ext-gd": "*",
                "ext-hash": "*",
                "ext-json": "*",
                "ext-pcre": "*",
                "ext-pdo": "*",
                "ext-session": "*",
                "ext-simplexml": "*",
                "ext-spl": "*",
                "ext-tokenizer": "*",
                "ext-xml": "*",
                "guzzlehttp/guzzle": "^6.2.1",
                "masterminds/html5": "^2.1",
                "paragonie/random_compat": "^1.0|^2.0",
                "php": "^5.5.9|>=7.0.8",
                "stack/builder": "^1.0",
                "symfony-cmf/routing": "^1.4",
                "symfony/class-loader": "~3.4.0",
                "symfony/console": "~3.4.0",
                "symfony/dependency-injection": "~3.4.0",
                "symfony/event-dispatcher": "~3.4.0",
                "symfony/http-foundation": "~3.4.14",
                "symfony/http-kernel": "~3.4.14",
                "symfony/polyfill-iconv": "^1.0",
                "symfony/process": "~3.4.0",
                "symfony/psr-http-message-bridge": "^1.0",
                "symfony/routing": "~3.4.0",
                "symfony/serializer": "~3.4.0",
                "symfony/translation": "~3.4.0",
                "symfony/validator": "~3.4.0",
                "symfony/yaml": "~3.4.5",
                "twig/twig": "^1.35.0",
                "typo3/phar-stream-wrapper": "^2.0.1",
                "zendframework/zend-diactoros": "^1.1",
                "zendframework/zend-feed": "^2.4"
            },
            "conflict": {
                "drush/drush": "<8.1.10"
            },
            "replace": {
                "drupal/action": "self.version",
                "drupal/aggregator": "self.version",
                "drupal/automated_cron": "self.version",
                "drupal/ban": "self.version",
                "drupal/bartik": "self.version",
                "drupal/basic_auth": "self.version",
                "drupal/big_pipe": "self.version",
                "drupal/block": "self.version",
                "drupal/block_content": "self.version",
                "drupal/block_place": "self.version",
                "drupal/book": "self.version",
                "drupal/breakpoint": "self.version",
                "drupal/ckeditor": "self.version",
                "drupal/classy": "self.version",
                "drupal/color": "self.version",
                "drupal/comment": "self.version",
                "drupal/config": "self.version",
                "drupal/config_translation": "self.version",
                "drupal/contact": "self.version",
                "drupal/content_moderation": "self.version",
                "drupal/content_translation": "self.version",
                "drupal/contextual": "self.version",
                "drupal/core-annotation": "self.version",
                "drupal/core-assertion": "self.version",
                "drupal/core-bridge": "self.version",
                "drupal/core-class-finder": "self.version",
                "drupal/core-datetime": "self.version",
                "drupal/core-dependency-injection": "self.version",
                "drupal/core-diff": "self.version",
                "drupal/core-discovery": "self.version",
                "drupal/core-event-dispatcher": "self.version",
                "drupal/core-file-cache": "self.version",
                "drupal/core-filesystem": "self.version",
                "drupal/core-gettext": "self.version",
                "drupal/core-graph": "self.version",
                "drupal/core-http-foundation": "self.version",
                "drupal/core-php-storage": "self.version",
                "drupal/core-plugin": "self.version",
                "drupal/core-proxy-builder": "self.version",
                "drupal/core-render": "self.version",
                "drupal/core-serialization": "self.version",
                "drupal/core-transliteration": "self.version",
                "drupal/core-utility": "self.version",
                "drupal/core-uuid": "self.version",
                "drupal/datetime": "self.version",
                "drupal/datetime_range": "self.version",
                "drupal/dblog": "self.version",
                "drupal/dynamic_page_cache": "self.version",
                "drupal/editor": "self.version",
                "drupal/entity_reference": "self.version",
                "drupal/field": "self.version",
                "drupal/field_layout": "self.version",
                "drupal/field_ui": "self.version",
                "drupal/file": "self.version",
                "drupal/filter": "self.version",
                "drupal/forum": "self.version",
                "drupal/hal": "self.version",
                "drupal/help": "self.version",
                "drupal/history": "self.version",
                "drupal/image": "self.version",
                "drupal/inline_form_errors": "self.version",
                "drupal/language": "self.version",
                "drupal/layout_builder": "self.version",
                "drupal/layout_discovery": "self.version",
                "drupal/link": "self.version",
                "drupal/locale": "self.version",
                "drupal/media": "self.version",
                "drupal/media_library": "self.version",
                "drupal/menu_link_content": "self.version",
                "drupal/menu_ui": "self.version",
                "drupal/migrate": "self.version",
                "drupal/migrate_drupal": "self.version",
                "drupal/migrate_drupal_multilingual": "self.version",
                "drupal/migrate_drupal_ui": "self.version",
                "drupal/minimal": "self.version",
                "drupal/node": "self.version",
                "drupal/options": "self.version",
                "drupal/page_cache": "self.version",
                "drupal/path": "self.version",
                "drupal/quickedit": "self.version",
                "drupal/rdf": "self.version",
                "drupal/responsive_image": "self.version",
                "drupal/rest": "self.version",
                "drupal/search": "self.version",
                "drupal/serialization": "self.version",
                "drupal/settings_tray": "self.version",
                "drupal/seven": "self.version",
                "drupal/shortcut": "self.version",
                "drupal/simpletest": "self.version",
                "drupal/standard": "self.version",
                "drupal/stark": "self.version",
                "drupal/statistics": "self.version",
                "drupal/syslog": "self.version",
                "drupal/system": "self.version",
                "drupal/taxonomy": "self.version",
                "drupal/telephone": "self.version",
                "drupal/text": "self.version",
                "drupal/toolbar": "self.version",
                "drupal/tour": "self.version",
                "drupal/tracker": "self.version",
                "drupal/update": "self.version",
                "drupal/user": "self.version",
                "drupal/views": "self.version",
                "drupal/views_ui": "self.version",
                "drupal/workflows": "self.version",
                "drupal/workspaces": "self.version"
            },
            "require-dev": {
                "behat/mink": "1.7.x-dev",
                "behat/mink-goutte-driver": "^1.2",
                "behat/mink-selenium2-driver": "1.3.x-dev",
                "drupal/coder": "^8.2.12",
                "jcalderonzumba/gastonjs": "^1.0.2",
                "jcalderonzumba/mink-phantomjs-driver": "^0.3.1",
                "mikey179/vfsstream": "^1.2",
                "phpspec/prophecy": "^1.7",
                "phpunit/phpunit": "^4.8.35 || ^6.5",
                "symfony/css-selector": "^3.4.0",
                "symfony/debug": "^3.4.0",
                "symfony/phpunit-bridge": "^3.4.3"
            },
            "type": "drupal-core",
            "extra": {
                "merge-plugin": {
                    "require": [
                        "core/lib/Drupal/Component/Annotation/composer.json",
                        "core/lib/Drupal/Component/Assertion/composer.json",
                        "core/lib/Drupal/Component/Bridge/composer.json",
                        "core/lib/Drupal/Component/ClassFinder/composer.json",
                        "core/lib/Drupal/Component/Datetime/composer.json",
                        "core/lib/Drupal/Component/DependencyInjection/composer.json",
                        "core/lib/Drupal/Component/Diff/composer.json",
                        "core/lib/Drupal/Component/Discovery/composer.json",
                        "core/lib/Drupal/Component/EventDispatcher/composer.json",
                        "core/lib/Drupal/Component/FileCache/composer.json",
                        "core/lib/Drupal/Component/FileSystem/composer.json",
                        "core/lib/Drupal/Component/Gettext/composer.json",
                        "core/lib/Drupal/Component/Graph/composer.json",
                        "core/lib/Drupal/Component/HttpFoundation/composer.json",
                        "core/lib/Drupal/Component/PhpStorage/composer.json",
                        "core/lib/Drupal/Component/Plugin/composer.json",
                        "core/lib/Drupal/Component/ProxyBuilder/composer.json",
                        "core/lib/Drupal/Component/Render/composer.json",
                        "core/lib/Drupal/Component/Serialization/composer.json",
                        "core/lib/Drupal/Component/Transliteration/composer.json",
                        "core/lib/Drupal/Component/Utility/composer.json",
                        "core/lib/Drupal/Component/Uuid/composer.json"
                    ],
                    "recurse": false,
                    "replace": false,
                    "merge-extra": false
                }
            },
            "autoload": {
                "psr-4": {
                    "Drupal\\Core\\": "lib/Drupal/Core",
                    "Drupal\\Component\\": "lib/Drupal/Component",
                    "Drupal\\Driver\\": "../drivers/lib/Drupal/Driver"
                },
                "classmap": [
                    "lib/Drupal.php",
                    "lib/Drupal/Component/Utility/Timer.php",
                    "lib/Drupal/Component/Utility/Unicode.php",
                    "lib/Drupal/Core/Database/Database.php",
                    "lib/Drupal/Core/DrupalKernel.php",
                    "lib/Drupal/Core/DrupalKernelInterface.php",
                    "lib/Drupal/Core/Site/Settings.php"
                ]
            },
            "notification-url": "https://packagist.org/downloads/",
            "license": [
                "GPL-2.0-or-later"
            ],
            "description": "Drupal is an open source content management platform powering millions of websites and applications.",
            "time": "2019-02-08T12:21:40+00:00"
        },
        {
            "name": "drupal/devel",
            "version": "2.0.0",
            "source": {
                "type": "git",
                "url": "https://git.drupal.org/project/devel",
                "reference": "8.x-2.0"
            },
            "dist": {
                "type": "zip",
                "url": "https://ftp.drupal.org/files/projects/devel-8.x-2.0.zip",
                "reference": "8.x-2.0",
                "shasum": "cf5fb816f767f3cac4f2e170ab39e982d5e0698b"
            },
            "require": {
                "drupal/core": "~8.0",
                "symfony/var-dumper": "~2.7|^3"
            },
            "type": "drupal-module",
            "extra": {
                "branch-alias": {
                    "dev-2.x": "2.x-dev"
                },
                "drupal": {
                    "version": "8.x-2.0",
                    "datestamp": "1548799380",
                    "security-coverage": {
                        "status": "covered",
                        "message": "Covered by Drupal's security advisory policy"
                    }
                },
                "drush": {
                    "services": {
                        "drush.services.yml": "^9"
                    }
                }
            },
            "notification-url": "https://packages.drupal.org/8/downloads",
            "license": [
                "GPL-2.0+"
            ],
            "authors": [
                {
                    "name": "Moshe Weitzman",
                    "homepage": "https://github.com/weitzman",
                    "email": "weitzman@tejasa.com",
                    "role": "Maintainer"
                },
                {
                    "name": "Hans Salvisberg",
                    "homepage": "https://www.drupal.org/u/salvis",
                    "email": "drupal@salvisberg.com",
                    "role": "Maintainer"
                },
                {
                    "name": "Luca Lusso",
                    "homepage": "https://www.drupal.org/u/lussoluca",
                    "role": "Maintainer"
                },
                {
                    "name": "Marco (willzyx)",
                    "homepage": "https://www.drupal.org/u/willzyx",
                    "role": "Maintainer"
                },
                {
                    "name": "See contributors",
                    "homepage": "https://www.drupal.org/node/3236/committers"
                },
                {
                    "name": "salvis",
                    "homepage": "https://www.drupal.org/user/82964"
                },
                {
                    "name": "willzyx",
                    "homepage": "https://www.drupal.org/user/1043862"
                }
            ],
            "description": "Various blocks, pages, and functions for developers.",
            "homepage": "http://drupal.org/project/devel",
            "support": {
                "source": "http://cgit.drupalcode.org/devel",
                "issues": "http://drupal.org/project/devel",
                "irc": "irc://irc.freenode.org/drupal-contribute"
            }
        },
        {
            "name": "drupal/empty_theme",
            "version": "1.0.0",
            "source": {
                "type": "git",
                "url": "https://git.drupal.org/project/empty_theme",
                "reference": "8.x-1.0"
            },
            "dist": {
                "type": "zip",
                "url": "https://ftp.drupal.org/files/projects/empty_theme-8.x-1.0.zip",
                "reference": "8.x-1.0",
                "shasum": "04e6d2493d2ed9f84cde3d01c3442a34dcbeea18"
            },
            "require": {
                "drupal/core": "~8.0"
            },
            "type": "drupal-theme",
            "extra": {
                "branch-alias": {
                    "dev-1.x": "1.x-dev"
                },
                "drupal": {
                    "version": "8.x-1.0",
                    "datestamp": "1488718983",
                    "security-coverage": {
                        "status": "not-covered",
                        "message": "Project has not opted into security advisory coverage!"
                    }
                }
            },
            "notification-url": "https://packages.drupal.org/8/downloads",
            "license": [
                "GPL-2.0-or-later"
            ],
            "authors": [
                {
                    "name": "Dave Reid",
                    "homepage": "https://www.drupal.org/user/53892"
                },
                {
                    "name": "moshe weitzman",
                    "homepage": "https://www.drupal.org/user/23"
                }
            ],
            "description": "An empty theme to use for testing.",
            "homepage": "https://www.drupal.org/project/empty_theme",
            "support": {
                "source": "http://cgit.drupalcode.org/empty_theme"
            }
        },
        {
            "name": "easyrdf/easyrdf",
            "version": "0.9.1",
            "source": {
                "type": "git",
                "url": "https://github.com/njh/easyrdf.git",
                "reference": "acd09dfe0555fbcfa254291e433c45fdd4652566"
            },
            "dist": {
                "type": "zip",
                "url": "https://api.github.com/repos/njh/easyrdf/zipball/acd09dfe0555fbcfa254291e433c45fdd4652566",
                "reference": "acd09dfe0555fbcfa254291e433c45fdd4652566",
                "shasum": ""
            },
            "require": {
                "ext-mbstring": "*",
                "ext-pcre": "*",
                "php": ">=5.2.8"
            },
            "require-dev": {
                "phpunit/phpunit": "~3.5",
                "sami/sami": "~1.4",
                "squizlabs/php_codesniffer": "~1.4.3"
            },
            "suggest": {
                "ml/json-ld": "~1.0"
            },
            "type": "library",
            "autoload": {
                "psr-0": {
                    "EasyRdf_": "lib/"
                }
            },
            "notification-url": "https://packagist.org/downloads/",
            "license": [
                "BSD-3-Clause"
            ],
            "authors": [
                {
                    "name": "Nicholas Humfrey",
                    "email": "njh@aelius.com",
                    "homepage": "http://www.aelius.com/njh/",
                    "role": "Developer"
                },
                {
                    "name": "Alexey Zakhlestin",
                    "email": "indeyets@gmail.com",
                    "role": "Developer"
                }
            ],
            "description": "EasyRdf is a PHP library designed to make it easy to consume and produce RDF.",
            "homepage": "http://www.easyrdf.org/",
            "keywords": [
                "Linked Data",
                "RDF",
                "Semantic Web",
                "Turtle",
                "rdfa",
                "sparql"
            ],
            "time": "2015-02-27T09:45:49+00:00"
        },
        {
            "name": "egulias/email-validator",
            "version": "1.2.14",
            "source": {
                "type": "git",
                "url": "https://github.com/egulias/EmailValidator.git",
                "reference": "5642614492f0ca2064c01d60cc33284cc2f731a9"
            },
            "dist": {
                "type": "zip",
                "url": "https://api.github.com/repos/egulias/EmailValidator/zipball/5642614492f0ca2064c01d60cc33284cc2f731a9",
                "reference": "5642614492f0ca2064c01d60cc33284cc2f731a9",
                "shasum": ""
            },
            "require": {
                "doctrine/lexer": "^1.0.1",
                "php": ">= 5.3.3"
            },
            "require-dev": {
                "phpunit/phpunit": "^4.8.24"
            },
            "type": "library",
            "extra": {
                "branch-alias": {
                    "dev-master": "2.0.x-dev"
                }
            },
            "autoload": {
                "psr-0": {
                    "Egulias\\": "src/"
                }
            },
            "notification-url": "https://packagist.org/downloads/",
            "license": [
                "MIT"
            ],
            "authors": [
                {
                    "name": "Eduardo Gulias Davis"
                }
            ],
            "description": "A library for validating emails",
            "homepage": "https://github.com/egulias/EmailValidator",
            "keywords": [
                "email",
                "emailvalidation",
                "emailvalidator",
                "validation",
                "validator"
            ],
            "time": "2017-02-03T22:48:59+00:00"
        },
        {
            "name": "g1a/composer-test-scenarios",
            "version": "3.0.2",
            "source": {
                "type": "git",
                "url": "https://github.com/g1a/composer-test-scenarios.git",
                "reference": "28f932580981e912ab8f01d15788f1dee06550c8"
            },
            "dist": {
                "type": "zip",
                "url": "https://api.github.com/repos/g1a/composer-test-scenarios/zipball/28f932580981e912ab8f01d15788f1dee06550c8",
                "reference": "28f932580981e912ab8f01d15788f1dee06550c8",
                "shasum": ""
            },
            "require": {
                "composer-plugin-api": "^1.0.0",
                "php": ">=5.4"
            },
            "require-dev": {
                "composer/composer": "^1.7",
                "php-coveralls/php-coveralls": "^1.0",
                "phpunit/phpunit": "^4.8.36|^6",
                "squizlabs/php_codesniffer": "^2.8"
            },
            "bin": [
                "scripts/dependency-licenses"
            ],
            "type": "composer-plugin",
            "extra": {
                "class": "ComposerTestScenarios\\Plugin",
                "branch-alias": {
                    "dev-master": "3.x-dev"
                }
            },
            "autoload": {
                "psr-4": {
                    "ComposerTestScenarios\\": "src/"
                }
            },
            "notification-url": "https://packagist.org/downloads/",
            "license": [
                "MIT"
            ],
            "authors": [
                {
                    "name": "Greg Anderson",
                    "email": "greg.1.anderson@greenknowe.org"
                }
            ],
            "description": "Useful scripts for testing multiple sets of Composer dependencies.",
            "time": "2019-02-11T20:22:44+00:00"
        },
        {
            "name": "guzzlehttp/guzzle",
            "version": "6.3.0",
            "source": {
                "type": "git",
                "url": "https://github.com/guzzle/guzzle.git",
                "reference": "f4db5a78a5ea468d4831de7f0bf9d9415e348699"
            },
            "dist": {
                "type": "zip",
                "url": "https://api.github.com/repos/guzzle/guzzle/zipball/f4db5a78a5ea468d4831de7f0bf9d9415e348699",
                "reference": "f4db5a78a5ea468d4831de7f0bf9d9415e348699",
                "shasum": ""
            },
            "require": {
                "guzzlehttp/promises": "^1.0",
                "guzzlehttp/psr7": "^1.4",
                "php": ">=5.5"
            },
            "require-dev": {
                "ext-curl": "*",
                "phpunit/phpunit": "^4.0 || ^5.0",
                "psr/log": "^1.0"
            },
            "suggest": {
                "psr/log": "Required for using the Log middleware"
            },
            "type": "library",
            "extra": {
                "branch-alias": {
                    "dev-master": "6.2-dev"
                }
            },
            "autoload": {
                "files": [
                    "src/functions_include.php"
                ],
                "psr-4": {
                    "GuzzleHttp\\": "src/"
                }
            },
            "notification-url": "https://packagist.org/downloads/",
            "license": [
                "MIT"
            ],
            "authors": [
                {
                    "name": "Michael Dowling",
                    "email": "mtdowling@gmail.com",
                    "homepage": "https://github.com/mtdowling"
                }
            ],
            "description": "Guzzle is a PHP HTTP client library",
            "homepage": "http://guzzlephp.org/",
            "keywords": [
                "client",
                "curl",
                "framework",
                "http",
                "http client",
                "rest",
                "web service"
            ],
            "time": "2017-06-22T18:50:49+00:00"
        },
        {
            "name": "guzzlehttp/promises",
            "version": "v1.3.1",
            "source": {
                "type": "git",
                "url": "https://github.com/guzzle/promises.git",
                "reference": "a59da6cf61d80060647ff4d3eb2c03a2bc694646"
            },
            "dist": {
                "type": "zip",
                "url": "https://api.github.com/repos/guzzle/promises/zipball/a59da6cf61d80060647ff4d3eb2c03a2bc694646",
                "reference": "a59da6cf61d80060647ff4d3eb2c03a2bc694646",
                "shasum": ""
            },
            "require": {
                "php": ">=5.5.0"
            },
            "require-dev": {
                "phpunit/phpunit": "^4.0"
            },
            "type": "library",
            "extra": {
                "branch-alias": {
                    "dev-master": "1.4-dev"
                }
            },
            "autoload": {
                "psr-4": {
                    "GuzzleHttp\\Promise\\": "src/"
                },
                "files": [
                    "src/functions_include.php"
                ]
            },
            "notification-url": "https://packagist.org/downloads/",
            "license": [
                "MIT"
            ],
            "authors": [
                {
                    "name": "Michael Dowling",
                    "email": "mtdowling@gmail.com",
                    "homepage": "https://github.com/mtdowling"
                }
            ],
            "description": "Guzzle promises library",
            "keywords": [
                "promise"
            ],
            "time": "2016-12-20T10:07:11+00:00"
        },
        {
            "name": "guzzlehttp/psr7",
            "version": "1.4.2",
            "source": {
                "type": "git",
                "url": "https://github.com/guzzle/psr7.git",
                "reference": "f5b8a8512e2b58b0071a7280e39f14f72e05d87c"
            },
            "dist": {
                "type": "zip",
                "url": "https://api.github.com/repos/guzzle/psr7/zipball/f5b8a8512e2b58b0071a7280e39f14f72e05d87c",
                "reference": "f5b8a8512e2b58b0071a7280e39f14f72e05d87c",
                "shasum": ""
            },
            "require": {
                "php": ">=5.4.0",
                "psr/http-message": "~1.0"
            },
            "provide": {
                "psr/http-message-implementation": "1.0"
            },
            "require-dev": {
                "phpunit/phpunit": "~4.0"
            },
            "type": "library",
            "extra": {
                "branch-alias": {
                    "dev-master": "1.4-dev"
                }
            },
            "autoload": {
                "psr-4": {
                    "GuzzleHttp\\Psr7\\": "src/"
                },
                "files": [
                    "src/functions_include.php"
                ]
            },
            "notification-url": "https://packagist.org/downloads/",
            "license": [
                "MIT"
            ],
            "authors": [
                {
                    "name": "Michael Dowling",
                    "email": "mtdowling@gmail.com",
                    "homepage": "https://github.com/mtdowling"
                },
                {
                    "name": "Tobias Schultze",
                    "homepage": "https://github.com/Tobion"
                }
            ],
            "description": "PSR-7 message implementation that also provides common utility methods",
            "keywords": [
                "http",
                "message",
                "request",
                "response",
                "stream",
                "uri",
                "url"
            ],
            "time": "2017-03-20T17:10:46+00:00"
        },
        {
            "name": "lox/xhprof",
            "version": "dev-master",
            "source": {
                "type": "git",
                "url": "https://github.com/lox/xhprof.git",
                "reference": "c64571f892bda1298bad9c5e94ede0bc3f0e4627"
            },
            "dist": {
                "type": "zip",
                "url": "https://api.github.com/repos/lox/xhprof/zipball/c64571f892bda1298bad9c5e94ede0bc3f0e4627",
                "reference": "c64571f892bda1298bad9c5e94ede0bc3f0e4627",
                "shasum": ""
            },
            "require": {
                "php": ">=5.2.0"
            },
            "bin": [
                "bin/xhprofile"
            ],
            "type": "library",
            "autoload": {
                "files": [
                    "xhprof_lib/utils/xhprof_lib.php",
                    "xhprof_lib/utils/xhprof_runs.php"
                ]
            },
            "notification-url": "https://packagist.org/downloads/",
            "license": [
                "Apache-2.0"
            ],
            "description": "XHProf: A Hierarchical Profiler for PHP",
            "homepage": "http://pecl.php.net/package/xhprof",
            "keywords": [
                "performance",
                "profiling"
            ],
            "time": "2015-08-31T22:07:48+00:00"
        },
        {
            "name": "masterminds/html5",
            "version": "2.3.0",
            "source": {
                "type": "git",
                "url": "https://github.com/Masterminds/html5-php.git",
                "reference": "2c37c6c520b995b761674de3be8455a381679067"
            },
            "dist": {
                "type": "zip",
                "url": "https://api.github.com/repos/Masterminds/html5-php/zipball/2c37c6c520b995b761674de3be8455a381679067",
                "reference": "2c37c6c520b995b761674de3be8455a381679067",
                "shasum": ""
            },
            "require": {
                "ext-libxml": "*",
                "php": ">=5.3.0"
            },
            "require-dev": {
                "phpunit/phpunit": "4.*",
                "sami/sami": "~2.0",
                "satooshi/php-coveralls": "1.0.*"
            },
            "type": "library",
            "extra": {
                "branch-alias": {
                    "dev-master": "2.2-dev"
                }
            },
            "autoload": {
                "psr-4": {
                    "Masterminds\\": "src"
                }
            },
            "notification-url": "https://packagist.org/downloads/",
            "license": [
                "MIT"
            ],
            "authors": [
                {
                    "name": "Matt Butcher",
                    "email": "technosophos@gmail.com"
                },
                {
                    "name": "Asmir Mustafic",
                    "email": "goetas@gmail.com"
                },
                {
                    "name": "Matt Farina",
                    "email": "matt@mattfarina.com"
                }
            ],
            "description": "An HTML5 parser and serializer.",
            "homepage": "http://masterminds.github.io/html5-php",
            "keywords": [
                "HTML5",
                "dom",
                "html",
                "parser",
                "querypath",
                "serializer",
                "xml"
            ],
            "time": "2017-09-04T12:26:28+00:00"
        },
        {
            "name": "myclabs/deep-copy",
            "version": "1.7.0",
            "source": {
                "type": "git",
                "url": "https://github.com/myclabs/DeepCopy.git",
                "reference": "3b8a3a99ba1f6a3952ac2747d989303cbd6b7a3e"
            },
            "dist": {
                "type": "zip",
                "url": "https://api.github.com/repos/myclabs/DeepCopy/zipball/3b8a3a99ba1f6a3952ac2747d989303cbd6b7a3e",
                "reference": "3b8a3a99ba1f6a3952ac2747d989303cbd6b7a3e",
                "shasum": ""
            },
            "require": {
                "php": "^5.6 || ^7.0"
            },
            "require-dev": {
                "doctrine/collections": "^1.0",
                "doctrine/common": "^2.6",
                "phpunit/phpunit": "^4.1"
            },
            "type": "library",
            "autoload": {
                "psr-4": {
                    "DeepCopy\\": "src/DeepCopy/"
                },
                "files": [
                    "src/DeepCopy/deep_copy.php"
                ]
            },
            "notification-url": "https://packagist.org/downloads/",
            "license": [
                "MIT"
            ],
            "description": "Create deep copies (clones) of your objects",
            "keywords": [
                "clone",
                "copy",
                "duplicate",
                "object",
                "object graph"
            ],
            "time": "2017-10-19T19:58:43+00:00"
        },
        {
            "name": "paragonie/random_compat",
            "version": "v2.0.17",
            "source": {
                "type": "git",
                "url": "https://github.com/paragonie/random_compat.git",
                "reference": "29af24f25bab834fcbb38ad2a69fa93b867e070d"
            },
            "dist": {
                "type": "zip",
                "url": "https://api.github.com/repos/paragonie/random_compat/zipball/29af24f25bab834fcbb38ad2a69fa93b867e070d",
                "reference": "29af24f25bab834fcbb38ad2a69fa93b867e070d",
                "shasum": ""
            },
            "require": {
                "php": ">=5.2.0"
            },
            "require-dev": {
                "phpunit/phpunit": "4.*|5.*"
            },
            "suggest": {
                "ext-libsodium": "Provides a modern crypto API that can be used to generate random bytes."
            },
            "type": "library",
            "autoload": {
                "files": [
                    "lib/random.php"
                ]
            },
            "notification-url": "https://packagist.org/downloads/",
            "license": [
                "MIT"
            ],
            "authors": [
                {
                    "name": "Paragon Initiative Enterprises",
                    "email": "security@paragonie.com",
                    "homepage": "https://paragonie.com"
                }
            ],
            "description": "PHP 5.x polyfill for random_bytes() and random_int() from PHP 7",
            "keywords": [
                "csprng",
                "polyfill",
                "pseudorandom",
                "random"
            ],
            "time": "2018-07-04T16:31:37+00:00"
        },
        {
            "name": "phar-io/manifest",
            "version": "1.0.1",
            "source": {
                "type": "git",
                "url": "https://github.com/phar-io/manifest.git",
                "reference": "2df402786ab5368a0169091f61a7c1e0eb6852d0"
            },
            "dist": {
                "type": "zip",
                "url": "https://api.github.com/repos/phar-io/manifest/zipball/2df402786ab5368a0169091f61a7c1e0eb6852d0",
                "reference": "2df402786ab5368a0169091f61a7c1e0eb6852d0",
                "shasum": ""
            },
            "require": {
                "ext-dom": "*",
                "ext-phar": "*",
                "phar-io/version": "^1.0.1",
                "php": "^5.6 || ^7.0"
            },
            "type": "library",
            "extra": {
                "branch-alias": {
                    "dev-master": "1.0.x-dev"
                }
            },
            "autoload": {
                "classmap": [
                    "src/"
                ]
            },
            "notification-url": "https://packagist.org/downloads/",
            "license": [
                "BSD-3-Clause"
            ],
            "authors": [
                {
                    "name": "Arne Blankerts",
                    "email": "arne@blankerts.de",
                    "role": "Developer"
                },
                {
                    "name": "Sebastian Heuer",
                    "email": "sebastian@phpeople.de",
                    "role": "Developer"
                },
                {
                    "name": "Sebastian Bergmann",
                    "email": "sebastian@phpunit.de",
                    "role": "Developer"
                }
            ],
            "description": "Component for reading phar.io manifest information from a PHP Archive (PHAR)",
            "time": "2017-03-05T18:14:27+00:00"
        },
        {
            "name": "phar-io/version",
            "version": "1.0.1",
            "source": {
                "type": "git",
                "url": "https://github.com/phar-io/version.git",
                "reference": "a70c0ced4be299a63d32fa96d9281d03e94041df"
            },
            "dist": {
                "type": "zip",
                "url": "https://api.github.com/repos/phar-io/version/zipball/a70c0ced4be299a63d32fa96d9281d03e94041df",
                "reference": "a70c0ced4be299a63d32fa96d9281d03e94041df",
                "shasum": ""
            },
            "require": {
                "php": "^5.6 || ^7.0"
            },
            "type": "library",
            "autoload": {
                "classmap": [
                    "src/"
                ]
            },
            "notification-url": "https://packagist.org/downloads/",
            "license": [
                "BSD-3-Clause"
            ],
            "authors": [
                {
                    "name": "Arne Blankerts",
                    "email": "arne@blankerts.de",
                    "role": "Developer"
                },
                {
                    "name": "Sebastian Heuer",
                    "email": "sebastian@phpeople.de",
                    "role": "Developer"
                },
                {
                    "name": "Sebastian Bergmann",
                    "email": "sebastian@phpunit.de",
                    "role": "Developer"
                }
            ],
            "description": "Library for handling version information and constraints",
            "time": "2017-03-05T17:38:23+00:00"
        },
        {
            "name": "phpdocumentor/reflection-common",
            "version": "1.0.1",
            "source": {
                "type": "git",
                "url": "https://github.com/phpDocumentor/ReflectionCommon.git",
                "reference": "21bdeb5f65d7ebf9f43b1b25d404f87deab5bfb6"
            },
            "dist": {
                "type": "zip",
                "url": "https://api.github.com/repos/phpDocumentor/ReflectionCommon/zipball/21bdeb5f65d7ebf9f43b1b25d404f87deab5bfb6",
                "reference": "21bdeb5f65d7ebf9f43b1b25d404f87deab5bfb6",
                "shasum": ""
            },
            "require": {
                "php": ">=5.5"
            },
            "require-dev": {
                "phpunit/phpunit": "^4.6"
            },
            "type": "library",
            "extra": {
                "branch-alias": {
                    "dev-master": "1.0.x-dev"
                }
            },
            "autoload": {
                "psr-4": {
                    "phpDocumentor\\Reflection\\": [
                        "src"
                    ]
                }
            },
            "notification-url": "https://packagist.org/downloads/",
            "license": [
                "MIT"
            ],
            "authors": [
                {
                    "name": "Jaap van Otterdijk",
                    "email": "opensource@ijaap.nl"
                }
            ],
            "description": "Common reflection classes used by phpdocumentor to reflect the code structure",
            "homepage": "http://www.phpdoc.org",
            "keywords": [
                "FQSEN",
                "phpDocumentor",
                "phpdoc",
                "reflection",
                "static analysis"
            ],
            "time": "2017-09-11T18:02:19+00:00"
        },
        {
            "name": "phpdocumentor/reflection-docblock",
            "version": "4.3.0",
            "source": {
                "type": "git",
                "url": "https://github.com/phpDocumentor/ReflectionDocBlock.git",
                "reference": "94fd0001232e47129dd3504189fa1c7225010d08"
            },
            "dist": {
                "type": "zip",
                "url": "https://api.github.com/repos/phpDocumentor/ReflectionDocBlock/zipball/94fd0001232e47129dd3504189fa1c7225010d08",
                "reference": "94fd0001232e47129dd3504189fa1c7225010d08",
                "shasum": ""
            },
            "require": {
                "php": "^7.0",
                "phpdocumentor/reflection-common": "^1.0.0",
                "phpdocumentor/type-resolver": "^0.4.0",
                "webmozart/assert": "^1.0"
            },
            "require-dev": {
                "doctrine/instantiator": "~1.0.5",
                "mockery/mockery": "^1.0",
                "phpunit/phpunit": "^6.4"
            },
            "type": "library",
            "extra": {
                "branch-alias": {
                    "dev-master": "4.x-dev"
                }
            },
            "autoload": {
                "psr-4": {
                    "phpDocumentor\\Reflection\\": [
                        "src/"
                    ]
                }
            },
            "notification-url": "https://packagist.org/downloads/",
            "license": [
                "MIT"
            ],
            "authors": [
                {
                    "name": "Mike van Riel",
                    "email": "me@mikevanriel.com"
                }
            ],
            "description": "With this component, a library can provide support for annotations via DocBlocks or otherwise retrieve information that is embedded in a DocBlock.",
            "time": "2017-11-30T07:14:17+00:00"
        },
        {
            "name": "phpdocumentor/type-resolver",
            "version": "0.4.0",
            "source": {
                "type": "git",
                "url": "https://github.com/phpDocumentor/TypeResolver.git",
                "reference": "9c977708995954784726e25d0cd1dddf4e65b0f7"
            },
            "dist": {
                "type": "zip",
                "url": "https://api.github.com/repos/phpDocumentor/TypeResolver/zipball/9c977708995954784726e25d0cd1dddf4e65b0f7",
                "reference": "9c977708995954784726e25d0cd1dddf4e65b0f7",
                "shasum": ""
            },
            "require": {
                "php": "^5.5 || ^7.0",
                "phpdocumentor/reflection-common": "^1.0"
            },
            "require-dev": {
                "mockery/mockery": "^0.9.4",
                "phpunit/phpunit": "^5.2||^4.8.24"
            },
            "type": "library",
            "extra": {
                "branch-alias": {
                    "dev-master": "1.0.x-dev"
                }
            },
            "autoload": {
                "psr-4": {
                    "phpDocumentor\\Reflection\\": [
                        "src/"
                    ]
                }
            },
            "notification-url": "https://packagist.org/downloads/",
            "license": [
                "MIT"
            ],
            "authors": [
                {
                    "name": "Mike van Riel",
                    "email": "me@mikevanriel.com"
                }
            ],
            "time": "2017-07-14T14:27:02+00:00"
        },
        {
            "name": "phpspec/prophecy",
            "version": "1.8.0",
            "source": {
                "type": "git",
                "url": "https://github.com/phpspec/prophecy.git",
                "reference": "4ba436b55987b4bf311cb7c6ba82aa528aac0a06"
            },
            "dist": {
                "type": "zip",
                "url": "https://api.github.com/repos/phpspec/prophecy/zipball/4ba436b55987b4bf311cb7c6ba82aa528aac0a06",
                "reference": "4ba436b55987b4bf311cb7c6ba82aa528aac0a06",
                "shasum": ""
            },
            "require": {
                "doctrine/instantiator": "^1.0.2",
                "php": "^5.3|^7.0",
                "phpdocumentor/reflection-docblock": "^2.0|^3.0.2|^4.0",
                "sebastian/comparator": "^1.1|^2.0|^3.0",
                "sebastian/recursion-context": "^1.0|^2.0|^3.0"
            },
            "require-dev": {
                "phpspec/phpspec": "^2.5|^3.2",
                "phpunit/phpunit": "^4.8.35 || ^5.7 || ^6.5 || ^7.1"
            },
            "type": "library",
            "extra": {
                "branch-alias": {
                    "dev-master": "1.8.x-dev"
                }
            },
            "autoload": {
                "psr-0": {
                    "Prophecy\\": "src/"
                }
            },
            "notification-url": "https://packagist.org/downloads/",
            "license": [
                "MIT"
            ],
            "authors": [
                {
                    "name": "Konstantin Kudryashov",
                    "email": "ever.zet@gmail.com",
                    "homepage": "http://everzet.com"
                },
                {
                    "name": "Marcello Duarte",
                    "email": "marcello.duarte@gmail.com"
                }
            ],
            "description": "Highly opinionated mocking framework for PHP 5.3+",
            "homepage": "https://github.com/phpspec/prophecy",
            "keywords": [
                "Double",
                "Dummy",
                "fake",
                "mock",
                "spy",
                "stub"
            ],
            "time": "2018-08-05T17:53:17+00:00"
        },
        {
            "name": "phpunit/php-code-coverage",
            "version": "5.3.2",
            "source": {
                "type": "git",
                "url": "https://github.com/sebastianbergmann/php-code-coverage.git",
                "reference": "c89677919c5dd6d3b3852f230a663118762218ac"
            },
            "dist": {
                "type": "zip",
                "url": "https://api.github.com/repos/sebastianbergmann/php-code-coverage/zipball/c89677919c5dd6d3b3852f230a663118762218ac",
                "reference": "c89677919c5dd6d3b3852f230a663118762218ac",
                "shasum": ""
            },
            "require": {
                "ext-dom": "*",
                "ext-xmlwriter": "*",
                "php": "^7.0",
                "phpunit/php-file-iterator": "^1.4.2",
                "phpunit/php-text-template": "^1.2.1",
                "phpunit/php-token-stream": "^2.0.1",
                "sebastian/code-unit-reverse-lookup": "^1.0.1",
                "sebastian/environment": "^3.0",
                "sebastian/version": "^2.0.1",
                "theseer/tokenizer": "^1.1"
            },
            "require-dev": {
                "phpunit/phpunit": "^6.0"
            },
            "suggest": {
                "ext-xdebug": "^2.5.5"
            },
            "type": "library",
            "extra": {
                "branch-alias": {
                    "dev-master": "5.3.x-dev"
                }
            },
            "autoload": {
                "classmap": [
                    "src/"
                ]
            },
            "notification-url": "https://packagist.org/downloads/",
            "license": [
                "BSD-3-Clause"
            ],
            "authors": [
                {
                    "name": "Sebastian Bergmann",
                    "email": "sebastian@phpunit.de",
                    "role": "lead"
                }
            ],
            "description": "Library that provides collection, processing, and rendering functionality for PHP code coverage information.",
            "homepage": "https://github.com/sebastianbergmann/php-code-coverage",
            "keywords": [
                "coverage",
                "testing",
                "xunit"
            ],
            "time": "2018-04-06T15:36:58+00:00"
        },
        {
            "name": "phpunit/php-file-iterator",
            "version": "1.4.5",
            "source": {
                "type": "git",
                "url": "https://github.com/sebastianbergmann/php-file-iterator.git",
                "reference": "730b01bc3e867237eaac355e06a36b85dd93a8b4"
            },
            "dist": {
                "type": "zip",
                "url": "https://api.github.com/repos/sebastianbergmann/php-file-iterator/zipball/730b01bc3e867237eaac355e06a36b85dd93a8b4",
                "reference": "730b01bc3e867237eaac355e06a36b85dd93a8b4",
                "shasum": ""
            },
            "require": {
                "php": ">=5.3.3"
            },
            "type": "library",
            "extra": {
                "branch-alias": {
                    "dev-master": "1.4.x-dev"
                }
            },
            "autoload": {
                "classmap": [
                    "src/"
                ]
            },
            "notification-url": "https://packagist.org/downloads/",
            "license": [
                "BSD-3-Clause"
            ],
            "authors": [
                {
                    "name": "Sebastian Bergmann",
                    "email": "sb@sebastian-bergmann.de",
                    "role": "lead"
                }
            ],
            "description": "FilterIterator implementation that filters files based on a list of suffixes.",
            "homepage": "https://github.com/sebastianbergmann/php-file-iterator/",
            "keywords": [
                "filesystem",
                "iterator"
            ],
            "time": "2017-11-27T13:52:08+00:00"
        },
        {
            "name": "phpunit/php-text-template",
            "version": "1.2.1",
            "source": {
                "type": "git",
                "url": "https://github.com/sebastianbergmann/php-text-template.git",
                "reference": "31f8b717e51d9a2afca6c9f046f5d69fc27c8686"
            },
            "dist": {
                "type": "zip",
                "url": "https://api.github.com/repos/sebastianbergmann/php-text-template/zipball/31f8b717e51d9a2afca6c9f046f5d69fc27c8686",
                "reference": "31f8b717e51d9a2afca6c9f046f5d69fc27c8686",
                "shasum": ""
            },
            "require": {
                "php": ">=5.3.3"
            },
            "type": "library",
            "autoload": {
                "classmap": [
                    "src/"
                ]
            },
            "notification-url": "https://packagist.org/downloads/",
            "license": [
                "BSD-3-Clause"
            ],
            "authors": [
                {
                    "name": "Sebastian Bergmann",
                    "email": "sebastian@phpunit.de",
                    "role": "lead"
                }
            ],
            "description": "Simple template engine.",
            "homepage": "https://github.com/sebastianbergmann/php-text-template/",
            "keywords": [
                "template"
            ],
            "time": "2015-06-21T13:50:34+00:00"
        },
        {
            "name": "phpunit/php-timer",
            "version": "1.0.9",
            "source": {
                "type": "git",
                "url": "https://github.com/sebastianbergmann/php-timer.git",
                "reference": "3dcf38ca72b158baf0bc245e9184d3fdffa9c46f"
            },
            "dist": {
                "type": "zip",
                "url": "https://api.github.com/repos/sebastianbergmann/php-timer/zipball/3dcf38ca72b158baf0bc245e9184d3fdffa9c46f",
                "reference": "3dcf38ca72b158baf0bc245e9184d3fdffa9c46f",
                "shasum": ""
            },
            "require": {
                "php": "^5.3.3 || ^7.0"
            },
            "require-dev": {
                "phpunit/phpunit": "^4.8.35 || ^5.7 || ^6.0"
            },
            "type": "library",
            "extra": {
                "branch-alias": {
                    "dev-master": "1.0-dev"
                }
            },
            "autoload": {
                "classmap": [
                    "src/"
                ]
            },
            "notification-url": "https://packagist.org/downloads/",
            "license": [
                "BSD-3-Clause"
            ],
            "authors": [
                {
                    "name": "Sebastian Bergmann",
                    "email": "sb@sebastian-bergmann.de",
                    "role": "lead"
                }
            ],
            "description": "Utility class for timing",
            "homepage": "https://github.com/sebastianbergmann/php-timer/",
            "keywords": [
                "timer"
            ],
            "time": "2017-02-26T11:10:40+00:00"
        },
        {
            "name": "phpunit/php-token-stream",
            "version": "2.0.2",
            "source": {
                "type": "git",
                "url": "https://github.com/sebastianbergmann/php-token-stream.git",
                "reference": "791198a2c6254db10131eecfe8c06670700904db"
            },
            "dist": {
                "type": "zip",
                "url": "https://api.github.com/repos/sebastianbergmann/php-token-stream/zipball/791198a2c6254db10131eecfe8c06670700904db",
                "reference": "791198a2c6254db10131eecfe8c06670700904db",
                "shasum": ""
            },
            "require": {
                "ext-tokenizer": "*",
                "php": "^7.0"
            },
            "require-dev": {
                "phpunit/phpunit": "^6.2.4"
            },
            "type": "library",
            "extra": {
                "branch-alias": {
                    "dev-master": "2.0-dev"
                }
            },
            "autoload": {
                "classmap": [
                    "src/"
                ]
            },
            "notification-url": "https://packagist.org/downloads/",
            "license": [
                "BSD-3-Clause"
            ],
            "authors": [
                {
                    "name": "Sebastian Bergmann",
                    "email": "sebastian@phpunit.de"
                }
            ],
            "description": "Wrapper around PHP's tokenizer extension.",
            "homepage": "https://github.com/sebastianbergmann/php-token-stream/",
            "keywords": [
                "tokenizer"
            ],
            "time": "2017-11-27T05:48:46+00:00"
        },
        {
            "name": "phpunit/phpunit",
            "version": "6.5.14",
            "source": {
                "type": "git",
                "url": "https://github.com/sebastianbergmann/phpunit.git",
                "reference": "bac23fe7ff13dbdb461481f706f0e9fe746334b7"
            },
            "dist": {
                "type": "zip",
                "url": "https://api.github.com/repos/sebastianbergmann/phpunit/zipball/bac23fe7ff13dbdb461481f706f0e9fe746334b7",
                "reference": "bac23fe7ff13dbdb461481f706f0e9fe746334b7",
                "shasum": ""
            },
            "require": {
                "ext-dom": "*",
                "ext-json": "*",
                "ext-libxml": "*",
                "ext-mbstring": "*",
                "ext-xml": "*",
                "myclabs/deep-copy": "^1.6.1",
                "phar-io/manifest": "^1.0.1",
                "phar-io/version": "^1.0",
                "php": "^7.0",
                "phpspec/prophecy": "^1.7",
                "phpunit/php-code-coverage": "^5.3",
                "phpunit/php-file-iterator": "^1.4.3",
                "phpunit/php-text-template": "^1.2.1",
                "phpunit/php-timer": "^1.0.9",
                "phpunit/phpunit-mock-objects": "^5.0.9",
                "sebastian/comparator": "^2.1",
                "sebastian/diff": "^2.0",
                "sebastian/environment": "^3.1",
                "sebastian/exporter": "^3.1",
                "sebastian/global-state": "^2.0",
                "sebastian/object-enumerator": "^3.0.3",
                "sebastian/resource-operations": "^1.0",
                "sebastian/version": "^2.0.1"
            },
            "conflict": {
                "phpdocumentor/reflection-docblock": "3.0.2",
                "phpunit/dbunit": "<3.0"
            },
            "require-dev": {
                "ext-pdo": "*"
            },
            "suggest": {
                "ext-xdebug": "*",
                "phpunit/php-invoker": "^1.1"
            },
            "bin": [
                "phpunit"
            ],
            "type": "library",
            "extra": {
                "branch-alias": {
                    "dev-master": "6.5.x-dev"
                }
            },
            "autoload": {
                "classmap": [
                    "src/"
                ]
            },
            "notification-url": "https://packagist.org/downloads/",
            "license": [
                "BSD-3-Clause"
            ],
            "authors": [
                {
                    "name": "Sebastian Bergmann",
                    "email": "sebastian@phpunit.de",
                    "role": "lead"
                }
            ],
            "description": "The PHP Unit Testing framework.",
            "homepage": "https://phpunit.de/",
            "keywords": [
                "phpunit",
                "testing",
                "xunit"
            ],
            "time": "2019-02-01T05:22:47+00:00"
        },
        {
            "name": "phpunit/phpunit-mock-objects",
            "version": "5.0.10",
            "source": {
                "type": "git",
                "url": "https://github.com/sebastianbergmann/phpunit-mock-objects.git",
                "reference": "cd1cf05c553ecfec36b170070573e540b67d3f1f"
            },
            "dist": {
                "type": "zip",
                "url": "https://api.github.com/repos/sebastianbergmann/phpunit-mock-objects/zipball/cd1cf05c553ecfec36b170070573e540b67d3f1f",
                "reference": "cd1cf05c553ecfec36b170070573e540b67d3f1f",
                "shasum": ""
            },
            "require": {
                "doctrine/instantiator": "^1.0.5",
                "php": "^7.0",
                "phpunit/php-text-template": "^1.2.1",
                "sebastian/exporter": "^3.1"
            },
            "conflict": {
                "phpunit/phpunit": "<6.0"
            },
            "require-dev": {
                "phpunit/phpunit": "^6.5.11"
            },
            "suggest": {
                "ext-soap": "*"
            },
            "type": "library",
            "extra": {
                "branch-alias": {
                    "dev-master": "5.0.x-dev"
                }
            },
            "autoload": {
                "classmap": [
                    "src/"
                ]
            },
            "notification-url": "https://packagist.org/downloads/",
            "license": [
                "BSD-3-Clause"
            ],
            "authors": [
                {
                    "name": "Sebastian Bergmann",
                    "email": "sebastian@phpunit.de",
                    "role": "lead"
                }
            ],
            "description": "Mock Object library for PHPUnit",
            "homepage": "https://github.com/sebastianbergmann/phpunit-mock-objects/",
            "keywords": [
                "mock",
                "xunit"
            ],
            "time": "2018-08-09T05:50:03+00:00"
        },
        {
            "name": "psr/http-message",
            "version": "1.0.1",
            "source": {
                "type": "git",
                "url": "https://github.com/php-fig/http-message.git",
                "reference": "f6561bf28d520154e4b0ec72be95418abe6d9363"
            },
            "dist": {
                "type": "zip",
                "url": "https://api.github.com/repos/php-fig/http-message/zipball/f6561bf28d520154e4b0ec72be95418abe6d9363",
                "reference": "f6561bf28d520154e4b0ec72be95418abe6d9363",
                "shasum": ""
            },
            "require": {
                "php": ">=5.3.0"
            },
            "type": "library",
            "extra": {
                "branch-alias": {
                    "dev-master": "1.0.x-dev"
                }
            },
            "autoload": {
                "psr-4": {
                    "Psr\\Http\\Message\\": "src/"
                }
            },
            "notification-url": "https://packagist.org/downloads/",
            "license": [
                "MIT"
            ],
            "authors": [
                {
                    "name": "PHP-FIG",
                    "homepage": "http://www.php-fig.org/"
                }
            ],
            "description": "Common interface for HTTP messages",
            "homepage": "https://github.com/php-fig/http-message",
            "keywords": [
                "http",
                "http-message",
                "psr",
                "psr-7",
                "request",
                "response"
            ],
            "time": "2016-08-06T14:39:51+00:00"
        },
        {
            "name": "sebastian/code-unit-reverse-lookup",
            "version": "1.0.1",
            "source": {
                "type": "git",
                "url": "https://github.com/sebastianbergmann/code-unit-reverse-lookup.git",
                "reference": "4419fcdb5eabb9caa61a27c7a1db532a6b55dd18"
            },
            "dist": {
                "type": "zip",
                "url": "https://api.github.com/repos/sebastianbergmann/code-unit-reverse-lookup/zipball/4419fcdb5eabb9caa61a27c7a1db532a6b55dd18",
                "reference": "4419fcdb5eabb9caa61a27c7a1db532a6b55dd18",
                "shasum": ""
            },
            "require": {
                "php": "^5.6 || ^7.0"
            },
            "require-dev": {
                "phpunit/phpunit": "^5.7 || ^6.0"
            },
            "type": "library",
            "extra": {
                "branch-alias": {
                    "dev-master": "1.0.x-dev"
                }
            },
            "autoload": {
                "classmap": [
                    "src/"
                ]
            },
            "notification-url": "https://packagist.org/downloads/",
            "license": [
                "BSD-3-Clause"
            ],
            "authors": [
                {
                    "name": "Sebastian Bergmann",
                    "email": "sebastian@phpunit.de"
                }
            ],
            "description": "Looks up which function or method a line of code belongs to",
            "homepage": "https://github.com/sebastianbergmann/code-unit-reverse-lookup/",
            "time": "2017-03-04T06:30:41+00:00"
        },
        {
            "name": "sebastian/comparator",
            "version": "2.1.3",
            "source": {
                "type": "git",
                "url": "https://github.com/sebastianbergmann/comparator.git",
                "reference": "34369daee48eafb2651bea869b4b15d75ccc35f9"
            },
            "dist": {
                "type": "zip",
                "url": "https://api.github.com/repos/sebastianbergmann/comparator/zipball/34369daee48eafb2651bea869b4b15d75ccc35f9",
                "reference": "34369daee48eafb2651bea869b4b15d75ccc35f9",
                "shasum": ""
            },
            "require": {
                "php": "^7.0",
                "sebastian/diff": "^2.0 || ^3.0",
                "sebastian/exporter": "^3.1"
            },
            "require-dev": {
                "phpunit/phpunit": "^6.4"
            },
            "type": "library",
            "extra": {
                "branch-alias": {
                    "dev-master": "2.1.x-dev"
                }
            },
            "autoload": {
                "classmap": [
                    "src/"
                ]
            },
            "notification-url": "https://packagist.org/downloads/",
            "license": [
                "BSD-3-Clause"
            ],
            "authors": [
                {
                    "name": "Jeff Welch",
                    "email": "whatthejeff@gmail.com"
                },
                {
                    "name": "Volker Dusch",
                    "email": "github@wallbash.com"
                },
                {
                    "name": "Bernhard Schussek",
                    "email": "bschussek@2bepublished.at"
                },
                {
                    "name": "Sebastian Bergmann",
                    "email": "sebastian@phpunit.de"
                }
            ],
            "description": "Provides the functionality to compare PHP values for equality",
            "homepage": "https://github.com/sebastianbergmann/comparator",
            "keywords": [
                "comparator",
                "compare",
                "equality"
            ],
            "time": "2018-02-01T13:46:46+00:00"
        },
        {
            "name": "sebastian/diff",
            "version": "2.0.1",
            "source": {
                "type": "git",
                "url": "https://github.com/sebastianbergmann/diff.git",
                "reference": "347c1d8b49c5c3ee30c7040ea6fc446790e6bddd"
            },
            "dist": {
                "type": "zip",
                "url": "https://api.github.com/repos/sebastianbergmann/diff/zipball/347c1d8b49c5c3ee30c7040ea6fc446790e6bddd",
                "reference": "347c1d8b49c5c3ee30c7040ea6fc446790e6bddd",
                "shasum": ""
            },
            "require": {
                "php": "^7.0"
            },
            "require-dev": {
                "phpunit/phpunit": "^6.2"
            },
            "type": "library",
            "extra": {
                "branch-alias": {
                    "dev-master": "2.0-dev"
                }
            },
            "autoload": {
                "classmap": [
                    "src/"
                ]
            },
            "notification-url": "https://packagist.org/downloads/",
            "license": [
                "BSD-3-Clause"
            ],
            "authors": [
                {
                    "name": "Kore Nordmann",
                    "email": "mail@kore-nordmann.de"
                },
                {
                    "name": "Sebastian Bergmann",
                    "email": "sebastian@phpunit.de"
                }
            ],
            "description": "Diff implementation",
            "homepage": "https://github.com/sebastianbergmann/diff",
            "keywords": [
                "diff"
            ],
            "time": "2017-08-03T08:09:46+00:00"
        },
        {
            "name": "sebastian/environment",
            "version": "3.1.0",
            "source": {
                "type": "git",
                "url": "https://github.com/sebastianbergmann/environment.git",
                "reference": "cd0871b3975fb7fc44d11314fd1ee20925fce4f5"
            },
            "dist": {
                "type": "zip",
                "url": "https://api.github.com/repos/sebastianbergmann/environment/zipball/cd0871b3975fb7fc44d11314fd1ee20925fce4f5",
                "reference": "cd0871b3975fb7fc44d11314fd1ee20925fce4f5",
                "shasum": ""
            },
            "require": {
                "php": "^7.0"
            },
            "require-dev": {
                "phpunit/phpunit": "^6.1"
            },
            "type": "library",
            "extra": {
                "branch-alias": {
                    "dev-master": "3.1.x-dev"
                }
            },
            "autoload": {
                "classmap": [
                    "src/"
                ]
            },
            "notification-url": "https://packagist.org/downloads/",
            "license": [
                "BSD-3-Clause"
            ],
            "authors": [
                {
                    "name": "Sebastian Bergmann",
                    "email": "sebastian@phpunit.de"
                }
            ],
            "description": "Provides functionality to handle HHVM/PHP environments",
            "homepage": "http://www.github.com/sebastianbergmann/environment",
            "keywords": [
                "Xdebug",
                "environment",
                "hhvm"
            ],
            "time": "2017-07-01T08:51:00+00:00"
        },
        {
            "name": "sebastian/exporter",
            "version": "3.1.0",
            "source": {
                "type": "git",
                "url": "https://github.com/sebastianbergmann/exporter.git",
                "reference": "234199f4528de6d12aaa58b612e98f7d36adb937"
            },
            "dist": {
                "type": "zip",
                "url": "https://api.github.com/repos/sebastianbergmann/exporter/zipball/234199f4528de6d12aaa58b612e98f7d36adb937",
                "reference": "234199f4528de6d12aaa58b612e98f7d36adb937",
                "shasum": ""
            },
            "require": {
                "php": "^7.0",
                "sebastian/recursion-context": "^3.0"
            },
            "require-dev": {
                "ext-mbstring": "*",
                "phpunit/phpunit": "^6.0"
            },
            "type": "library",
            "extra": {
                "branch-alias": {
                    "dev-master": "3.1.x-dev"
                }
            },
            "autoload": {
                "classmap": [
                    "src/"
                ]
            },
            "notification-url": "https://packagist.org/downloads/",
            "license": [
                "BSD-3-Clause"
            ],
            "authors": [
                {
                    "name": "Jeff Welch",
                    "email": "whatthejeff@gmail.com"
                },
                {
                    "name": "Volker Dusch",
                    "email": "github@wallbash.com"
                },
                {
                    "name": "Bernhard Schussek",
                    "email": "bschussek@2bepublished.at"
                },
                {
                    "name": "Sebastian Bergmann",
                    "email": "sebastian@phpunit.de"
                },
                {
                    "name": "Adam Harvey",
                    "email": "aharvey@php.net"
                }
            ],
            "description": "Provides the functionality to export PHP variables for visualization",
            "homepage": "http://www.github.com/sebastianbergmann/exporter",
            "keywords": [
                "export",
                "exporter"
            ],
            "time": "2017-04-03T13:19:02+00:00"
        },
        {
            "name": "sebastian/global-state",
            "version": "2.0.0",
            "source": {
                "type": "git",
                "url": "https://github.com/sebastianbergmann/global-state.git",
                "reference": "e8ba02eed7bbbb9e59e43dedd3dddeff4a56b0c4"
            },
            "dist": {
                "type": "zip",
                "url": "https://api.github.com/repos/sebastianbergmann/global-state/zipball/e8ba02eed7bbbb9e59e43dedd3dddeff4a56b0c4",
                "reference": "e8ba02eed7bbbb9e59e43dedd3dddeff4a56b0c4",
                "shasum": ""
            },
            "require": {
                "php": "^7.0"
            },
            "require-dev": {
                "phpunit/phpunit": "^6.0"
            },
            "suggest": {
                "ext-uopz": "*"
            },
            "type": "library",
            "extra": {
                "branch-alias": {
                    "dev-master": "2.0-dev"
                }
            },
            "autoload": {
                "classmap": [
                    "src/"
                ]
            },
            "notification-url": "https://packagist.org/downloads/",
            "license": [
                "BSD-3-Clause"
            ],
            "authors": [
                {
                    "name": "Sebastian Bergmann",
                    "email": "sebastian@phpunit.de"
                }
            ],
            "description": "Snapshotting of global state",
            "homepage": "http://www.github.com/sebastianbergmann/global-state",
            "keywords": [
                "global state"
            ],
            "time": "2017-04-27T15:39:26+00:00"
        },
        {
            "name": "sebastian/object-enumerator",
            "version": "3.0.3",
            "source": {
                "type": "git",
                "url": "https://github.com/sebastianbergmann/object-enumerator.git",
                "reference": "7cfd9e65d11ffb5af41198476395774d4c8a84c5"
            },
            "dist": {
                "type": "zip",
                "url": "https://api.github.com/repos/sebastianbergmann/object-enumerator/zipball/7cfd9e65d11ffb5af41198476395774d4c8a84c5",
                "reference": "7cfd9e65d11ffb5af41198476395774d4c8a84c5",
                "shasum": ""
            },
            "require": {
                "php": "^7.0",
                "sebastian/object-reflector": "^1.1.1",
                "sebastian/recursion-context": "^3.0"
            },
            "require-dev": {
                "phpunit/phpunit": "^6.0"
            },
            "type": "library",
            "extra": {
                "branch-alias": {
                    "dev-master": "3.0.x-dev"
                }
            },
            "autoload": {
                "classmap": [
                    "src/"
                ]
            },
            "notification-url": "https://packagist.org/downloads/",
            "license": [
                "BSD-3-Clause"
            ],
            "authors": [
                {
                    "name": "Sebastian Bergmann",
                    "email": "sebastian@phpunit.de"
                }
            ],
            "description": "Traverses array structures and object graphs to enumerate all referenced objects",
            "homepage": "https://github.com/sebastianbergmann/object-enumerator/",
            "time": "2017-08-03T12:35:26+00:00"
        },
        {
            "name": "sebastian/object-reflector",
            "version": "1.1.1",
            "source": {
                "type": "git",
                "url": "https://github.com/sebastianbergmann/object-reflector.git",
                "reference": "773f97c67f28de00d397be301821b06708fca0be"
            },
            "dist": {
                "type": "zip",
                "url": "https://api.github.com/repos/sebastianbergmann/object-reflector/zipball/773f97c67f28de00d397be301821b06708fca0be",
                "reference": "773f97c67f28de00d397be301821b06708fca0be",
                "shasum": ""
            },
            "require": {
                "php": "^7.0"
            },
            "require-dev": {
                "phpunit/phpunit": "^6.0"
            },
            "type": "library",
            "extra": {
                "branch-alias": {
                    "dev-master": "1.1-dev"
                }
            },
            "autoload": {
                "classmap": [
                    "src/"
                ]
            },
            "notification-url": "https://packagist.org/downloads/",
            "license": [
                "BSD-3-Clause"
            ],
            "authors": [
                {
                    "name": "Sebastian Bergmann",
                    "email": "sebastian@phpunit.de"
                }
            ],
            "description": "Allows reflection of object attributes, including inherited and non-public ones",
            "homepage": "https://github.com/sebastianbergmann/object-reflector/",
            "time": "2017-03-29T09:07:27+00:00"
        },
        {
            "name": "sebastian/recursion-context",
            "version": "3.0.0",
            "source": {
                "type": "git",
                "url": "https://github.com/sebastianbergmann/recursion-context.git",
                "reference": "5b0cd723502bac3b006cbf3dbf7a1e3fcefe4fa8"
            },
            "dist": {
                "type": "zip",
                "url": "https://api.github.com/repos/sebastianbergmann/recursion-context/zipball/5b0cd723502bac3b006cbf3dbf7a1e3fcefe4fa8",
                "reference": "5b0cd723502bac3b006cbf3dbf7a1e3fcefe4fa8",
                "shasum": ""
            },
            "require": {
                "php": "^7.0"
            },
            "require-dev": {
                "phpunit/phpunit": "^6.0"
            },
            "type": "library",
            "extra": {
                "branch-alias": {
                    "dev-master": "3.0.x-dev"
                }
            },
            "autoload": {
                "classmap": [
                    "src/"
                ]
            },
            "notification-url": "https://packagist.org/downloads/",
            "license": [
                "BSD-3-Clause"
            ],
            "authors": [
                {
                    "name": "Jeff Welch",
                    "email": "whatthejeff@gmail.com"
                },
                {
                    "name": "Sebastian Bergmann",
                    "email": "sebastian@phpunit.de"
                },
                {
                    "name": "Adam Harvey",
                    "email": "aharvey@php.net"
                }
            ],
            "description": "Provides functionality to recursively process PHP variables",
            "homepage": "http://www.github.com/sebastianbergmann/recursion-context",
            "time": "2017-03-03T06:23:57+00:00"
        },
        {
            "name": "sebastian/resource-operations",
            "version": "1.0.0",
            "source": {
                "type": "git",
                "url": "https://github.com/sebastianbergmann/resource-operations.git",
                "reference": "ce990bb21759f94aeafd30209e8cfcdfa8bc3f52"
            },
            "dist": {
                "type": "zip",
                "url": "https://api.github.com/repos/sebastianbergmann/resource-operations/zipball/ce990bb21759f94aeafd30209e8cfcdfa8bc3f52",
                "reference": "ce990bb21759f94aeafd30209e8cfcdfa8bc3f52",
                "shasum": ""
            },
            "require": {
                "php": ">=5.6.0"
            },
            "type": "library",
            "extra": {
                "branch-alias": {
                    "dev-master": "1.0.x-dev"
                }
            },
            "autoload": {
                "classmap": [
                    "src/"
                ]
            },
            "notification-url": "https://packagist.org/downloads/",
            "license": [
                "BSD-3-Clause"
            ],
            "authors": [
                {
                    "name": "Sebastian Bergmann",
                    "email": "sebastian@phpunit.de"
                }
            ],
            "description": "Provides a list of PHP built-in functions that operate on resources",
            "homepage": "https://www.github.com/sebastianbergmann/resource-operations",
            "time": "2015-07-28T20:34:47+00:00"
        },
        {
            "name": "sebastian/version",
            "version": "2.0.1",
            "source": {
                "type": "git",
                "url": "https://github.com/sebastianbergmann/version.git",
                "reference": "99732be0ddb3361e16ad77b68ba41efc8e979019"
            },
            "dist": {
                "type": "zip",
                "url": "https://api.github.com/repos/sebastianbergmann/version/zipball/99732be0ddb3361e16ad77b68ba41efc8e979019",
                "reference": "99732be0ddb3361e16ad77b68ba41efc8e979019",
                "shasum": ""
            },
            "require": {
                "php": ">=5.6"
            },
            "type": "library",
            "extra": {
                "branch-alias": {
                    "dev-master": "2.0.x-dev"
                }
            },
            "autoload": {
                "classmap": [
                    "src/"
                ]
            },
            "notification-url": "https://packagist.org/downloads/",
            "license": [
                "BSD-3-Clause"
            ],
            "authors": [
                {
                    "name": "Sebastian Bergmann",
                    "email": "sebastian@phpunit.de",
                    "role": "lead"
                }
            ],
            "description": "Library that helps with managing the version number of Git-hosted PHP projects",
            "homepage": "https://github.com/sebastianbergmann/version",
            "time": "2016-10-03T07:35:21+00:00"
        },
        {
            "name": "squizlabs/php_codesniffer",
            "version": "2.9.2",
            "source": {
                "type": "git",
                "url": "https://github.com/squizlabs/PHP_CodeSniffer.git",
                "reference": "2acf168de78487db620ab4bc524135a13cfe6745"
            },
            "dist": {
                "type": "zip",
                "url": "https://api.github.com/repos/squizlabs/PHP_CodeSniffer/zipball/2acf168de78487db620ab4bc524135a13cfe6745",
                "reference": "2acf168de78487db620ab4bc524135a13cfe6745",
                "shasum": ""
            },
            "require": {
                "ext-simplexml": "*",
                "ext-tokenizer": "*",
                "ext-xmlwriter": "*",
                "php": ">=5.1.2"
            },
            "require-dev": {
                "phpunit/phpunit": "~4.0"
            },
            "bin": [
                "scripts/phpcs",
                "scripts/phpcbf"
            ],
            "type": "library",
            "extra": {
                "branch-alias": {
                    "dev-master": "2.x-dev"
                }
            },
            "autoload": {
                "classmap": [
                    "CodeSniffer.php",
                    "CodeSniffer/CLI.php",
                    "CodeSniffer/Exception.php",
                    "CodeSniffer/File.php",
                    "CodeSniffer/Fixer.php",
                    "CodeSniffer/Report.php",
                    "CodeSniffer/Reporting.php",
                    "CodeSniffer/Sniff.php",
                    "CodeSniffer/Tokens.php",
                    "CodeSniffer/Reports/",
                    "CodeSniffer/Tokenizers/",
                    "CodeSniffer/DocGenerators/",
                    "CodeSniffer/Standards/AbstractPatternSniff.php",
                    "CodeSniffer/Standards/AbstractScopeSniff.php",
                    "CodeSniffer/Standards/AbstractVariableSniff.php",
                    "CodeSniffer/Standards/IncorrectPatternException.php",
                    "CodeSniffer/Standards/Generic/Sniffs/",
                    "CodeSniffer/Standards/MySource/Sniffs/",
                    "CodeSniffer/Standards/PEAR/Sniffs/",
                    "CodeSniffer/Standards/PSR1/Sniffs/",
                    "CodeSniffer/Standards/PSR2/Sniffs/",
                    "CodeSniffer/Standards/Squiz/Sniffs/",
                    "CodeSniffer/Standards/Zend/Sniffs/"
                ]
            },
            "notification-url": "https://packagist.org/downloads/",
            "license": [
                "BSD-3-Clause"
            ],
            "authors": [
                {
                    "name": "Greg Sherwood",
                    "role": "lead"
                }
            ],
            "description": "PHP_CodeSniffer tokenizes PHP, JavaScript and CSS files and detects violations of a defined set of coding standards.",
            "homepage": "http://www.squizlabs.com/php-codesniffer",
            "keywords": [
                "phpcs",
                "standards"
            ],
            "time": "2018-11-07T22:31:41+00:00"
        },
        {
            "name": "stack/builder",
            "version": "v1.0.5",
            "source": {
                "type": "git",
                "url": "https://github.com/stackphp/builder.git",
                "reference": "fb3d136d04c6be41120ebf8c0cc71fe9507d750a"
            },
            "dist": {
                "type": "zip",
                "url": "https://api.github.com/repos/stackphp/builder/zipball/fb3d136d04c6be41120ebf8c0cc71fe9507d750a",
                "reference": "fb3d136d04c6be41120ebf8c0cc71fe9507d750a",
                "shasum": ""
            },
            "require": {
                "php": ">=5.3.0",
                "symfony/http-foundation": "~2.1|~3.0|~4.0",
                "symfony/http-kernel": "~2.1|~3.0|~4.0"
            },
            "require-dev": {
                "silex/silex": "~1.0"
            },
            "type": "library",
            "extra": {
                "branch-alias": {
                    "dev-master": "1.0-dev"
                }
            },
            "autoload": {
                "psr-0": {
                    "Stack": "src"
                }
            },
            "notification-url": "https://packagist.org/downloads/",
            "license": [
                "MIT"
            ],
            "authors": [
                {
                    "name": "Igor Wiedler",
                    "email": "igor@wiedler.ch"
                }
            ],
            "description": "Builder for stack middlewares based on HttpKernelInterface.",
            "keywords": [
                "stack"
            ],
            "time": "2017-11-18T14:57:29+00:00"
        },
        {
            "name": "symfony-cmf/routing",
            "version": "1.4.1",
            "source": {
                "type": "git",
                "url": "https://github.com/symfony-cmf/routing.git",
                "reference": "fb1e7f85ff8c6866238b7e73a490a0a0243ae8ac"
            },
            "dist": {
                "type": "zip",
                "url": "https://api.github.com/repos/symfony-cmf/routing/zipball/fb1e7f85ff8c6866238b7e73a490a0a0243ae8ac",
                "reference": "fb1e7f85ff8c6866238b7e73a490a0a0243ae8ac",
                "shasum": ""
            },
            "require": {
                "php": "^5.3.9|^7.0",
                "psr/log": "1.*",
                "symfony/http-kernel": "^2.2|3.*",
                "symfony/routing": "^2.2|3.*"
            },
            "require-dev": {
                "friendsofsymfony/jsrouting-bundle": "^1.1",
                "symfony-cmf/testing": "^1.3",
                "symfony/config": "^2.2|3.*",
                "symfony/dependency-injection": "^2.0.5|3.*",
                "symfony/event-dispatcher": "^2.1|3.*"
            },
            "suggest": {
                "symfony/event-dispatcher": "DynamicRouter can optionally trigger an event at the start of matching. Minimal version (~2.1)"
            },
            "type": "library",
            "extra": {
                "branch-alias": {
                    "dev-master": "1.4-dev"
                }
            },
            "autoload": {
                "psr-4": {
                    "Symfony\\Cmf\\Component\\Routing\\": ""
                }
            },
            "notification-url": "https://packagist.org/downloads/",
            "license": [
                "MIT"
            ],
            "authors": [
                {
                    "name": "Symfony CMF Community",
                    "homepage": "https://github.com/symfony-cmf/Routing/contributors"
                }
            ],
            "description": "Extends the Symfony2 routing component for dynamic routes and chaining several routers",
            "homepage": "http://cmf.symfony.com",
            "keywords": [
                "database",
                "routing"
            ],
            "time": "2017-05-09T08:10:41+00:00"
        },
        {
            "name": "symfony/class-loader",
            "version": "v3.4.15",
            "source": {
                "type": "git",
                "url": "https://github.com/symfony/class-loader.git",
                "reference": "31db283fc86d3143e7ff87e922177b457d909c30"
            },
            "dist": {
                "type": "zip",
                "url": "https://api.github.com/repos/symfony/class-loader/zipball/31db283fc86d3143e7ff87e922177b457d909c30",
                "reference": "31db283fc86d3143e7ff87e922177b457d909c30",
                "shasum": ""
            },
            "require": {
                "php": "^5.5.9|>=7.0.8"
            },
            "require-dev": {
                "symfony/finder": "~2.8|~3.0|~4.0",
                "symfony/polyfill-apcu": "~1.1"
            },
            "suggest": {
                "symfony/polyfill-apcu": "For using ApcClassLoader on HHVM"
            },
            "type": "library",
            "extra": {
                "branch-alias": {
                    "dev-master": "3.4-dev"
                }
            },
            "autoload": {
                "psr-4": {
                    "Symfony\\Component\\ClassLoader\\": ""
                },
                "exclude-from-classmap": [
                    "/Tests/"
                ]
            },
            "notification-url": "https://packagist.org/downloads/",
            "license": [
                "MIT"
            ],
            "authors": [
                {
                    "name": "Fabien Potencier",
                    "email": "fabien@symfony.com"
                },
                {
                    "name": "Symfony Community",
                    "homepage": "https://symfony.com/contributors"
                }
            ],
            "description": "Symfony ClassLoader Component",
            "homepage": "https://symfony.com",
            "time": "2018-07-26T11:19:56+00:00"
        },
        {
            "name": "symfony/dependency-injection",
            "version": "v3.4.15",
            "source": {
                "type": "git",
                "url": "https://github.com/symfony/dependency-injection.git",
                "reference": "09d7df7bf06c1393b6afc85875993cbdbdf897a0"
            },
            "dist": {
                "type": "zip",
                "url": "https://api.github.com/repos/symfony/dependency-injection/zipball/09d7df7bf06c1393b6afc85875993cbdbdf897a0",
                "reference": "09d7df7bf06c1393b6afc85875993cbdbdf897a0",
                "shasum": ""
            },
            "require": {
                "php": "^5.5.9|>=7.0.8",
                "psr/container": "^1.0"
            },
            "conflict": {
                "symfony/config": "<3.3.7",
                "symfony/finder": "<3.3",
                "symfony/proxy-manager-bridge": "<3.4",
                "symfony/yaml": "<3.4"
            },
            "provide": {
                "psr/container-implementation": "1.0"
            },
            "require-dev": {
                "symfony/config": "~3.3|~4.0",
                "symfony/expression-language": "~2.8|~3.0|~4.0",
                "symfony/yaml": "~3.4|~4.0"
            },
            "suggest": {
                "symfony/config": "",
                "symfony/expression-language": "For using expressions in service container configuration",
                "symfony/finder": "For using double-star glob patterns or when GLOB_BRACE portability is required",
                "symfony/proxy-manager-bridge": "Generate service proxies to lazy load them",
                "symfony/yaml": ""
            },
            "type": "library",
            "extra": {
                "branch-alias": {
                    "dev-master": "3.4-dev"
                }
            },
            "autoload": {
                "psr-4": {
                    "Symfony\\Component\\DependencyInjection\\": ""
                },
                "exclude-from-classmap": [
                    "/Tests/"
                ]
            },
            "notification-url": "https://packagist.org/downloads/",
            "license": [
                "MIT"
            ],
            "authors": [
                {
                    "name": "Fabien Potencier",
                    "email": "fabien@symfony.com"
                },
                {
                    "name": "Symfony Community",
                    "homepage": "https://symfony.com/contributors"
                }
            ],
            "description": "Symfony DependencyInjection Component",
            "homepage": "https://symfony.com",
            "time": "2018-08-08T11:42:34+00:00"
        },
        {
            "name": "symfony/http-foundation",
            "version": "v3.4.15",
            "source": {
                "type": "git",
                "url": "https://github.com/symfony/http-foundation.git",
                "reference": "2fb33cb6eefe6e790e4023f7c534a9e4214252fc"
            },
            "dist": {
                "type": "zip",
                "url": "https://api.github.com/repos/symfony/http-foundation/zipball/2fb33cb6eefe6e790e4023f7c534a9e4214252fc",
                "reference": "2fb33cb6eefe6e790e4023f7c534a9e4214252fc",
                "shasum": ""
            },
            "require": {
                "php": "^5.5.9|>=7.0.8",
                "symfony/polyfill-mbstring": "~1.1",
                "symfony/polyfill-php70": "~1.6"
            },
            "require-dev": {
                "symfony/expression-language": "~2.8|~3.0|~4.0"
            },
            "type": "library",
            "extra": {
                "branch-alias": {
                    "dev-master": "3.4-dev"
                }
            },
            "autoload": {
                "psr-4": {
                    "Symfony\\Component\\HttpFoundation\\": ""
                },
                "exclude-from-classmap": [
                    "/Tests/"
                ]
            },
            "notification-url": "https://packagist.org/downloads/",
            "license": [
                "MIT"
            ],
            "authors": [
                {
                    "name": "Fabien Potencier",
                    "email": "fabien@symfony.com"
                },
                {
                    "name": "Symfony Community",
                    "homepage": "https://symfony.com/contributors"
                }
            ],
            "description": "Symfony HttpFoundation Component",
            "homepage": "https://symfony.com",
            "time": "2018-08-27T17:45:33+00:00"
        },
        {
            "name": "symfony/http-kernel",
            "version": "v3.4.15",
            "source": {
                "type": "git",
                "url": "https://github.com/symfony/http-kernel.git",
                "reference": "2819693b25f480966cbfa13b651abccfed4871ca"
            },
            "dist": {
                "type": "zip",
                "url": "https://api.github.com/repos/symfony/http-kernel/zipball/2819693b25f480966cbfa13b651abccfed4871ca",
                "reference": "2819693b25f480966cbfa13b651abccfed4871ca",
                "shasum": ""
            },
            "require": {
                "php": "^5.5.9|>=7.0.8",
                "psr/log": "~1.0",
                "symfony/debug": "~2.8|~3.0|~4.0",
                "symfony/event-dispatcher": "~2.8|~3.0|~4.0",
                "symfony/http-foundation": "~3.4.12|~4.0.12|^4.1.1",
                "symfony/polyfill-ctype": "~1.8"
            },
            "conflict": {
                "symfony/config": "<2.8",
                "symfony/dependency-injection": "<3.4.10|<4.0.10,>=4",
                "symfony/var-dumper": "<3.3",
                "twig/twig": "<1.34|<2.4,>=2"
            },
            "provide": {
                "psr/log-implementation": "1.0"
            },
            "require-dev": {
                "psr/cache": "~1.0",
                "symfony/browser-kit": "~2.8|~3.0|~4.0",
                "symfony/class-loader": "~2.8|~3.0",
                "symfony/config": "~2.8|~3.0|~4.0",
                "symfony/console": "~2.8|~3.0|~4.0",
                "symfony/css-selector": "~2.8|~3.0|~4.0",
                "symfony/dependency-injection": "^3.4.10|^4.0.10",
                "symfony/dom-crawler": "~2.8|~3.0|~4.0",
                "symfony/expression-language": "~2.8|~3.0|~4.0",
                "symfony/finder": "~2.8|~3.0|~4.0",
                "symfony/process": "~2.8|~3.0|~4.0",
                "symfony/routing": "~3.4|~4.0",
                "symfony/stopwatch": "~2.8|~3.0|~4.0",
                "symfony/templating": "~2.8|~3.0|~4.0",
                "symfony/translation": "~2.8|~3.0|~4.0",
                "symfony/var-dumper": "~3.3|~4.0"
            },
            "suggest": {
                "symfony/browser-kit": "",
                "symfony/config": "",
                "symfony/console": "",
                "symfony/dependency-injection": "",
                "symfony/finder": "",
                "symfony/var-dumper": ""
            },
            "type": "library",
            "extra": {
                "branch-alias": {
                    "dev-master": "3.4-dev"
                }
            },
            "autoload": {
                "psr-4": {
                    "Symfony\\Component\\HttpKernel\\": ""
                },
                "exclude-from-classmap": [
                    "/Tests/"
                ]
            },
            "notification-url": "https://packagist.org/downloads/",
            "license": [
                "MIT"
            ],
            "authors": [
                {
                    "name": "Fabien Potencier",
                    "email": "fabien@symfony.com"
                },
                {
                    "name": "Symfony Community",
                    "homepage": "https://symfony.com/contributors"
                }
            ],
            "description": "Symfony HttpKernel Component",
            "homepage": "https://symfony.com",
            "time": "2018-08-28T06:06:12+00:00"
        },
        {
            "name": "symfony/polyfill-iconv",
            "version": "v1.9.0",
            "source": {
                "type": "git",
                "url": "https://github.com/symfony/polyfill-iconv.git",
                "reference": "bcc0cd69185b8a5d8b4a5400c489ed3333bf9bb2"
            },
            "dist": {
                "type": "zip",
                "url": "https://api.github.com/repos/symfony/polyfill-iconv/zipball/bcc0cd69185b8a5d8b4a5400c489ed3333bf9bb2",
                "reference": "bcc0cd69185b8a5d8b4a5400c489ed3333bf9bb2",
                "shasum": ""
            },
            "require": {
                "php": ">=5.3.3"
            },
            "suggest": {
                "ext-iconv": "For best performance"
            },
            "type": "library",
            "extra": {
                "branch-alias": {
                    "dev-master": "1.9-dev"
                }
            },
            "autoload": {
                "psr-4": {
                    "Symfony\\Polyfill\\Iconv\\": ""
                },
                "files": [
                    "bootstrap.php"
                ]
            },
            "notification-url": "https://packagist.org/downloads/",
            "license": [
                "MIT"
            ],
            "authors": [
                {
                    "name": "Nicolas Grekas",
                    "email": "p@tchwork.com"
                },
                {
                    "name": "Symfony Community",
                    "homepage": "https://symfony.com/contributors"
                }
            ],
            "description": "Symfony polyfill for the Iconv extension",
            "homepage": "https://symfony.com",
            "keywords": [
                "compatibility",
                "iconv",
                "polyfill",
                "portable",
                "shim"
            ],
            "time": "2018-08-06T14:22:27+00:00"
        },
        {
            "name": "symfony/polyfill-php70",
            "version": "v1.9.0",
            "source": {
                "type": "git",
                "url": "https://github.com/symfony/polyfill-php70.git",
                "reference": "1e24b0c4a56d55aaf368763a06c6d1c7d3194934"
            },
            "dist": {
                "type": "zip",
                "url": "https://api.github.com/repos/symfony/polyfill-php70/zipball/1e24b0c4a56d55aaf368763a06c6d1c7d3194934",
                "reference": "1e24b0c4a56d55aaf368763a06c6d1c7d3194934",
                "shasum": ""
            },
            "require": {
                "paragonie/random_compat": "~1.0|~2.0|~9.99",
                "php": ">=5.3.3"
            },
            "type": "library",
            "extra": {
                "branch-alias": {
                    "dev-master": "1.9-dev"
                }
            },
            "autoload": {
                "psr-4": {
                    "Symfony\\Polyfill\\Php70\\": ""
                },
                "files": [
                    "bootstrap.php"
                ],
                "classmap": [
                    "Resources/stubs"
                ]
            },
            "notification-url": "https://packagist.org/downloads/",
            "license": [
                "MIT"
            ],
            "authors": [
                {
                    "name": "Nicolas Grekas",
                    "email": "p@tchwork.com"
                },
                {
                    "name": "Symfony Community",
                    "homepage": "https://symfony.com/contributors"
                }
            ],
            "description": "Symfony polyfill backporting some PHP 7.0+ features to lower PHP versions",
            "homepage": "https://symfony.com",
            "keywords": [
                "compatibility",
                "polyfill",
                "portable",
                "shim"
            ],
            "time": "2018-08-06T14:22:27+00:00"
        },
        {
            "name": "symfony/psr-http-message-bridge",
            "version": "v1.1.0",
            "source": {
                "type": "git",
                "url": "https://github.com/symfony/psr-http-message-bridge.git",
                "reference": "53c15a6a7918e6c2ab16ae370ea607fb40cab196"
            },
            "dist": {
                "type": "zip",
                "url": "https://api.github.com/repos/symfony/psr-http-message-bridge/zipball/53c15a6a7918e6c2ab16ae370ea607fb40cab196",
                "reference": "53c15a6a7918e6c2ab16ae370ea607fb40cab196",
                "shasum": ""
            },
            "require": {
                "php": "^5.3.3 || ^7.0",
                "psr/http-message": "^1.0",
                "symfony/http-foundation": "^2.3.42 || ^3.4 || ^4.0"
            },
            "require-dev": {
                "symfony/phpunit-bridge": "^3.4 || 4.0"
            },
            "suggest": {
                "psr/http-factory-implementation": "To use the PSR-17 factory",
                "psr/http-message-implementation": "To use the HttpFoundation factory",
                "zendframework/zend-diactoros": "To use the Zend Diactoros factory"
            },
            "type": "symfony-bridge",
            "extra": {
                "branch-alias": {
                    "dev-master": "1.1-dev"
                }
            },
            "autoload": {
                "psr-4": {
                    "Symfony\\Bridge\\PsrHttpMessage\\": ""
                }
            },
            "notification-url": "https://packagist.org/downloads/",
            "license": [
                "MIT"
            ],
            "authors": [
                {
                    "name": "Symfony Community",
                    "homepage": "http://symfony.com/contributors"
                },
                {
                    "name": "Fabien Potencier",
                    "email": "fabien@symfony.com"
                }
            ],
            "description": "PSR HTTP message bridge",
            "homepage": "http://symfony.com",
            "keywords": [
                "http",
                "http-message",
                "psr-7"
            ],
            "time": "2018-08-30T16:28:28+00:00"
        },
        {
            "name": "symfony/routing",
            "version": "v3.4.15",
            "source": {
                "type": "git",
                "url": "https://github.com/symfony/routing.git",
                "reference": "e20f4bb79502c3c0db86d572f7683a30d4143911"
            },
            "dist": {
                "type": "zip",
                "url": "https://api.github.com/repos/symfony/routing/zipball/e20f4bb79502c3c0db86d572f7683a30d4143911",
                "reference": "e20f4bb79502c3c0db86d572f7683a30d4143911",
                "shasum": ""
            },
            "require": {
                "php": "^5.5.9|>=7.0.8"
            },
            "conflict": {
                "symfony/config": "<3.3.1",
                "symfony/dependency-injection": "<3.3",
                "symfony/yaml": "<3.4"
            },
            "require-dev": {
                "doctrine/annotations": "~1.0",
                "psr/log": "~1.0",
                "symfony/config": "^3.3.1|~4.0",
                "symfony/dependency-injection": "~3.3|~4.0",
                "symfony/expression-language": "~2.8|~3.0|~4.0",
                "symfony/http-foundation": "~2.8|~3.0|~4.0",
                "symfony/yaml": "~3.4|~4.0"
            },
            "suggest": {
                "doctrine/annotations": "For using the annotation loader",
                "symfony/config": "For using the all-in-one router or any loader",
                "symfony/dependency-injection": "For loading routes from a service",
                "symfony/expression-language": "For using expression matching",
                "symfony/http-foundation": "For using a Symfony Request object",
                "symfony/yaml": "For using the YAML loader"
            },
            "type": "library",
            "extra": {
                "branch-alias": {
                    "dev-master": "3.4-dev"
                }
            },
            "autoload": {
                "psr-4": {
                    "Symfony\\Component\\Routing\\": ""
                },
                "exclude-from-classmap": [
                    "/Tests/"
                ]
            },
            "notification-url": "https://packagist.org/downloads/",
            "license": [
                "MIT"
            ],
            "authors": [
                {
                    "name": "Fabien Potencier",
                    "email": "fabien@symfony.com"
                },
                {
                    "name": "Symfony Community",
                    "homepage": "https://symfony.com/contributors"
                }
            ],
            "description": "Symfony Routing Component",
            "homepage": "https://symfony.com",
            "keywords": [
                "router",
                "routing",
                "uri",
                "url"
            ],
            "time": "2018-07-26T11:19:56+00:00"
        },
        {
            "name": "symfony/serializer",
            "version": "v3.4.15",
            "source": {
                "type": "git",
                "url": "https://github.com/symfony/serializer.git",
                "reference": "40031683816470610af87c2d03ea86d1cf0f0104"
            },
            "dist": {
                "type": "zip",
                "url": "https://api.github.com/repos/symfony/serializer/zipball/40031683816470610af87c2d03ea86d1cf0f0104",
                "reference": "40031683816470610af87c2d03ea86d1cf0f0104",
                "shasum": ""
            },
            "require": {
                "php": "^5.5.9|>=7.0.8",
                "symfony/polyfill-ctype": "~1.8"
            },
            "conflict": {
                "phpdocumentor/type-resolver": "<0.2.1",
                "symfony/dependency-injection": "<3.2",
                "symfony/property-access": ">=3.0,<3.0.4|>=2.8,<2.8.4",
                "symfony/property-info": "<3.1",
                "symfony/yaml": "<3.4"
            },
            "require-dev": {
                "doctrine/annotations": "~1.0",
                "doctrine/cache": "~1.0",
                "phpdocumentor/reflection-docblock": "^3.0|^4.0",
                "symfony/cache": "~3.1|~4.0",
                "symfony/config": "~2.8|~3.0|~4.0",
                "symfony/dependency-injection": "~3.2|~4.0",
                "symfony/http-foundation": "~2.8|~3.0|~4.0",
                "symfony/property-access": "~2.8|~3.0|~4.0",
                "symfony/property-info": "~3.1|~4.0",
                "symfony/yaml": "~3.4|~4.0"
            },
            "suggest": {
                "doctrine/annotations": "For using the annotation mapping. You will also need doctrine/cache.",
                "doctrine/cache": "For using the default cached annotation reader and metadata cache.",
                "psr/cache-implementation": "For using the metadata cache.",
                "symfony/config": "For using the XML mapping loader.",
                "symfony/http-foundation": "To use the DataUriNormalizer.",
                "symfony/property-access": "For using the ObjectNormalizer.",
                "symfony/property-info": "To deserialize relations.",
                "symfony/yaml": "For using the default YAML mapping loader."
            },
            "type": "library",
            "extra": {
                "branch-alias": {
                    "dev-master": "3.4-dev"
                }
            },
            "autoload": {
                "psr-4": {
                    "Symfony\\Component\\Serializer\\": ""
                },
                "exclude-from-classmap": [
                    "/Tests/"
                ]
            },
            "notification-url": "https://packagist.org/downloads/",
            "license": [
                "MIT"
            ],
            "authors": [
                {
                    "name": "Fabien Potencier",
                    "email": "fabien@symfony.com"
                },
                {
                    "name": "Symfony Community",
                    "homepage": "https://symfony.com/contributors"
                }
            ],
            "description": "Symfony Serializer Component",
            "homepage": "https://symfony.com",
            "time": "2018-07-26T11:58:24+00:00"
        },
        {
            "name": "symfony/translation",
            "version": "v3.4.15",
            "source": {
                "type": "git",
                "url": "https://github.com/symfony/translation.git",
                "reference": "9749930bfc825139aadd2d28461ddbaed6577862"
            },
            "dist": {
                "type": "zip",
                "url": "https://api.github.com/repos/symfony/translation/zipball/9749930bfc825139aadd2d28461ddbaed6577862",
                "reference": "9749930bfc825139aadd2d28461ddbaed6577862",
                "shasum": ""
            },
            "require": {
                "php": "^5.5.9|>=7.0.8",
                "symfony/polyfill-mbstring": "~1.0"
            },
            "conflict": {
                "symfony/config": "<2.8",
                "symfony/dependency-injection": "<3.4",
                "symfony/yaml": "<3.4"
            },
            "require-dev": {
                "psr/log": "~1.0",
                "symfony/config": "~2.8|~3.0|~4.0",
                "symfony/dependency-injection": "~3.4|~4.0",
                "symfony/finder": "~2.8|~3.0|~4.0",
                "symfony/intl": "^2.8.18|^3.2.5|~4.0",
                "symfony/yaml": "~3.4|~4.0"
            },
            "suggest": {
                "psr/log-implementation": "To use logging capability in translator",
                "symfony/config": "",
                "symfony/yaml": ""
            },
            "type": "library",
            "extra": {
                "branch-alias": {
                    "dev-master": "3.4-dev"
                }
            },
            "autoload": {
                "psr-4": {
                    "Symfony\\Component\\Translation\\": ""
                },
                "exclude-from-classmap": [
                    "/Tests/"
                ]
            },
            "notification-url": "https://packagist.org/downloads/",
            "license": [
                "MIT"
            ],
            "authors": [
                {
                    "name": "Fabien Potencier",
                    "email": "fabien@symfony.com"
                },
                {
                    "name": "Symfony Community",
                    "homepage": "https://symfony.com/contributors"
                }
            ],
            "description": "Symfony Translation Component",
            "homepage": "https://symfony.com",
            "time": "2018-07-26T11:19:56+00:00"
        },
        {
            "name": "symfony/validator",
            "version": "v3.4.15",
            "source": {
                "type": "git",
                "url": "https://github.com/symfony/validator.git",
                "reference": "5a9ca502663e32aed3302b00121f978d70a09ab9"
            },
            "dist": {
                "type": "zip",
                "url": "https://api.github.com/repos/symfony/validator/zipball/5a9ca502663e32aed3302b00121f978d70a09ab9",
                "reference": "5a9ca502663e32aed3302b00121f978d70a09ab9",
                "shasum": ""
            },
            "require": {
                "php": "^5.5.9|>=7.0.8",
                "symfony/polyfill-ctype": "~1.8",
                "symfony/polyfill-mbstring": "~1.0",
                "symfony/translation": "~2.8|~3.0|~4.0"
            },
            "conflict": {
                "phpunit/phpunit": "<4.8.35|<5.4.3,>=5.0",
                "symfony/dependency-injection": "<3.3",
                "symfony/http-kernel": "<3.3.5",
                "symfony/yaml": "<3.4"
            },
            "require-dev": {
                "doctrine/annotations": "~1.0",
                "doctrine/cache": "~1.0",
                "egulias/email-validator": "^1.2.8|~2.0",
                "symfony/cache": "~3.1|~4.0",
                "symfony/config": "~2.8|~3.0|~4.0",
                "symfony/dependency-injection": "~3.3|~4.0",
                "symfony/expression-language": "~2.8|~3.0|~4.0",
                "symfony/http-foundation": "~2.8|~3.0|~4.0",
                "symfony/http-kernel": "^3.3.5|~4.0",
                "symfony/intl": "^2.8.18|^3.2.5|~4.0",
                "symfony/property-access": "~2.8|~3.0|~4.0",
                "symfony/var-dumper": "~3.3|~4.0",
                "symfony/yaml": "~3.4|~4.0"
            },
            "suggest": {
                "doctrine/annotations": "For using the annotation mapping. You will also need doctrine/cache.",
                "doctrine/cache": "For using the default cached annotation reader and metadata cache.",
                "egulias/email-validator": "Strict (RFC compliant) email validation",
                "psr/cache-implementation": "For using the metadata cache.",
                "symfony/config": "",
                "symfony/expression-language": "For using the Expression validator",
                "symfony/http-foundation": "",
                "symfony/intl": "",
                "symfony/property-access": "For accessing properties within comparison constraints",
                "symfony/yaml": ""
            },
            "type": "library",
            "extra": {
                "branch-alias": {
                    "dev-master": "3.4-dev"
                }
            },
            "autoload": {
                "psr-4": {
                    "Symfony\\Component\\Validator\\": ""
                },
                "exclude-from-classmap": [
                    "/Tests/"
                ]
            },
            "notification-url": "https://packagist.org/downloads/",
            "license": [
                "MIT"
            ],
            "authors": [
                {
                    "name": "Fabien Potencier",
                    "email": "fabien@symfony.com"
                },
                {
                    "name": "Symfony Community",
                    "homepage": "https://symfony.com/contributors"
                }
            ],
            "description": "Symfony Validator Component",
            "homepage": "https://symfony.com",
            "time": "2018-08-07T09:33:53+00:00"
        },
        {
            "name": "theseer/tokenizer",
            "version": "1.1.0",
            "source": {
                "type": "git",
                "url": "https://github.com/theseer/tokenizer.git",
                "reference": "cb2f008f3f05af2893a87208fe6a6c4985483f8b"
            },
            "dist": {
                "type": "zip",
                "url": "https://api.github.com/repos/theseer/tokenizer/zipball/cb2f008f3f05af2893a87208fe6a6c4985483f8b",
                "reference": "cb2f008f3f05af2893a87208fe6a6c4985483f8b",
                "shasum": ""
            },
            "require": {
                "ext-dom": "*",
                "ext-tokenizer": "*",
                "ext-xmlwriter": "*",
                "php": "^7.0"
            },
            "type": "library",
            "autoload": {
                "classmap": [
                    "src/"
                ]
            },
            "notification-url": "https://packagist.org/downloads/",
            "license": [
                "BSD-3-Clause"
            ],
            "authors": [
                {
                    "name": "Arne Blankerts",
                    "email": "arne@blankerts.de",
                    "role": "Developer"
                }
            ],
            "description": "A small library for converting tokenized PHP source code into XML and potentially other formats",
            "time": "2017-04-07T12:08:54+00:00"
        },
        {
            "name": "typo3/phar-stream-wrapper",
            "version": "v2.0.1",
            "source": {
                "type": "git",
                "url": "https://github.com/TYPO3/phar-stream-wrapper.git",
                "reference": "0469d9fefa0146ea4299d3b11cfbb76faa7045bf"
            },
            "dist": {
                "type": "zip",
                "url": "https://api.github.com/repos/TYPO3/phar-stream-wrapper/zipball/0469d9fefa0146ea4299d3b11cfbb76faa7045bf",
                "reference": "0469d9fefa0146ea4299d3b11cfbb76faa7045bf",
                "shasum": ""
            },
            "require": {
                "php": "^5.3.3|^7.0"
            },
            "require-dev": {
                "phpunit/phpunit": "^4.8.36"
            },
            "type": "library",
            "autoload": {
                "psr-4": {
                    "TYPO3\\PharStreamWrapper\\": "src/"
                }
            },
            "notification-url": "https://packagist.org/downloads/",
            "license": [
                "MIT"
            ],
            "description": "Interceptors for PHP's native phar:// stream handling",
            "homepage": "https://typo3.org/",
            "keywords": [
                "phar",
                "php",
                "security",
                "stream-wrapper"
            ],
            "time": "2018-10-18T08:46:28+00:00"
        },
        {
            "name": "vlucas/phpdotenv",
            "version": "v2.6.1",
            "source": {
                "type": "git",
                "url": "https://github.com/vlucas/phpdotenv.git",
                "reference": "2a7dcf7e3e02dc5e701004e51a6f304b713107d5"
            },
            "dist": {
                "type": "zip",
                "url": "https://api.github.com/repos/vlucas/phpdotenv/zipball/2a7dcf7e3e02dc5e701004e51a6f304b713107d5",
                "reference": "2a7dcf7e3e02dc5e701004e51a6f304b713107d5",
                "shasum": ""
            },
            "require": {
                "php": ">=5.3.9",
                "symfony/polyfill-ctype": "^1.9"
            },
            "require-dev": {
                "phpunit/phpunit": "^4.8.35 || ^5.0"
            },
            "type": "library",
            "extra": {
                "branch-alias": {
                    "dev-master": "2.6-dev"
                }
            },
            "autoload": {
                "psr-4": {
                    "Dotenv\\": "src/"
                }
            },
            "notification-url": "https://packagist.org/downloads/",
            "license": [
                "BSD-3-Clause"
            ],
            "authors": [
                {
                    "name": "Vance Lucas",
                    "email": "vance@vancelucas.com",
                    "homepage": "http://www.vancelucas.com"
                }
            ],
            "description": "Loads environment variables from `.env` to `getenv()`, `$_ENV` and `$_SERVER` automagically.",
            "keywords": [
                "dotenv",
                "env",
                "environment"
            ],
            "time": "2019-01-29T11:11:52+00:00"
        },
        {
            "name": "wamania/php-stemmer",
            "version": "1.2",
            "source": {
                "type": "git",
                "url": "https://github.com/wamania/php-stemmer.git",
                "reference": "6cc76829bddd46f7ae7678e0bf87a0c872c8cf58"
            },
            "dist": {
                "type": "zip",
                "url": "https://api.github.com/repos/wamania/php-stemmer/zipball/6cc76829bddd46f7ae7678e0bf87a0c872c8cf58",
                "reference": "6cc76829bddd46f7ae7678e0bf87a0c872c8cf58",
                "shasum": ""
            },
            "require": {
                "php": ">=5.3.0"
            },
            "require-dev": {
                "phpunit/phpunit": "^4.8"
            },
            "type": "library",
            "autoload": {
                "psr-4": {
                    "Wamania\\Snowball\\": "src/"
                }
            },
            "notification-url": "https://packagist.org/downloads/",
            "license": [
                "MIT"
            ],
            "authors": [
                {
                    "name": "Wamania",
                    "homepage": "http://wamania.com"
                }
            ],
            "description": "Native PHP5 Stemmer",
            "keywords": [
                "php",
                "porter",
                "stemmer"
            ],
            "time": "2017-01-27T17:16:44+00:00"
        },
        {
            "name": "webflo/drupal-core-strict",
            "version": "8.6.x-dev",
            "require": {
                "asm89/stack-cors": "1.2.0",
                "composer/installers": "v1.5.0",
                "composer/semver": "1.4.2",
                "doctrine/annotations": "v1.2.7",
                "doctrine/cache": "v1.6.2",
                "doctrine/collections": "v1.3.0",
                "doctrine/common": "v2.6.2",
                "doctrine/inflector": "v1.1.0",
                "doctrine/lexer": "v1.0.1",
                "easyrdf/easyrdf": "0.9.1",
                "egulias/email-validator": "1.2.14",
                "guzzlehttp/guzzle": "6.3.0",
                "guzzlehttp/promises": "v1.3.1",
                "guzzlehttp/psr7": "1.4.2",
                "masterminds/html5": "2.3.0",
                "paragonie/random_compat": "v2.0.17",
                "psr/container": "1.0.0",
                "psr/http-message": "1.0.1",
                "psr/log": "1.0.2",
                "stack/builder": "v1.0.5",
                "symfony-cmf/routing": "1.4.1",
                "symfony/class-loader": "v3.4.15",
                "symfony/console": "v3.4.15",
                "symfony/debug": "v3.4.15",
                "symfony/dependency-injection": "v3.4.15",
                "symfony/event-dispatcher": "v3.4.15",
                "symfony/http-foundation": "v3.4.15",
                "symfony/http-kernel": "v3.4.15",
                "symfony/polyfill-ctype": "v1.9.0",
                "symfony/polyfill-iconv": "v1.9.0",
                "symfony/polyfill-mbstring": "v1.9.0",
                "symfony/polyfill-php70": "v1.9.0",
                "symfony/process": "v3.4.15",
                "symfony/psr-http-message-bridge": "v1.1.0",
                "symfony/routing": "v3.4.15",
                "symfony/serializer": "v3.4.15",
                "symfony/translation": "v3.4.15",
                "symfony/validator": "v3.4.15",
                "symfony/yaml": "v3.4.15",
                "twig/twig": "v1.35.4",
                "typo3/phar-stream-wrapper": "v2.0.1",
                "wikimedia/composer-merge-plugin": "v1.4.1",
                "zendframework/zend-diactoros": "1.4.1",
                "zendframework/zend-escaper": "2.5.2",
                "zendframework/zend-feed": "2.7.0",
                "zendframework/zend-stdlib": "3.0.1"
            },
            "require-dev": {
                "behat/mink": "dev-master#9ea1cebe3dc529ba3861d87c818f045362c40484",
                "behat/mink-browserkit-driver": "1.3.3",
                "behat/mink-goutte-driver": "v1.2.1",
                "behat/mink-selenium2-driver": "dev-master#93474c65a2a7bf959200ab5f7a14cc450645c185",
                "doctrine/instantiator": "1.0.5",
                "drupal/coder": "8.2.12",
                "fabpot/goutte": "v3.2.3",
                "instaclick/php-webdriver": "1.4.5",
                "ircmaxell/password-compat": "v1.0.4",
                "jcalderonzumba/gastonjs": "v1.0.2",
                "jcalderonzumba/mink-phantomjs-driver": "v0.3.2",
                "mikey179/vfsstream": "v1.6.5",
                "phpdocumentor/reflection-docblock": "2.0.4",
                "phpspec/prophecy": "v1.7.0",
                "phpunit/php-code-coverage": "2.2.4",
                "phpunit/php-file-iterator": "1.4.5",
                "phpunit/php-text-template": "1.2.1",
                "phpunit/php-timer": "1.0.9",
                "phpunit/php-token-stream": "1.4.12",
                "phpunit/phpunit": "4.8.36",
                "phpunit/phpunit-mock-objects": "2.3.8",
                "sebastian/comparator": "1.2.4",
                "sebastian/diff": "1.4.3",
                "sebastian/environment": "1.3.8",
                "sebastian/exporter": "1.2.2",
                "sebastian/global-state": "1.1.1",
                "sebastian/recursion-context": "1.0.5",
                "sebastian/version": "1.0.6",
                "squizlabs/php_codesniffer": "2.8.1",
                "symfony/browser-kit": "v3.4.15",
                "symfony/css-selector": "v3.4.15",
                "symfony/dom-crawler": "v3.4.15",
                "symfony/phpunit-bridge": "v3.4.15"
            },
            "type": "metapackage",
            "notification-url": "https://packagist.org/downloads/",
            "license": [
                "GPL-2.0-or-later"
            ],
            "description": "Locked core dependencies",
            "time": "2019-02-08T12:30:48+00:00"
        },
        {
            "name": "wikimedia/composer-merge-plugin",
            "version": "v1.4.1",
            "source": {
                "type": "git",
                "url": "https://github.com/wikimedia/composer-merge-plugin.git",
                "reference": "81c6ac72a24a67383419c7eb9aa2b3437f2ab100"
            },
            "dist": {
                "type": "zip",
                "url": "https://api.github.com/repos/wikimedia/composer-merge-plugin/zipball/81c6ac72a24a67383419c7eb9aa2b3437f2ab100",
                "reference": "81c6ac72a24a67383419c7eb9aa2b3437f2ab100",
                "shasum": ""
            },
            "require": {
                "composer-plugin-api": "^1.0",
                "php": ">=5.3.2"
            },
            "require-dev": {
                "composer/composer": "~1.0.0",
                "jakub-onderka/php-parallel-lint": "~0.8",
                "phpunit/phpunit": "~4.8|~5.0",
                "squizlabs/php_codesniffer": "~2.1.0"
            },
            "type": "composer-plugin",
            "extra": {
                "branch-alias": {
                    "dev-master": "1.3.x-dev"
                },
                "class": "Wikimedia\\Composer\\MergePlugin"
            },
            "autoload": {
                "psr-4": {
                    "Wikimedia\\Composer\\": "src/"
                }
            },
            "notification-url": "https://packagist.org/downloads/",
            "license": [
                "MIT"
            ],
            "authors": [
                {
                    "name": "Bryan Davis",
                    "email": "bd808@wikimedia.org"
                }
            ],
            "description": "Composer plugin to merge multiple composer.json files",
            "time": "2017-04-25T02:31:25+00:00"
        },
        {
            "name": "zendframework/zend-diactoros",
            "version": "1.4.1",
            "source": {
                "type": "git",
                "url": "https://github.com/zendframework/zend-diactoros.git",
                "reference": "424a840dc3bedcdeea510b42e056c77c2d6c4bef"
            },
            "dist": {
                "type": "zip",
                "url": "https://api.github.com/repos/zendframework/zend-diactoros/zipball/424a840dc3bedcdeea510b42e056c77c2d6c4bef",
                "reference": "424a840dc3bedcdeea510b42e056c77c2d6c4bef",
                "shasum": ""
            },
            "require": {
                "php": "^5.4 || ^7.0",
                "psr/http-message": "~1.0"
            },
            "provide": {
                "psr/http-message-implementation": "1.0"
            },
            "require-dev": {
                "ext-dom": "*",
                "ext-libxml": "*",
                "phpunit/phpunit": "^4.6 || ^5.5",
                "zendframework/zend-coding-standard": "~1.0.0"
            },
            "type": "library",
            "extra": {
                "branch-alias": {
                    "dev-master": "1.4-dev",
                    "dev-develop": "1.5-dev"
                }
            },
            "autoload": {
                "psr-4": {
                    "Zend\\Diactoros\\": "src/"
                }
            },
            "notification-url": "https://packagist.org/downloads/",
            "license": [
                "BSD-2-Clause"
            ],
            "description": "PSR HTTP Message implementations",
            "homepage": "https://github.com/zendframework/zend-diactoros",
            "keywords": [
                "http",
                "psr",
                "psr-7"
            ],
            "time": "2017-08-17T21:21:00+00:00"
        },
        {
            "name": "zendframework/zend-escaper",
            "version": "2.5.2",
            "source": {
                "type": "git",
                "url": "https://github.com/zendframework/zend-escaper.git",
                "reference": "2dcd14b61a72d8b8e27d579c6344e12c26141d4e"
            },
            "dist": {
                "type": "zip",
                "url": "https://api.github.com/repos/zendframework/zend-escaper/zipball/2dcd14b61a72d8b8e27d579c6344e12c26141d4e",
                "reference": "2dcd14b61a72d8b8e27d579c6344e12c26141d4e",
                "shasum": ""
            },
            "require": {
                "php": ">=5.5"
            },
            "require-dev": {
                "fabpot/php-cs-fixer": "1.7.*",
                "phpunit/phpunit": "~4.0"
            },
            "type": "library",
            "extra": {
                "branch-alias": {
                    "dev-master": "2.5-dev",
                    "dev-develop": "2.6-dev"
                }
            },
            "autoload": {
                "psr-4": {
                    "Zend\\Escaper\\": "src/"
                }
            },
            "notification-url": "https://packagist.org/downloads/",
            "license": [
                "BSD-3-Clause"
            ],
            "homepage": "https://github.com/zendframework/zend-escaper",
            "keywords": [
                "escaper",
                "zf2"
            ],
            "time": "2016-06-30T19:48:38+00:00"
        },
        {
            "name": "zendframework/zend-feed",
            "version": "2.7.0",
            "source": {
                "type": "git",
                "url": "https://github.com/zendframework/zend-feed.git",
                "reference": "12b328d382aa5200f1de53d4147033b885776b67"
            },
            "dist": {
                "type": "zip",
                "url": "https://api.github.com/repos/zendframework/zend-feed/zipball/12b328d382aa5200f1de53d4147033b885776b67",
                "reference": "12b328d382aa5200f1de53d4147033b885776b67",
                "shasum": ""
            },
            "require": {
                "php": "^5.5 || ^7.0",
                "zendframework/zend-escaper": "^2.5",
                "zendframework/zend-stdlib": "^2.7 || ^3.0"
            },
            "require-dev": {
                "fabpot/php-cs-fixer": "1.7.*",
                "phpunit/phpunit": "~4.0",
                "psr/http-message": "^1.0",
                "zendframework/zend-cache": "^2.5",
                "zendframework/zend-db": "^2.5",
                "zendframework/zend-http": "^2.5",
                "zendframework/zend-servicemanager": "^2.7.5 || ^3.0.3",
                "zendframework/zend-validator": "^2.5"
            },
            "suggest": {
                "psr/http-message": "PSR-7 ^1.0, if you wish to use Zend\\Feed\\Reader\\Http\\Psr7ResponseDecorator",
                "zendframework/zend-cache": "Zend\\Cache component, for optionally caching feeds between requests",
                "zendframework/zend-db": "Zend\\Db component, for use with PubSubHubbub",
                "zendframework/zend-http": "Zend\\Http for PubSubHubbub, and optionally for use with Zend\\Feed\\Reader",
                "zendframework/zend-servicemanager": "Zend\\ServiceManager component, for easily extending ExtensionManager implementations",
                "zendframework/zend-validator": "Zend\\Validator component, for validating email addresses used in Atom feeds and entries ehen using the Writer subcomponent"
            },
            "type": "library",
            "extra": {
                "branch-alias": {
                    "dev-master": "2.7-dev",
                    "dev-develop": "2.8-dev"
                }
            },
            "autoload": {
                "psr-4": {
                    "Zend\\Feed\\": "src/"
                }
            },
            "notification-url": "https://packagist.org/downloads/",
            "license": [
                "BSD-3-Clause"
            ],
            "description": "provides functionality for consuming RSS and Atom feeds",
            "homepage": "https://github.com/zendframework/zend-feed",
            "keywords": [
                "feed",
                "zf2"
            ],
            "time": "2016-02-11T18:54:29+00:00"
        },
        {
            "name": "zendframework/zend-stdlib",
            "version": "3.0.1",
            "source": {
                "type": "git",
                "url": "https://github.com/zendframework/zend-stdlib.git",
                "reference": "8bafa58574204bdff03c275d1d618aaa601588ae"
            },
            "dist": {
                "type": "zip",
                "url": "https://api.github.com/repos/zendframework/zend-stdlib/zipball/8bafa58574204bdff03c275d1d618aaa601588ae",
                "reference": "8bafa58574204bdff03c275d1d618aaa601588ae",
                "shasum": ""
            },
            "require": {
                "php": "^5.5 || ^7.0"
            },
            "require-dev": {
                "athletic/athletic": "~0.1",
                "fabpot/php-cs-fixer": "1.7.*",
                "phpunit/phpunit": "~4.0"
            },
            "type": "library",
            "extra": {
                "branch-alias": {
                    "dev-master": "3.0-dev",
                    "dev-develop": "3.1-dev"
                }
            },
            "autoload": {
                "psr-4": {
                    "Zend\\Stdlib\\": "src/"
                }
            },
            "notification-url": "https://packagist.org/downloads/",
            "license": [
                "BSD-3-Clause"
            ],
            "homepage": "https://github.com/zendframework/zend-stdlib",
            "keywords": [
                "stdlib",
                "zf2"
            ],
            "time": "2016-04-12T21:19:36+00:00"
        }
    ],
    "aliases": [],
    "minimum-stability": "dev",
    "stability-flags": {
        "lox/xhprof": 20,
        "webflo/drupal-core-strict": 20
    },
    "prefer-stable": true,
    "prefer-lowest": false,
    "platform": {
        "php": ">=5.6.0",
        "ext-dom": "*"
    },
    "platform-dev": [],
    "platform-overrides": {
        "php": "7.0.11"
    }
}<|MERGE_RESOLUTION|>--- conflicted
+++ resolved
@@ -4,11 +4,7 @@
         "Read more about it at https://getcomposer.org/doc/01-basic-usage.md#installing-dependencies",
         "This file is @generated automatically"
     ],
-<<<<<<< HEAD
-    "content-hash": "4357fbae43aa4b4b90f44c40f7874f3d",
-=======
     "content-hash": "3f9d40a47cdef10eae384cdd010daf63",
->>>>>>> c0fd79a1
     "packages": [
         {
             "name": "chi-teck/drupal-code-generator",
@@ -711,18 +707,6 @@
         },
         {
             "name": "consolidation/site-process",
-<<<<<<< HEAD
-            "version": "2.0.0-beta1",
-            "source": {
-                "type": "git",
-                "url": "https://github.com/consolidation/site-process.git",
-                "reference": "54787b001bc6447742795f82a69e29aae4d9ba0d"
-            },
-            "dist": {
-                "type": "zip",
-                "url": "https://api.github.com/repos/consolidation/site-process/zipball/54787b001bc6447742795f82a69e29aae4d9ba0d",
-                "reference": "54787b001bc6447742795f82a69e29aae4d9ba0d",
-=======
             "version": "2.0.0-beta2",
             "source": {
                 "type": "git",
@@ -733,7 +717,6 @@
                 "type": "zip",
                 "url": "https://api.github.com/repos/consolidation/site-process/zipball/eed34b4da9fd58dc17d6245d8da71bcef5fa7df4",
                 "reference": "eed34b4da9fd58dc17d6245d8da71bcef5fa7df4",
->>>>>>> c0fd79a1
                 "shasum": ""
             },
             "require": {
@@ -792,11 +775,7 @@
                 }
             ],
             "description": "A thin wrapper around the Symfony Process Component that allows applications to use the Site Alias library to specify the target for a remote call.",
-<<<<<<< HEAD
-            "time": "2019-02-15T17:13:24+00:00"
-=======
             "time": "2019-02-15T23:47:05+00:00"
->>>>>>> c0fd79a1
         },
         {
             "name": "container-interop/container-interop",
@@ -1722,7 +1701,7 @@
                 },
                 {
                     "name": "Gert de Pagter",
-                    "email": "backendtea@gmail.com"
+                    "email": "BackEndTea@gmail.com"
                 }
             ],
             "description": "Symfony polyfill for ctype functions",
