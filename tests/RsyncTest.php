<?php

namespace Unish;

/**
 * @file
 *   Tests for rsync command
 *
 * @group commands
 * @group slow
 */
class RsyncCase extends CommandUnishTestCase
{

    public function setUp()
    {
        if (!$this->getSites()) {
            $this->setUpDrupal(2, true);
        }
    }

  /**
   * Test drush rsync --simulate.
   */
    public function testRsyncSimulated()
    {
        if ($this->isWindows()) {
            $this->markTestSkipped('rsync command not currently available on Windows.');
        }

        $options = [
            'simulate' => null,
            'alias-path' => __DIR__ . '/resources/alias-fixtures',
        ];

        // Test simulated simple rsync with two local sites
        $this->drush('rsync', ['@example.stage', '@example.dev'], $options, null, null, self::EXIT_SUCCESS, '2>&1');
        $expected = "[notice] Simulating: rsync -e 'ssh ' -akz /path/to/stage /path/to/dev";
        $this->assertOutputEquals($expected);

        // Test simulated rsync with relative paths
        $this->drush('rsync', ['@example.dev:files', '@example.stage:files'], $options, null, null, self::EXIT_SUCCESS, '2>&1');
        $expected = "[notice] Simulating: rsync -e 'ssh ' -akz /path/to/dev/files /path/to/stage/files";
        $this->assertOutputEquals($expected);

        // Test simulated rsync on local machine with a remote target
        $this->drush('rsync', ['@example.dev:files', '@example.live:files'], $options, null, null, self::EXIT_SUCCESS, '2>&1');
        $expected = "[notice] Simulating: rsync -e 'ssh -o PasswordAuthentication=example' -akz /path/to/dev/files www-admin@service-provider.com:/path/on/service-provider/files";
        $this->assertOutputEquals($expected);

        // Test simulated backend invoke.
        // Note that command-specific options are not processed for remote
        // targets. The aliases are not interpreted at all until they recache
        // the remote side, at which point they will be evaluated & any needed
        // injection will be done.
<<<<<<< HEAD
        $this->drush('rsync', ['@example.dev', '@example.stage'], $options, 'user@server/path/to/drupal#sitename', null, self::EXIT_SUCCESS, '2>&1');
        $expected = "[notice] Simulating: 'ssh' '-o PasswordAuthentication=no' 'user@server' 'drush --no-interaction rsync @example.dev @example.stage --uri=sitename --root=/path/to/drupal'";
        $this->assertOutputEquals($expected, '# --alias-path=[^ ]*#');
=======
        $this->drush('rsync', ['@example.dev', '@example.stage'], $options, 'user@server/path/to/drupal#sitename');
        $expected = "[notice] Simulating: 'ssh' '-o PasswordAuthentication=no' 'user@server' 'drush --no-interaction rsync @example.dev @example.stage --uri=sitename --root=/path/to/drupal";
        $this->assertContains($expected, $this->getSimplifiedErrorOutput());
>>>>>>> 91a954ed
    }

    public function testRsyncPathAliases()
    {
        $aliases = $this->getAliases();
        $source_alias = array_shift($aliases);
        $target_alias = current($aliases);

        $options = [
            'yes' => null,
            'alias-path' => __DIR__ . '/resources/alias-fixtures',
        ];

        $source = $this->webroot() . '/sites/dev/files/a';
        $target = $this->webroot() . '/sites/stage/files/b';

        @mkdir($source);
        @mkdir($target);

        $source_file = "$source/example.txt";
        $target_file = "$target/example.txt";

        // Delete target file just to be sure that we are running a clean test.
        if (file_exists($target_file)) {
            unlink($target_file);
        }

        // Create something on the dev site at $source for us to copy
        $test_data = "This is my test data";
        file_put_contents($source_file, $test_data);

        // We just deleted it -- should be missing
        $this->assertFileNotExists($target_file);
        $this->assertFileExists($source_file);

        // Test an actual rsync between our two fixture sites. Note that
        // these sites share the same web root.
        $this->drush('rsync', ["$source_alias:%files/a/", "$target_alias:%files/b"], $options, null, null, self::EXIT_SUCCESS, '2>&1');
        $this->assertContains('Replace files in ', $this->getOutput());

        // Test to see if our fixture file now exists at $target
        $this->assertFileExists($target_file);
        $this->assertStringEqualsFile($target_file, $test_data);
    }

  /**
   * Test to see if rsync @site:%files calculates the %files path correctly.
   * This tests the non-optimized code path. The optimized code path (direct
   * call to Drush API functions rather than an `exec`) has not been implemented.
   */
    public function testRsyncAndPercentFiles()
    {
        $site = current($this->getAliases());
        $options['simulate'] = null;
        $this->drush('core:rsync', ["$site:%files", "/tmp"], $options, null, null, self::EXIT_SUCCESS, '2>&1;');
        $this->assertContains('[notice] Simulating: rsync -e \'ssh \' -akz __SUT__/sut/sites/dev/files/ /tmp', $this->getSimplifiedOutput());
    }
}<|MERGE_RESOLUTION|>--- conflicted
+++ resolved
@@ -53,15 +53,9 @@
         // targets. The aliases are not interpreted at all until they recache
         // the remote side, at which point they will be evaluated & any needed
         // injection will be done.
-<<<<<<< HEAD
-        $this->drush('rsync', ['@example.dev', '@example.stage'], $options, 'user@server/path/to/drupal#sitename', null, self::EXIT_SUCCESS, '2>&1');
-        $expected = "[notice] Simulating: 'ssh' '-o PasswordAuthentication=no' 'user@server' 'drush --no-interaction rsync @example.dev @example.stage --uri=sitename --root=/path/to/drupal'";
-        $this->assertOutputEquals($expected, '# --alias-path=[^ ]*#');
-=======
         $this->drush('rsync', ['@example.dev', '@example.stage'], $options, 'user@server/path/to/drupal#sitename');
         $expected = "[notice] Simulating: 'ssh' '-o PasswordAuthentication=no' 'user@server' 'drush --no-interaction rsync @example.dev @example.stage --uri=sitename --root=/path/to/drupal";
         $this->assertContains($expected, $this->getSimplifiedErrorOutput());
->>>>>>> 91a954ed
     }
 
     public function testRsyncPathAliases()
