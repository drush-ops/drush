<?php

namespace Unish;

/**
 * Make makefile tests.
 * @group make
 * @group slow
 */
class makeMakefileCase extends CommandUnishTestCase {
  /**
   * Path to test make files.
   */
  protected $makefile_path;

  /**
   * Initialize $makefile_path.
   */
  function __construct() {
    $this->makefile_path =  dirname(__FILE__) . DIRECTORY_SEPARATOR . 'makefiles';
  }

  /**
   * Run a given makefile test.
   *
   * @param $test
   *   The test makefile to run, as defined by $this->getMakefile();
   */
  private function runMakefileTest($test) {
    $default_options = array(
      'test' => NULL,
      'md5' => 'print',
    );
    $config = $this->getMakefile($test);
    $options = array_merge($config['options'], $default_options);
    $makefile = $this->makefile_path . DIRECTORY_SEPARATOR . $config['makefile'];
    $return = !empty($config['fail']) ? self::EXIT_ERROR : self::EXIT_SUCCESS;
    $this->drush('make', array($makefile), $options, NULL, NULL, $return);

    // Check the log for the build hash if this test should pass.
    if (empty($config['fail'])) {
      $output = $this->getOutput();
      $this->assertContains($config['md5'], $output, $config['name'] . ' - build md5 matches expected value: ' . $config['md5']);
    }
  }

  function getMakefile($key) {
    static $tests;
    $tests = $this->listMakefileTests();
    return $tests[$key];
  }

  function listMakefileTests() {
    $tests = array(
      'bzr' => array(
        'name'     => 'Bzr',
        'makefile' => 'bzr.make',
        'build'    => TRUE,
        'md5' => '272e2b9bb27794c54396f2f03c159725',
        'options'  => array(),
      ),
      'bz2' => array(
        'name'     => 'bzip2',
        'makefile' => 'bz2.make',
        'build'    => TRUE,
        'md5'      => '5ec081203131a1a3277c8b23f9ddb995',
        'options'  => array('no-core' => NULL),
      ),
      'bz2-singlefile' => array(
        'name'     => 'bzip2 single file',
        'makefile' => 'bz2-singlefile.make',
        'build'    => TRUE,
        'md5'      => '4f9d57f6caaf6ece0526d867327621cc',
        'options'  => array('no-core' => NULL),
      ),
      'contrib-destination' => array(
        'name'     => 'Contrib-destination attribute',
        'makefile' => 'contrib-destination.make',
        'build'    => TRUE,
        'md5' => '2aed36201ede1849ce43d9b7d6f7e9e1',
        'options'  => array('no-core' => NULL, 'contrib-destination' => '.'),
      ),
      'defaults' => array(
        'name'     => 'Test defaults array.',
        'makefile' => 'defaults.make',
        'build'    => TRUE,
        'md5' => 'e6c0d6b37cd8573cbd188742b95a274e',
        'options'  => array('no-core' => NULL, 'contrib-destination' => '.'),
      ),
      'file' => array(
        'name'     => 'File extraction',
        'makefile' => 'file.make',
        'build'    => TRUE,
        'md5' => '4e9883d6f9f6572af287635689c2545d',
        'options'  => array('no-core' => NULL),
      ),
      'file-extract' => array(
        'name'     => 'Extract archives',
        'makefile' => 'file-extract.make',
        'build'    => TRUE,
        'md5' => 'b43d271ab3510eb33c1e300c78893458',
        // @todo This test often fails with concurrency set to more than one.
        'options'  => array('no-core' => NULL, 'concurrency' => 1),
      ),
      'get' => array(
        'name'     => 'Test GET retrieval of projects',
        'makefile' => 'get.make',
        'build'    => TRUE,
        'md5' => '4bf18507da89bed601548210c22a3bed',
        'options'  => array('no-core' => NULL),
      ),
      'git' => array(
        'name'     => 'GIT integration',
        'makefile' => 'git.make',
        'build'    => TRUE,
        'md5' => '4c80d78b50c89b5ba11a997bafec2b43',
        'options'  => array('no-core' => NULL, 'no-gitinfofile' => NULL),
      ),
      'git-simple' => array(
        'name' => 'Simple git integration',
        'makefile' => 'git-simple.make',
        'build' => TRUE,
        'md5' => '0147681209adef163a8ac2c0cff2a07e',
        'options'  => array('no-core' => NULL, 'no-gitinfofile' => NULL),
      ),
      'git-simple-8' => array(
        'name' => 'Simple git integration for D8',
        'makefile' => 'git-simple-8.make',
        'build' => TRUE,
        'options'  => array('no-core' => NULL),
      ),
      'gzip' => array(
        'name'     => 'gzip',
        'makefile' => 'gzip.make',
        'build'    => TRUE,
        'md5'      => '615975484966c36f4c9186601afd61e0',
        'options'  => array('no-core' => NULL),
      ),
      'ignore-checksums' => array(
        'name'     => 'Ignore invalid checksum/s',
        'makefile' => 'md5-fail.make',
        'build'    => TRUE,
        'md5' => 'f76ec174a775ce67f8e9edcb02336ef2',
        'options'  => array('no-core' => NULL, 'ignore-checksums' => NULL),
      ),
      'include' => array(
        'name'     => 'Including files and property overrides',
        'makefile' => 'include.make',
        'build'    => TRUE,
        'md5' => 'e2e230ec5eccaf5618050559ab11510d',
        'options'  => array(),
      ),
      'includes-git' => array(
        'name'     => 'Including makefiles from remote repositories',
        'makefile' => 'includes-main.make',
        'build'    => TRUE,
        'options'  => array(),
      ),
      'limit-libraries' => array(
        'name'     => 'Limit libraries downloaded',
        'makefile' => 'limited-projects-libraries.make',
        'build'    => TRUE,
        'md5' => 'cb0da4465d86eb34cafb167787862eb6',
        'options'  => array('no-core' => NULL, 'libraries' => 'drush_make'),
      ),
      'limit-libraries-multiple' => array(
        'name'     => 'Limit multiple libraries downloaded',
        'makefile' => 'limited-projects-libraries.make',
        'build'    => TRUE,
        'md5' => '7c10e6fc65728a77a2b0aed4ec2a29cd',
        'options'  => array('no-core' => NULL, 'libraries' => 'drush_make,token'),
      ),
      'limit-projects' => array(
        'name'     => 'Limit projects downloaded',
        'makefile' => 'limited-projects-libraries.make',
        'build'    => TRUE,
        'md5' => '3149650120e541d7d0fa577eef0ee9a3',
        'options'  => array('no-core' => NULL, 'projects' => 'boxes'),
      ),
      'limit-projects-multiple' => array(
        'name'     => 'Limit multiple projects downloaded',
        'makefile' => 'limited-projects-libraries.make',
        'build'    => TRUE,
        'md5' => 'ef8996c4d6c6f0d229e2237c73860071',
        'options'  => array('no-core' => NULL, 'projects' => 'boxes,admin_menu'),
      ),
      'md5-fail' => array(
        'name'     => 'Failed MD5 validation test',
        'makefile' => 'md5-fail.make',
        'build'    => FALSE,
        'md5' => FALSE,
        'options'  => array('no-core' => NULL),
        'fail' => TRUE,
      ),
      'md5-succeed' => array(
        'name'     => 'MD5 validation',
        'makefile' => 'md5-succeed.make',
        'build'    => TRUE,
        'md5' => 'f76ec174a775ce67f8e9edcb02336ef2',
        'options'  => array('no-core' => NULL),
      ),
      'no-patch-txt' => array(
        'name'     => 'Test --no-patch-txt option',
        'makefile' => 'patches.make',
        'build'    => TRUE,
        'md5' => '59267a04f98374ed5b0b75e90cefcd9c',
        'options'  => array('no-core' => NULL, 'no-patch-txt' => NULL),
      ),
      'options-array' => array(
        'name'     => 'Test global options array',
        'makefile' => 'options-array.make',
        'build'    => TRUE,
        'options'  => array(),
      ),
      'options-project' => array(
        'name'     => 'Test per-project options array',
        'makefile' => 'options-project.make',
        'build'    => TRUE,
        'options'  => array(),
      ),
      'patch' => array(
        'name'     => 'Test patching and writing of PATCHES.txt file',
        'makefile' => 'patches.make',
        'build'    => TRUE,
        'md5' => 'edf94818907bff754b24ac5c34506028',
        'options'  => array('no-core' => NULL),
      ),
      'recursion' => array(
        'name'     => 'Recursion',
        'makefile' => 'recursion.make',
        'build'    => TRUE,
        'md5' => 'cd095bd6dadb2f0d3e81f85f13685372',
        'options'  => array(
          'no-core' => NULL,
          'contrib-destination' => 'profiles/drupal_forum',
        ),
      ),
      'recursion-override' => array(
        'name' => 'Recursion overrides',
        'makefile' => 'recursion-override.make',
        'build' => TRUE,
        'md5' => 'a13c3d5d416be9fa78569514844b96a2',
        'options' => array(
          'no-core' => NULL,
        ),
      ),
      'subtree' => array(
        'name'     => 'Use subtree from downloaded archive',
        'makefile' => 'subtree.make',
        'build'    => TRUE,
        'md5' => 'db3770d8b4c9ce77510cbbcc566da9b8',
        'options'  => array('no-core' => NULL),
      ),
      'svn' => array(
        'name'     => 'SVN',
        'makefile' => 'svn.make',
        'build'    => TRUE,
        'md5' => '0cb28a15958d7fc4bbf8bf6b00bc6514',
        'options'  => array('no-core' => NULL),
      ),
      'translations' => array(
        'name'     => 'Translation downloads',
        'makefile' => 'translations.make',
        'options'  => array(
          'translations' => 'es,pt-br',
          'no-core' => NULL,
        ),
      ),
      'translations-inside' => array(
        'name'     => 'Translation downloads inside makefile',
        'makefile' => 'translations-inside.make',
      ),
      'translations-inside7' => array(
        'name'     => 'Translation downloads inside makefile, core 7.x',
        'makefile' => 'translations-inside7.make',
      ),
      'use-distribution-as-core' => array(
        'name'     => 'Use distribution as core',
        'makefile' => 'use-distribution-as-core.make',
        'build'    => TRUE,
        'md5' => '643a603025a20d498eb583a1e7970bad',
        'options'  => array(),
      ),
    );
    // Replicate ini tests for YAML format.
    foreach ($tests as $id => $test) {
      $id_yaml = $id  . '-yaml';
      $tests[$id_yaml] = $test;
      $tests[$id_yaml]['name'] = $tests[$id]['name'] . '(in YAML format)';
      $tests[$id_yaml]['makefile'] = $tests[$id]['makefile'] . '.yml';
    }
    return $tests;
  }

  /************************************************************************
   *                                                                      *
   *  List of make tests (in alphabetical order, for easier navigation.)  *
   *                                                                      *
   ************************************************************************/

  /**
   * Test .info file writing and the use of a git reference cache for
   * git downloads.
   */
  function testInfoFileWritingGit() {
    // Use the git-simple.make file.
    $config = $this->getMakefile('git-simple');

    $options = array('no-core' => NULL);
    $makefile = $this->makefile_path . DIRECTORY_SEPARATOR . $config['makefile'];
    $this->drush('make', array($makefile, UNISH_SANDBOX . '/test-build'), $options);

    // Test cck_signup.info file.
    $this->assertFileExists(UNISH_SANDBOX . '/test-build/sites/all/modules/cck_signup/cck_signup.info');
    $contents = file_get_contents(UNISH_SANDBOX . '/test-build/sites/all/modules/cck_signup/cck_signup.info');
    $this->assertContains('; Information added by drush on ' . date('Y-m-d'), $contents);
    $this->assertContains('version = "2fe932c"', $contents);
    $this->assertContains('project = "cck_signup"', $contents);

    // Verify that a reference cache was created.
    $cache_dir = UNISH_CACHE . DIRECTORY_SEPARATOR . 'cache';
    $this->assertFileExists($cache_dir . '/git/cck_signup-' . md5('http://git.drupal.org/project/cck_signup.git'));

    // Test context_admin.info file.
    $this->assertFileExists(UNISH_SANDBOX . '/test-build/sites/all/modules/context_admin/context_admin.info');
    $contents = file_get_contents(UNISH_SANDBOX . '/test-build/sites/all/modules/context_admin/context_admin.info');
    $this->assertContains('; Information added by drush on ' . date('Y-m-d'), $contents);
    $this->assertContains('version = "eb9f05e"', $contents);
    $this->assertContains('project = "context_admin"', $contents);

    // Verify git reference cache exists.
    $this->assertFileExists($cache_dir . '/git/context_admin-' . md5('http://git.drupal.org/project/context_admin.git'));

    // Text caption_filter .info rewrite.
    $this->assertFileExists(UNISH_SANDBOX . '/test-build/sites/all/modules/contrib/caption_filter/caption_filter.info');
    $contents = file_get_contents(UNISH_SANDBOX . '/test-build/sites/all/modules/contrib/caption_filter/caption_filter.info');
    $this->assertContains('; Information added by drush on ' . date('Y-m-d'), $contents);
    $this->assertContains('version = "7.x-1.2+0-dev"', $contents);
    $this->assertContains('project = "caption_filter"', $contents);
  }

  /**
   * Test .info file writing and the use of a git reference cache for
   * git downloads.
   */
  function testInfoYamlFileWritingGit() {
    // Use the Drupal 8 .make file.
    $config = $this->getMakefile('git-simple-8');

    $options = array('no-core' => NULL);
    $makefile = $this->makefile_path . DIRECTORY_SEPARATOR . $config['makefile'];
    $this->drush('make', array($makefile, UNISH_SANDBOX . '/test-build'), $options);

    $this->assertFileExists(UNISH_SANDBOX . '/test-build/modules/honeypot/honeypot.info.yml');
    $contents = file_get_contents(UNISH_SANDBOX . '/test-build/modules/honeypot/honeypot.info.yml');
    $this->assertContains('# Information added by drush on ' . date('Y-m-d'), $contents);
    $this->assertContains("version: '8.x-1.18-beta1+1-dev'", $contents);
    $this->assertContains("project: 'honeypot'", $contents);
  }

  function testMakeBzr() {
    // Silently skip bzr test if bzr is not installed.
    exec('which bzr', $output, $whichBzrErrorCode);
    if (!$whichBzrErrorCode) {
      $this->runMakefileTest('bzr');
    }
    else {
      $this->markTestSkipped('bzr command is not available.');
    }
  }

  function testMakeBZ2() {
    // Silently skip bz2 test if bz2 is not installed.
    exec('which bzip2', $output, $whichBzip2ErrorCode);
    if (!$whichBzip2ErrorCode) {
      $this->runMakefileTest('bz2');
    }
    else {
      $this->markTestSkipped('bzip2 command not available.');
    }
  }

  function testMakeBZ2SingleFile() {
    // Silently skip bz2 test if bz2 is not installed.
    exec('which bzip2', $output, $whichBzip2ErrorCode);
    if (!$whichBzip2ErrorCode) {
      $this->runMakefileTest('bz2-singlefile');
    }
    else {
      $this->markTestSkipped('bzip2 command not available.');
    }
  }

  function testMakeContribDestination() {
    $this->runMakefileTest('contrib-destination');
  }

  /** @group make.yml */
  function testMakeContribDestinationYaml() {
    $this->runMakefileTest('contrib-destination-yaml');
  }

  function testMakeDefaults() {
    $this->runMakefileTest('defaults');
  }

  /** @group make.yml */
  function testMakeDefaultsYaml() {
    $this->runMakefileTest('defaults-yaml');
  }

  function testMakeFile() {
    $this->runMakefileTest('file');
  }

  function testMakeFileExtract() {
    // Silently skip file extraction test if unzip is not installed.
    exec('which unzip', $output, $whichUnzipErrorCode);
    if (!$whichUnzipErrorCode) {
      $this->runMakefileTest('file-extract');
    }
    else {
      $this->markTestSkipped('unzip command not available.');
    }
  }

  function testMakeGet() {
    $this->runMakefileTest('get');
  }

  function testMakeGit() {
    $this->runMakefileTest('git');
  }

  function testMakeGitSimple() {
    $this->runMakefileTest('git-simple');
  }

  function testMakeGZip() {
    // Silently skip gzip test if either gzip or unzip is not installed.
    exec('which gzip', $output, $whichGzipErrorCode);
    if (!$whichGzipErrorCode) {
      exec('which unzip', $output, $whichUnzipErrorCode);
      if (!$whichUnzipErrorCode) {
        $this->runMakefileTest('gzip');
      }
      else {
        $this->markTestSkipped('unzip command not available.');
      }
    }
    else {
      $this->markTestSkipped('gzip command not available.');
    }
  }

  function testMakeIgnoreChecksums() {
    $this->runMakefileTest('ignore-checksums');
  }

  function testMakeInclude() {
    $this->runMakefileTest('include');
  }

  /** @group make.yml */
  function testMakeIncludeYaml() {
    $this->runMakefileTest('include-yaml');
  }

  /**
   * Test git support on includes directive.
   */
  function testMakeIncludesGit() {
    $config = $this->getMakefile('includes-git');
    $options = array();
    $makefile = $this->makefile_path . DIRECTORY_SEPARATOR . $config['makefile'];
    $this->drush('make', array($makefile, UNISH_SANDBOX . '/test-git-includes'), $options);
    
    // Verify that core and example main module were downloaded.
    $this->assertFileExists(UNISH_SANDBOX . '/test-git-includes/README.txt');
    $this->assertFileExists(UNISH_SANDBOX . '/test-git-includes/sites/all/modules/contrib/apachesolr/README.txt');
    
    // Verify that module included in sub platform was downloaded.
    $this->assertFileExists(UNISH_SANDBOX . '/test-git-includes/sites/all/modules/contrib/jquery_update/README.txt');
  }

  function testMakeLimitProjects() {
    $this->runMakefileTest('limit-projects');
    $this->runMakefileTest('limit-projects-multiple');
  }

  function testMakeLimitLibraries() {
    $this->runMakefileTest('limit-libraries');
    $this->runMakefileTest('limit-libraries-multiple');
  }


  function testMakeMd5Fail() {
    $this->runMakefileTest('md5-fail');
  }

  function testMakeMd5Succeed() {
    $this->runMakefileTest('md5-succeed');
  }

  /**
   * Test that make_move_build() doesn't wipe out directories that it shouldn't.
   */
  function testMakeMoveBuild() {
    // Manually download a module.
    $this->drush('pm-download', array('cck_signup'), array('destination' => UNISH_SANDBOX . '/sites/all/modules/contrib', 'yes' => NULL));

    // Build a make file.
    $config = $this->getMakefile('contrib-destination');
    $makefile = $this->makefile_path . DIRECTORY_SEPARATOR . $config['makefile'];
    $this->drush('make', array($makefile, '.'), $config['options']);

    // Verify that the manually downloaded module still exists.
    $this->assertFileExists(UNISH_SANDBOX . '/sites/all/modules/contrib/cck_signup/README.txt');
  }

  function testMakeNoPatchTxt() {
    $this->runMakefileTest('no-patch-txt');
  }

  function testMakeNoRecursion() {
    $config = $this->getMakefile('recursion');
    $makefile = $this->makefile_path . DIRECTORY_SEPARATOR . $config['makefile'];

    $install_directory = UNISH_SANDBOX . DIRECTORY_SEPARATOR . 'norecursion';
    $this->drush('make', array('--no-core', '--no-recursion', $makefile, $install_directory));
    $this->assertNotContains("ctools", $this->getOutput(), "Make with --no-recursion does not recurse into drupal_forum to download ctools.");
  }

  /**
   * Test no-core and working-copy in options array.
   */
  function testMakeOptionsArray() {
    // Use the goptions-array.make file.
    $config = $this->getMakefile('options-array');

    $makefile_path = dirname(__FILE__) . '/makefiles';
    $makefile = $makefile_path . '/' . $config['makefile'];
    $install_directory = UNISH_SANDBOX . '/options-array';
    $this->drush('make', array($makefile, $install_directory));

    // Test cck_signup .git/HEAD file.
    $this->assertFileExists($install_directory . '/sites/all/modules/cck_signup/.git/HEAD');
    $contents = file_get_contents($install_directory . '/sites/all/modules/cck_signup/.git/HEAD');
    $this->assertContains('2fe932c', $contents);

    // Test context_admin .git/HEAD file.
    $this->assertFileExists($install_directory . '/sites/all/modules/context_admin/.git/HEAD');
    $contents = file_get_contents($install_directory . '/sites/all/modules/context_admin/.git/HEAD');
    $this->assertContains('eb9f05e', $contents);
  }

  /**
   * Test per project working-copy option.
   */
  function testMakeOptionsProject() {
    // Use the options-project.make file.
    $config = $this->getMakefile('options-project');

    $makefile_path = dirname(__FILE__) . '/makefiles';
    $options = array('no-core' => NULL);
    $makefile = $makefile_path . '/' . $config['makefile'];
    $install_directory = UNISH_SANDBOX . '/options-project';
    $this->drush('make', array($makefile, $install_directory), $options);

    // Test context_admin .git/HEAD file.
    $this->assertFileExists($install_directory . '/sites/all/modules/context_admin/.git/HEAD');
    $contents = file_get_contents($install_directory . '/sites/all/modules/context_admin/.git/HEAD');
    $this->assertContains('eb9f05e', $contents);

    // Test cck_signup .git/HEAD file does not exist.
    $this->assertFileNotExists($install_directory . '/sites/all/modules/cck_signup/.git/HEAD');

    // Test caption_filter .git/HEAD file.
    $this->assertFileExists($install_directory . '/sites/all/modules/contrib/caption_filter/.git/HEAD');
    $contents = file_get_contents($install_directory . '/sites/all/modules/contrib//caption_filter/.git/HEAD');
    $this->assertContains('c9794cf', $contents);
  }

  function testMakePatch() {
    $this->runMakefileTest('patch');
  }

<<<<<<< HEAD
  function testMakeInclude() {
    $this->runMakefileTest('include');
  }

  /**
   * Test git support on includes directive.
   */
  function testMakeIncludesGit() {
    $config = $this->getMakefile('includes-git');
    $options = array();
    $makefile = $this->makefile_path . DIRECTORY_SEPARATOR . $config['makefile'];
    $this->drush('make', array($makefile, UNISH_SANDBOX . '/test-build'), $options);

    // Verify that core and example main module were downloaded.
    $this->assertFileExists(UNISH_SANDBOX . '/test-build/README.txt');
    $this->assertFileExists(UNISH_SANDBOX . '/test-build/sites/all/modules/contrib/apachesolr/README.txt');

    // Verify that module included in sub platform was downloaded.
    $this->assertFileExists(UNISH_SANDBOX . '/test-build/sites/all/modules/contrib/jquery_update/README.txt');
  }

=======
>>>>>>> 8cbee658
  function testMakeRecursion() {
    $this->runMakefileTest('recursion');
  }

  function testMakeRecursionOverride() {
    // Silently skip file extraction test if unzip is not installed.
    exec('which unzip', $output, $whichUnzipErrorCode);
    if (!$whichUnzipErrorCode) {
      $this->runMakefileTest('recursion-override');
    }
    else {
      $this->markTestSkipped('unzip command not available.');
    }
  }

  function testMakeSubtree() {
    // Silently skip subtree test if unzip is not installed.
    exec('which unzip', $output, $whichUnzipErrorCode);
    if (!$whichUnzipErrorCode) {
      $config = $this->getMakefile('subtree');

      $makefile = $this->makefile_path . DIRECTORY_SEPARATOR . $config['makefile'];
      $install_directory = UNISH_SANDBOX . DIRECTORY_SEPARATOR . 'subtree';
      $this->drush('make', array('--no-core', $makefile, $install_directory));

      $files['nivo-slider'] = array(
        'exists' => array(
          'jquery.nivo.slider.js',
          'jquery.nivo.slider.pack.js',
          'license.txt',
          'nivo-slider.css',
          'README',
        ),
        'notexists' => array(
          '__MACOSX',
          'nivo-slider',
        ),
      );
      $files['fullcalendar'] = array(
        'exists' => array(
          'fullcalendar.css',
          'fullcalendar.js',
          'fullcalendar.min.js',
          'fullcalendar.print.css',
          'gcal.js',
        ),
        'notexists' => array(
          'changelog.txt',
          'demos',
          'fullcalendar',
          'GPL-LICENSE.txt',
          'jquery',
          'MIT-LICENSE.txt',
        ),
      );
      $basedir = $install_directory . DIRECTORY_SEPARATOR . 'sites' . DIRECTORY_SEPARATOR . 'all' . DIRECTORY_SEPARATOR . 'libraries';
      foreach ($files as $lib => $details) {
        $dir =  $basedir . DIRECTORY_SEPARATOR . $lib;
        if (!empty($details['exists'])) {
          foreach ($details['exists'] as $file) {
            $this->assertFileExists($dir . DIRECTORY_SEPARATOR . $file);
          }
        }

        if (!empty($details['notexists'])) {
          foreach ($details['notexists'] as $file) {
            $this->assertFileNotExists($dir . DIRECTORY_SEPARATOR . $file);
          }
        }
      }
    }
    else {
      $this->markTestSkipped('unzip command not available.');
    }
  }

  function testMakeSvn() {
    // Silently skip svn test if svn is not installed.
    exec('which svn', $output, $whichSvnErrorCode);
    if (!$whichSvnErrorCode) {
      $this->runMakefileTest('svn');
    }
    else {
      $this->markTestSkipped('svn command not available.');
    }
  }

  /**
   * Translations can change arbitrarily, so these test for the existence of .po
   * files, rather than trying to match a build hash.
   */
  function testMakeTranslations() {
    $config = $this->getMakefile('translations');

    $makefile = $this->makefile_path . DIRECTORY_SEPARATOR . $config['makefile'];
    $install_directory = UNISH_SANDBOX . '/translations';
    $this->drush('make', array($makefile, $install_directory), $config['options']);

    $po_files = array(
      'sites/all/modules/token/translations/pt-br.po',
      'sites/all/modules/token/translations/es.po',
    );

    foreach ($po_files as $po_file) {
      $this->assertFileExists($install_directory . '/' . $po_file);
    }
  }

  /**
   * Translations can change arbitrarily, so these test for the existence of .po
   * files, rather than trying to match a build hash.
   */
  function testMakeTranslationsInside() {
    $config = $this->getMakefile('translations-inside');

    $makefile = $this->makefile_path . '/' . $config['makefile'];
    $install_directory = UNISH_SANDBOX . '/translations-inside';
    $this->drush('make', array($makefile, $install_directory));

    $po_files = array(
      'profiles/default/translations/pt-br.po',
      'profiles/default/translations/es.po',
      'sites/all/modules/token/translations/pt-br.po',
      'sites/all/modules/token/translations/es.po',
      'modules/system/translations/pt-br.po',
      'modules/system/translations/es.po',
    );

    foreach ($po_files as $po_file) {
      $this->assertFileExists($install_directory . '/' . $po_file);
    }
  }

  /**
   * Translations can change arbitrarily, so these test for the existence of .po
   * files, rather than trying to match a build hash.
   */
  function testMakeTranslationsInside7() {
    $config = $this->getMakefile('translations-inside7');

    $makefile = $this->makefile_path . DIRECTORY_SEPARATOR . $config['makefile'];
    $install_directory = UNISH_SANDBOX . '/translations-inside7';
    $this->drush('make', array($makefile, $install_directory));

    $po_files = array(
      'profiles/minimal/translations/pt-br.po',
      'profiles/minimal/translations/es.po',
      'profiles/testing/translations/pt-br.po',
      'profiles/testing/translations/es.po',
      'profiles/standard/translations/pt-br.po',
      'profiles/standard/translations/es.po',
      'sites/all/modules/token/translations/pt-br.po',
      'sites/all/modules/token/translations/es.po',
      'modules/system/translations/pt-br.po',
      'modules/system/translations/es.po',
    );

    foreach ($po_files as $po_file) {
      $this->assertFileExists($install_directory . '/' . $po_file);
    }
<<<<<<< HEAD
  }

  function testMakeContribDestination() {
    $this->runMakefileTest('contrib-destination');
  }

  function testMakeYaml() {
    $this->runMakefileTest('contrib-destination-yaml');
  }

  function testMakeDefaults() {
    $this->runMakefileTest('defaults');
  }

  function testMakeFile() {
    $this->runMakefileTest('file');
  }

  function testMakeBZ2() {
    // Silently skip bz2 test if bz2 is not installed.
    exec('which bzip2', $output, $whichBzip2ErrorCode);
    if (!$whichBzip2ErrorCode) {
      $this->runMakefileTest('bz2');
    }
    else {
      $this->markTestSkipped('bzip2 command not available.');
    }
  }

  function testMakeBZ2SingleFile() {
    // Silently skip bz2 test if bz2 is not installed.
    exec('which bzip2', $output, $whichBzip2ErrorCode);
    if (!$whichBzip2ErrorCode) {
      $this->runMakefileTest('bz2-singlefile');
    }
    else {
      $this->markTestSkipped('bzip2 command not available.');
    }
  }

  function testMakeGZip() {
    // Silently skip gzip test if gzip is not installed.
    exec('which gzip', $output, $whichGzipErrorCode);
    if (!$whichGzipErrorCode) {
      $this->runMakefileTest('gzip');
    }
    else {
      $this->markTestSkipped('gzip command not available.');
    }
  }

  function testMakeSubtree() {
    $config = $this->getMakefile('subtree');

    $makefile = $this->makefile_path . DIRECTORY_SEPARATOR . $config['makefile'];
    $install_directory = UNISH_SANDBOX . DIRECTORY_SEPARATOR . 'subtree';
    $this->drush('make', array('--no-core', $makefile, $install_directory));

    $files['nivo-slider'] = array(
      'exists' => array(
        'jquery.nivo.slider.js',
        'jquery.nivo.slider.pack.js',
        'license.txt',
        'nivo-slider.css',
        'README',
      ),
      'notexists' => array(
        '__MACOSX',
        'nivo-slider',
      ),
    );
    $files['fullcalendar'] = array(
      'exists' => array(
        'fullcalendar.css',
        'fullcalendar.js',
        'fullcalendar.min.js',
        'fullcalendar.print.css',
        'gcal.js',
      ),
      'notexists' => array(
        'changelog.txt',
        'demos',
        'fullcalendar',
        'GPL-LICENSE.txt',
        'jquery',
        'MIT-LICENSE.txt',
      ),
    );
    $basedir = $install_directory . DIRECTORY_SEPARATOR . 'sites' . DIRECTORY_SEPARATOR . 'all' . DIRECTORY_SEPARATOR . 'libraries';
    foreach ($files as $lib => $details) {
      $dir =  $basedir . DIRECTORY_SEPARATOR . $lib;
      if (!empty($details['exists'])) {
        foreach ($details['exists'] as $file) {
          $this->assertFileExists($dir . DIRECTORY_SEPARATOR . $file);
        }
      }

      if (!empty($details['notexists'])) {
        foreach ($details['notexists'] as $file) {
          $this->assertFileNotExists($dir . DIRECTORY_SEPARATOR . $file);
        }
      }
    }
  }

  function testMakeMd5Succeed() {
    $this->runMakefileTest('md5-succeed');
  }

  function testMakeMd5Fail() {
    $this->runMakefileTest('md5-fail');
  }

  function testMakeIgnoreChecksums() {
    $this->runMakefileTest('ignore-checksums');
  }

  /**
   * Test .info file writing and the use of a git reference cache for
   * git downloads.
   */
  function testInfoFileWritingGit() {
    // Use the git-simple.make file.
    $config = $this->getMakefile('git-simple');

    $options = array('no-core' => NULL);
    $makefile = $this->makefile_path . DIRECTORY_SEPARATOR . $config['makefile'];
    $this->drush('make', array($makefile, UNISH_SANDBOX . '/test-build'), $options);

    // Test cck_signup.info file.
    $this->assertFileExists(UNISH_SANDBOX . '/test-build/sites/all/modules/cck_signup/cck_signup.info');
    $contents = file_get_contents(UNISH_SANDBOX . '/test-build/sites/all/modules/cck_signup/cck_signup.info');
    $this->assertContains('; Information added by drush on 2011-07-27', $contents);
    $this->assertContains('version = "2fe932c"', $contents);
    $this->assertContains('project = "cck_signup"', $contents);

    // Verify that a reference cache was created.
    $cache_dir = UNISH_CACHE . DIRECTORY_SEPARATOR . 'cache';
    $this->assertFileExists($cache_dir . '/git/cck_signup-' . md5('http://git.drupal.org/project/cck_signup.git'));

    // Test context_admin.info file.
    $this->assertFileExists(UNISH_SANDBOX . '/test-build/sites/all/modules/context_admin/context_admin.info');
    $contents = file_get_contents(UNISH_SANDBOX . '/test-build/sites/all/modules/context_admin/context_admin.info');
    $this->assertContains('; Information added by drush on 2011-10-27', $contents);
    $this->assertContains('version = "eb9f05e"', $contents);
    $this->assertContains('project = "context_admin"', $contents);

    // Verify git reference cache exists.
    $this->assertFileExists($cache_dir . '/git/context_admin-' . md5('http://git.drupal.org/project/context_admin.git'));

    // Text caption_filter .info rewrite.
    $this->assertFileExists(UNISH_SANDBOX . '/test-build/sites/all/modules/contrib/caption_filter/caption_filter.info');
    $contents = file_get_contents(UNISH_SANDBOX . '/test-build/sites/all/modules/contrib/caption_filter/caption_filter.info');
    $this->assertContains('; Information added by drush on 2011-09-20', $contents);
    $this->assertContains('version = "7.x-1.2+0-dev"', $contents);
    $this->assertContains('project = "caption_filter"', $contents);
  }

  /**
   * Test .info file writing and the use of a git reference cache for
   * git downloads.
   */
  function testInfoYamlFileWritingGit() {
    // Use the Drupal 8 .make file.
    $config = $this->getMakefile('git-simple-8');

    $options = array('no-core' => NULL);
    $makefile = $this->makefile_path . DIRECTORY_SEPARATOR . $config['makefile'];
    $this->drush('make', array($makefile, UNISH_SANDBOX . '/test-build'), $options);

    $this->assertFileExists(UNISH_SANDBOX . '/test-build/modules/honeypot/honeypot.info.yml');
    $contents = file_get_contents(UNISH_SANDBOX . '/test-build/modules/honeypot/honeypot.info.yml');
    $this->assertContains('# Information added by drush on ' . date('Y-m-d'), $contents);
    $this->assertContains("version: '8.x-1.18-beta1+1-dev'", $contents);
    $this->assertContains("project: 'honeypot'", $contents);
  }

  function testMakeFileExtract() {
    $this->runMakefileTest('file-extract');
  }

  function testMakeLimitProjects() {
    $this->runMakefileTest('limit-projects');
    $this->runMakefileTest('limit-projects-multiple');
  }

  function testMakeLimitLibraries() {
    $this->runMakefileTest('limit-libraries');
    $this->runMakefileTest('limit-libraries-multiple');
  }

  /**
   * Test that make_move_build() doesn't wipe out directories that it shouldn't.
   */
  function testMakeMoveBuild() {
    // Manually download a module.
    $this->drush('pm-download', array('cck_signup'), array('destination' => UNISH_SANDBOX . '/sites/all/modules/contrib', 'yes' => NULL));

    // Build a make file.
    $config = $this->getMakefile('contrib-destination');
    $makefile = $this->makefile_path . DIRECTORY_SEPARATOR . $config['makefile'];
    $this->drush('make', array($makefile, '.'), $config['options']);

    // Verify that the manually downloaded module still exists.
    $this->assertFileExists(UNISH_SANDBOX . '/sites/all/modules/contrib/cck_signup/README.txt');
=======
>>>>>>> 8cbee658
  }

  /**
   * Test that a distribution can be used as a "core" project.
   */
  function testMakeUseDistributionAsCore() {
    $this->runMakefileTest('use-distribution-as-core');
  }
}<|MERGE_RESOLUTION|>--- conflicted
+++ resolved
@@ -474,11 +474,11 @@
     $options = array();
     $makefile = $this->makefile_path . DIRECTORY_SEPARATOR . $config['makefile'];
     $this->drush('make', array($makefile, UNISH_SANDBOX . '/test-git-includes'), $options);
-    
+
     // Verify that core and example main module were downloaded.
     $this->assertFileExists(UNISH_SANDBOX . '/test-git-includes/README.txt');
     $this->assertFileExists(UNISH_SANDBOX . '/test-git-includes/sites/all/modules/contrib/apachesolr/README.txt');
-    
+
     // Verify that module included in sub platform was downloaded.
     $this->assertFileExists(UNISH_SANDBOX . '/test-git-includes/sites/all/modules/contrib/jquery_update/README.txt');
   }
@@ -585,30 +585,6 @@
     $this->runMakefileTest('patch');
   }
 
-<<<<<<< HEAD
-  function testMakeInclude() {
-    $this->runMakefileTest('include');
-  }
-
-  /**
-   * Test git support on includes directive.
-   */
-  function testMakeIncludesGit() {
-    $config = $this->getMakefile('includes-git');
-    $options = array();
-    $makefile = $this->makefile_path . DIRECTORY_SEPARATOR . $config['makefile'];
-    $this->drush('make', array($makefile, UNISH_SANDBOX . '/test-build'), $options);
-
-    // Verify that core and example main module were downloaded.
-    $this->assertFileExists(UNISH_SANDBOX . '/test-build/README.txt');
-    $this->assertFileExists(UNISH_SANDBOX . '/test-build/sites/all/modules/contrib/apachesolr/README.txt');
-
-    // Verify that module included in sub platform was downloaded.
-    $this->assertFileExists(UNISH_SANDBOX . '/test-build/sites/all/modules/contrib/jquery_update/README.txt');
-  }
-
-=======
->>>>>>> 8cbee658
   function testMakeRecursion() {
     $this->runMakefileTest('recursion');
   }
@@ -769,214 +745,6 @@
     foreach ($po_files as $po_file) {
       $this->assertFileExists($install_directory . '/' . $po_file);
     }
-<<<<<<< HEAD
-  }
-
-  function testMakeContribDestination() {
-    $this->runMakefileTest('contrib-destination');
-  }
-
-  function testMakeYaml() {
-    $this->runMakefileTest('contrib-destination-yaml');
-  }
-
-  function testMakeDefaults() {
-    $this->runMakefileTest('defaults');
-  }
-
-  function testMakeFile() {
-    $this->runMakefileTest('file');
-  }
-
-  function testMakeBZ2() {
-    // Silently skip bz2 test if bz2 is not installed.
-    exec('which bzip2', $output, $whichBzip2ErrorCode);
-    if (!$whichBzip2ErrorCode) {
-      $this->runMakefileTest('bz2');
-    }
-    else {
-      $this->markTestSkipped('bzip2 command not available.');
-    }
-  }
-
-  function testMakeBZ2SingleFile() {
-    // Silently skip bz2 test if bz2 is not installed.
-    exec('which bzip2', $output, $whichBzip2ErrorCode);
-    if (!$whichBzip2ErrorCode) {
-      $this->runMakefileTest('bz2-singlefile');
-    }
-    else {
-      $this->markTestSkipped('bzip2 command not available.');
-    }
-  }
-
-  function testMakeGZip() {
-    // Silently skip gzip test if gzip is not installed.
-    exec('which gzip', $output, $whichGzipErrorCode);
-    if (!$whichGzipErrorCode) {
-      $this->runMakefileTest('gzip');
-    }
-    else {
-      $this->markTestSkipped('gzip command not available.');
-    }
-  }
-
-  function testMakeSubtree() {
-    $config = $this->getMakefile('subtree');
-
-    $makefile = $this->makefile_path . DIRECTORY_SEPARATOR . $config['makefile'];
-    $install_directory = UNISH_SANDBOX . DIRECTORY_SEPARATOR . 'subtree';
-    $this->drush('make', array('--no-core', $makefile, $install_directory));
-
-    $files['nivo-slider'] = array(
-      'exists' => array(
-        'jquery.nivo.slider.js',
-        'jquery.nivo.slider.pack.js',
-        'license.txt',
-        'nivo-slider.css',
-        'README',
-      ),
-      'notexists' => array(
-        '__MACOSX',
-        'nivo-slider',
-      ),
-    );
-    $files['fullcalendar'] = array(
-      'exists' => array(
-        'fullcalendar.css',
-        'fullcalendar.js',
-        'fullcalendar.min.js',
-        'fullcalendar.print.css',
-        'gcal.js',
-      ),
-      'notexists' => array(
-        'changelog.txt',
-        'demos',
-        'fullcalendar',
-        'GPL-LICENSE.txt',
-        'jquery',
-        'MIT-LICENSE.txt',
-      ),
-    );
-    $basedir = $install_directory . DIRECTORY_SEPARATOR . 'sites' . DIRECTORY_SEPARATOR . 'all' . DIRECTORY_SEPARATOR . 'libraries';
-    foreach ($files as $lib => $details) {
-      $dir =  $basedir . DIRECTORY_SEPARATOR . $lib;
-      if (!empty($details['exists'])) {
-        foreach ($details['exists'] as $file) {
-          $this->assertFileExists($dir . DIRECTORY_SEPARATOR . $file);
-        }
-      }
-
-      if (!empty($details['notexists'])) {
-        foreach ($details['notexists'] as $file) {
-          $this->assertFileNotExists($dir . DIRECTORY_SEPARATOR . $file);
-        }
-      }
-    }
-  }
-
-  function testMakeMd5Succeed() {
-    $this->runMakefileTest('md5-succeed');
-  }
-
-  function testMakeMd5Fail() {
-    $this->runMakefileTest('md5-fail');
-  }
-
-  function testMakeIgnoreChecksums() {
-    $this->runMakefileTest('ignore-checksums');
-  }
-
-  /**
-   * Test .info file writing and the use of a git reference cache for
-   * git downloads.
-   */
-  function testInfoFileWritingGit() {
-    // Use the git-simple.make file.
-    $config = $this->getMakefile('git-simple');
-
-    $options = array('no-core' => NULL);
-    $makefile = $this->makefile_path . DIRECTORY_SEPARATOR . $config['makefile'];
-    $this->drush('make', array($makefile, UNISH_SANDBOX . '/test-build'), $options);
-
-    // Test cck_signup.info file.
-    $this->assertFileExists(UNISH_SANDBOX . '/test-build/sites/all/modules/cck_signup/cck_signup.info');
-    $contents = file_get_contents(UNISH_SANDBOX . '/test-build/sites/all/modules/cck_signup/cck_signup.info');
-    $this->assertContains('; Information added by drush on 2011-07-27', $contents);
-    $this->assertContains('version = "2fe932c"', $contents);
-    $this->assertContains('project = "cck_signup"', $contents);
-
-    // Verify that a reference cache was created.
-    $cache_dir = UNISH_CACHE . DIRECTORY_SEPARATOR . 'cache';
-    $this->assertFileExists($cache_dir . '/git/cck_signup-' . md5('http://git.drupal.org/project/cck_signup.git'));
-
-    // Test context_admin.info file.
-    $this->assertFileExists(UNISH_SANDBOX . '/test-build/sites/all/modules/context_admin/context_admin.info');
-    $contents = file_get_contents(UNISH_SANDBOX . '/test-build/sites/all/modules/context_admin/context_admin.info');
-    $this->assertContains('; Information added by drush on 2011-10-27', $contents);
-    $this->assertContains('version = "eb9f05e"', $contents);
-    $this->assertContains('project = "context_admin"', $contents);
-
-    // Verify git reference cache exists.
-    $this->assertFileExists($cache_dir . '/git/context_admin-' . md5('http://git.drupal.org/project/context_admin.git'));
-
-    // Text caption_filter .info rewrite.
-    $this->assertFileExists(UNISH_SANDBOX . '/test-build/sites/all/modules/contrib/caption_filter/caption_filter.info');
-    $contents = file_get_contents(UNISH_SANDBOX . '/test-build/sites/all/modules/contrib/caption_filter/caption_filter.info');
-    $this->assertContains('; Information added by drush on 2011-09-20', $contents);
-    $this->assertContains('version = "7.x-1.2+0-dev"', $contents);
-    $this->assertContains('project = "caption_filter"', $contents);
-  }
-
-  /**
-   * Test .info file writing and the use of a git reference cache for
-   * git downloads.
-   */
-  function testInfoYamlFileWritingGit() {
-    // Use the Drupal 8 .make file.
-    $config = $this->getMakefile('git-simple-8');
-
-    $options = array('no-core' => NULL);
-    $makefile = $this->makefile_path . DIRECTORY_SEPARATOR . $config['makefile'];
-    $this->drush('make', array($makefile, UNISH_SANDBOX . '/test-build'), $options);
-
-    $this->assertFileExists(UNISH_SANDBOX . '/test-build/modules/honeypot/honeypot.info.yml');
-    $contents = file_get_contents(UNISH_SANDBOX . '/test-build/modules/honeypot/honeypot.info.yml');
-    $this->assertContains('# Information added by drush on ' . date('Y-m-d'), $contents);
-    $this->assertContains("version: '8.x-1.18-beta1+1-dev'", $contents);
-    $this->assertContains("project: 'honeypot'", $contents);
-  }
-
-  function testMakeFileExtract() {
-    $this->runMakefileTest('file-extract');
-  }
-
-  function testMakeLimitProjects() {
-    $this->runMakefileTest('limit-projects');
-    $this->runMakefileTest('limit-projects-multiple');
-  }
-
-  function testMakeLimitLibraries() {
-    $this->runMakefileTest('limit-libraries');
-    $this->runMakefileTest('limit-libraries-multiple');
-  }
-
-  /**
-   * Test that make_move_build() doesn't wipe out directories that it shouldn't.
-   */
-  function testMakeMoveBuild() {
-    // Manually download a module.
-    $this->drush('pm-download', array('cck_signup'), array('destination' => UNISH_SANDBOX . '/sites/all/modules/contrib', 'yes' => NULL));
-
-    // Build a make file.
-    $config = $this->getMakefile('contrib-destination');
-    $makefile = $this->makefile_path . DIRECTORY_SEPARATOR . $config['makefile'];
-    $this->drush('make', array($makefile, '.'), $config['options']);
-
-    // Verify that the manually downloaded module still exists.
-    $this->assertFileExists(UNISH_SANDBOX . '/sites/all/modules/contrib/cck_signup/README.txt');
-=======
->>>>>>> 8cbee658
   }
 
   /**
