--- conflicted
+++ resolved
@@ -176,17 +176,11 @@
     // Travis, for unknown reasons.
     // @see https://github.com/drush-ops/drush/pull/646
     $prefix = '';
-<<<<<<< HEAD
-//    foreach ($env as $env_name => $env_value) {
-//      $prefix .= $env_name . '=' . self::escapeshellarg($env_value) . ' ';
-//    }
-=======
     if(!$this->is_windows()) {
       foreach ($env as $env_name => $env_value) {
         $prefix .= $env_name . '=' . self::escapeshellarg($env_value) . ' ';
       }
     }
->>>>>>> abb5448c
     $this->log("Executing: $prefix$command", 'warning');
 
     try {
