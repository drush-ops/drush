--- conflicted
+++ resolved
@@ -11,59 +11,6 @@
 {
     use TestModuleHelperTrait;
 
-<<<<<<< HEAD
-    public function testQueue()
-    {
-        $expected = 'aggregator_feeds,%items,"Drupal\Core\Queue\DatabaseQueue"';
-        $sites = $this->setUpDrupal(1, true);
-
-        // Enable aggregator since it declares a queue.
-        $this->drush('pm-install', ['aggregator']);
-
-        $this->drush('queue-list');
-        $output = $this->getOutput();
-        $this->assertStringContainsString('aggregator_feeds', $output, 'Queue list shows the declared queue.');
-
-        // We need user to own to the feed.
-        $this->drush('user-create', ['example'], ['password' => 'password', 'mail' => "example@example.com"]);
-        $this->drush('php-script', ['queue_script'], ['script-path' => __DIR__ . '/resources']);
-        $this->drush('queue-list', [], ['format' => 'csv']);
-        $output = $this->getOutputAsList();
-        $this->assertEquals(str_replace('%items', 1, $expected), array_pop($output), 'Item was successfully added to the queue.');
-
-        $this->drush('queue-run', ['aggregator_feeds']);
-        $this->drush('queue-list', [], ['format' => 'csv']);
-        $output = $this->getOutputAsList();
-        $this->assertEquals(str_replace('%items', 0, $expected), array_pop($output), 'Queue item processed.');
-    }
-
-  /**
-   * Tests the queue-delete command.
-   */
-    public function testQueueDelete()
-    {
-        $expected = 'aggregator_feeds,%items,"Drupal\Core\Queue\DatabaseQueue"';
-
-        $sites = $this->setUpDrupal(1, true);
-
-        // Enable aggregator since it declares a queue.
-        $this->drush('pm-install', ['aggregator']);
-
-        // Add another item to the queue and make sure it was deleted.
-        $this->drush('php-script', ['queue_script'], ['script-path' => __DIR__ . '/resources']);
-        $this->drush('queue-list', [], ['format' => 'csv']);
-        $output = $this->getOutputAsList();
-        $this->assertEquals(str_replace('%items', 1, $expected), array_pop($output), 'Item was successfully added to the queue.');
-
-        $this->drush('queue-delete', ['aggregator_feeds']);
-
-        $this->drush('queue-list', [], ['format' => 'csv']);
-        $output = $this->getOutputAsList();
-        $this->assertEquals(str_replace('%items', 0, $expected), array_pop($output), 'Queue was successfully deleted.');
-    }
-
-=======
->>>>>>> 71dbbc67
   /**
    * Tests the RequeueException.
    */
@@ -76,11 +23,7 @@
 
         // Enable woot module, which contains a queue worker that throws a
         // RequeueException.
-<<<<<<< HEAD
-        $this->drush('pm-install', ['woot'], [], null, null, self::EXIT_SUCCESS);
-=======
-        $this->drush('pm:enable', ['woot'], [], null, null, self::EXIT_SUCCESS);
->>>>>>> 71dbbc67
+        $this->drush('pm:install', ['woot'], [], null, null, self::EXIT_SUCCESS);
 
         // Add an item to the queue.
         $this->drush('php:script', ['requeue_script'], ['script-path' => __DIR__ . '/resources']);
@@ -120,11 +63,7 @@
 
         // Enable woot module, which contains a queue worker that throws a
         // custom exception.
-<<<<<<< HEAD
-        $this->drush('pm-install', ['woot'], [], null, null, self::EXIT_SUCCESS);
-=======
-        $this->drush('pm:enable', ['woot'], [], null, null, self::EXIT_SUCCESS);
->>>>>>> 71dbbc67
+        $this->drush('pm:install', ['woot'], [], null, null, self::EXIT_SUCCESS);
 
         // Add a couple of items to the queue.
         $this->drush('php:script', ['queue_custom_exception_script'], ['script-path' => __DIR__ . '/resources']);
