--- conflicted
+++ resolved
@@ -19,26 +19,25 @@
 
     public function setUp()
     {
-          $this->setUpDrupal(1, true);
-          $this->drush('pm:enable', ['language', 'locale']);
-          $this->drush('language:add', ['nl'], ['skip-translations' => null]);
+        $this->setUpDrupal(1, true);
+        $this->drush('pm:enable', ['language', 'locale']);
+        $this->drush('language:add', ['nl'], ['skip-translations' => null]);
 
-<<<<<<< HEAD
-          $this->sourceFile = Path::join(__DIR__, '/resources/devel.nl.po');
+        $this->sourceFile = Path::join(__DIR__, '/resources/drush_empty_module.nl.po');
 
-          $this->drush('locale:import', ['nl', $this->sourceFile]);
-          $this->assertTranslation('Devel', 'NL Devel', 'nl', 0);
+        $this->drush('locale:import', ['nl', $this->sourceFile]);
+        $this->assertTranslation('Drush Empty Module', 'NL Drush Empty Module', 'nl', 0);
     }
 
     public function testLocaleExport()
     {
         // Export standard translations.
         $this->drush('locale:export', ['nl'], ['types' => 'not-customized']);
-        $this->assertGettextTranslation('Devel', 'NL Devel');
+        $this->assertGettextTranslation('Drush Empty Module', 'NL Drush Empty Module');
 
         // Export customized translations.
-        $this->drush('sql:query', ["UPDATE locales_target SET translation = 'CUSTOM Devel', customized = 1"]);
-        $this->assertTranslation('Devel', 'CUSTOM Devel', 'nl', 1);
+        $this->drush('sql:query', ["UPDATE locales_target SET translation = 'CUSTOM Drush Empty Module', customized = 1"]);
+        $this->assertTranslation('Drush Empty Module', 'CUSTOM Drush Empty Module', 'nl', 1);
         $this->drush('locale:export', ['nl'], ['types' => 'customized']);
 
         // Export untranslated strings.
@@ -47,83 +46,46 @@
 
         // Export all.
         $this->drush('locale:export', ['nl']);
-        $this->assertGettextTranslation('Devel', 'CUSTOM Devel');
+        $this->assertGettextTranslation('Drush Empty Module', 'CUSTOM Drush Empty Module');
         $this->assertGettextTranslation('Something untranslated', '');
 
         // Export template file.
         $this->drush('locale:export', ['nl'], ['template' => null]);
-        $this->assertGettextTranslation('Devel', '');
+        $this->assertGettextTranslation('Drush Empty Module', '');
         $this->assertGettextTranslation('Something untranslated', '');
     }
-=======
-        $source = Path::join(__DIR__, '/resources/drush_empty_module.nl.po');
-
-        $this->drush('locale:import', ['nl', $source]);
-        $this->assertTranslation('Drush Empty Module', 'NL Drush Empty Module', 'nl', 0);
->>>>>>> bdd26d65
 
     public function testLocaleImport()
     {
         // Import without override.
-<<<<<<< HEAD
-        $this->drush('sql:query', ["UPDATE locales_target SET translation = 'NO Devel'"]);
-        $this->assertTranslation('Devel', 'NO Devel', 'nl', 0);
-        $this->drush('locale:import', ['nl', $this->sourceFile], ['override' => 'none']);
-        $this->assertTranslation('Devel', 'NO Devel', 'nl', 0);
-
-        // Import with override.
-        $this->drush('sql:query', ["UPDATE locales_target SET translation = 'NO Devel'"]);
-        $this->assertTranslation('Devel', 'NO Devel', 'nl', 0);
-        $this->drush('locale:import', ['nl', $this->sourceFile], ['override' => 'not-customized']);
-        $this->assertTranslation('Devel', 'NL Devel', 'nl', 0);
-
-        // Import without override of custom translation
-        $this->drush('sql:query', ["UPDATE locales_target SET translation = 'NO Devel', customized = 1"]);
-        $this->assertTranslation('Devel', 'NO Devel', 'nl', 1);
-        $this->drush('locale:import', ['nl', $this->sourceFile], ['override' => 'not-customized']);
-        $this->assertTranslation('Devel', 'NO Devel', 'nl', 1);
-
-        // Import with override of custom translation.
-        $this->drush('sql:query', ["UPDATE locales_target SET translation = 'NO Devel', customized = 1"]);
-        $this->assertTranslation('Devel', 'NO Devel', 'nl', 1);
-        $this->drush('locale:import', ['nl', $this->sourceFile], ['override' => 'customized']);
-        $this->assertTranslation('Devel', 'NL Devel', 'nl', 0);
-
-        // Import with override of custom translation as customized.
-        $this->drush('sql:query', ["UPDATE locales_target SET translation = 'NO Devel', customized = 1"]);
-        $this->assertTranslation('Devel', 'NO Devel', 'nl', 1);
-        $this->drush('locale:import', ['nl', $this->sourceFile], ['type' => 'customized', 'override' => 'customized']);
-        $this->assertTranslation('Devel', 'NL Devel', 'nl', 1);
-=======
         $this->drush('sql:query', ["UPDATE locales_target SET translation = 'NO Drush Empty Module'"]);
         $this->assertTranslation('Drush Empty Module', 'NO Drush Empty Module', 'nl', 0);
-        $this->drush('locale:import', ['nl', $source], ['override' => 'none']);
+        $this->drush('locale:import', ['nl', $this->sourceFile], ['override' => 'none']);
         $this->assertTranslation('Drush Empty Module', 'NO Drush Empty Module', 'nl', 0);
 
         // Import with override.
         $this->drush('sql:query', ["UPDATE locales_target SET translation = 'NO Drush Empty Module'"]);
         $this->assertTranslation('Drush Empty Module', 'NO Drush Empty Module', 'nl', 0);
-        $this->drush('locale:import', ['nl', $source], ['override' => 'not-customized']);
+        $this->drush('locale:import', ['nl', $this->sourceFile], ['override' => 'not-customized']);
         $this->assertTranslation('Drush Empty Module', 'NL Drush Empty Module', 'nl', 0);
 
         // Import without override of custom translation
         $this->drush('sql:query', ["UPDATE locales_target SET translation = 'NO Drush Empty Module', customized = 1"]);
         $this->assertTranslation('Drush Empty Module', 'NO Drush Empty Module', 'nl', 1);
-        $this->drush('locale:import', ['nl', $source], ['override' => 'not-customized']);
+        $this->drush('locale:import', ['nl', $this->sourceFile], ['override' => 'not-customized']);
         $this->assertTranslation('Drush Empty Module', 'NO Drush Empty Module', 'nl', 1);
 
         // Import with override of custom translation.
         $this->drush('sql:query', ["UPDATE locales_target SET translation = 'NO Drush Empty Module', customized = 1"]);
         $this->assertTranslation('Drush Empty Module', 'NO Drush Empty Module', 'nl', 1);
-        $this->drush('locale:import', ['nl', $source], ['override' => 'customized']);
+        $this->drush('locale:import', ['nl', $this->sourceFile], ['override' => 'customized']);
         $this->assertTranslation('Drush Empty Module', 'NL Drush Empty Module', 'nl', 0);
 
         // Import with override of custom translation as customized.
         $this->drush('sql:query', ["UPDATE locales_target SET translation = 'NO Drush Empty Module', customized = 1"]);
         $this->assertTranslation('Drush Empty Module', 'NO Drush Empty Module', 'nl', 1);
-        $this->drush('locale:import', ['nl', $source], ['type' => 'customized', 'override' => 'customized']);
+        $this->drush('locale:import', ['nl', $this->sourceFile], ['type' => 'customized', 'override' => 'customized']);
         $this->assertTranslation('Drush Empty Module', 'NL Drush Empty Module', 'nl', 1);
->>>>>>> bdd26d65
     }
 
     /**
