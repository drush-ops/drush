--- conflicted
+++ resolved
@@ -3,11 +3,7 @@
   "chmod": "0755",
   "compactors": [],
   "directories": ["commands", "docs", "examples", "includes", "lib", "misc"],
-<<<<<<< HEAD
-    "files": ["drush.api.php", "drush.complete.sh", "drush.info", "drush.launcher", "drush.php", "drush-services.yml", "drush_logo-black.png", "README.md"],
-=======
-  "files": ["drush.api.php", "drush.complete.sh", "drush.info", "drush.launcher", "drush.php", "drush_logo-black.png", "README.md"],
->>>>>>> 3ae42c07
+  "files": ["drush.api.php", "drush.complete.sh", "drush.info", "drush.launcher", "drush.php", "drush-services.yml", "drush_logo-black.png", "README.md"],
   "finder": [
     {
       "name": "*.php",
