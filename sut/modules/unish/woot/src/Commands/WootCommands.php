--- conflicted
+++ resolved
@@ -13,26 +13,20 @@
  */
 class WootCommands
 {
-<<<<<<< HEAD
-  /**
-   * The Woot manager service.
-   *
-   * @var \Drupal\woot\WootManager
-   */
-  protected $wootManager;
+    /**
+     * The Woot manager service.
+     *
+     * @var \Drupal\woot\WootManager
+     */
+    protected $wootManager;
 
-  /**
-   * WootCommands constructor.
-   *
-   * @param \Drupal\woot\WootManager $wootManager
-   *   Woot manager service.
-   */
-  public function __construct(WootManager $wootManager) {
-    $this->wootManager = $wootManager;
-  }
-=======
-    public function __construct(protected string $appRoot) {}
->>>>>>> 451194b0
+    /**
+     * WootCommands constructor.
+     *
+     * @param \Drupal\woot\WootManager $wootManager
+     *   Woot manager service.
+     */
+    public function __construct(protected string $appRoot, WootManager $wootManager) {}
 
     /**
      * Woot mightily.
