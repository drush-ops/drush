--- conflicted
+++ resolved
@@ -303,33 +303,6 @@
         $this->aliasManager->setSelf($selfSiteAlias);
         $this->configLocator->addAliasConfig($selfSiteAlias->exportConfig());
 
-<<<<<<< HEAD
-=======
-        // Check to see if the alias on the command line points at
-        // a local Drupal site that is not the site at $root
-        $localAliasDrupalFinder = new DrupalFinder();
-        $foundAlternateRoot = $localAliasDrupalFinder->locateRoot($selfSiteAlias->localRoot());
-        if ($foundAlternateRoot) {
-            $alteredRoot = Path::canonicalize($localAliasDrupalFinder->getDrupalRoot());
-
-            // Now that we have our final Drupal root, check to see if there is
-            // a site-local Drush. If there is, we will redispatch to it.
-            // NOTE: termination handlers have not been set yet, so it is okay
-            // to exit early without taking special action.
-            [$preflightDidRedispatch, $exitStatus] = RedispatchToSiteLocal::redispatchIfSiteLocalDrush($argv, $alteredRoot, $this->environment->vendorPath(), $this->logger());
-            if ($preflightDidRedispatch) {
-                return [$preflightDidRedispatch, $exitStatus];
-            }
-
-            // If the Drupal site changed, and the alternate site does not
-            // contain its own copy of Drush, then we cannot continue.
-            if ($alteredRoot != $root) {
-                $aliasName = $this->preflightArgs->alias();
-                throw new \Exception("The alias $aliasName references a Drupal site that does not contain its own copy of Drush. Please add Drush to this site to use it.");
-            }
-        }
-
->>>>>>> 604d021c
         // Remember the paths to all the files we loaded, so that we can
         // report on it from Drush status or wherever else it may be needed.
         $configFilePaths = $this->configLocator->configFilePaths();
@@ -369,7 +342,7 @@
     {
         return $this->aliasManager;
     }
-
+    
     public function environment(): Environment
     {
         return $this->environment;
