<?php

/**
 * @file
 * Contains \Drush.
 */
namespace Drush;

use Consolidation\SiteAlias\AliasRecord;
use Consolidation\SiteAlias\SiteAliasManager;
use Consolidation\SiteProcess\SiteProcess;
use Drush\Process\ProcessBase;
use League\Container\ContainerInterface;
use Psr\Log\LoggerInterface;
use Symfony\Component\Console\Application;
use Symfony\Component\Console\Input\InputInterface;
use Symfony\Component\Console\Output\OutputInterface;

// TODO: Not sure if we should have a reference to PreflightArgs here.
// Maybe these constants should be in config, and PreflightArgs can
// reference them from there as well.
use Drush\Preflight\PreflightArgs;

/**
 * Static Service Container wrapper.
 *
 * This code is analogous to the \Drupal class in Drupal 8.
 *
 * We would like to move Drush towards the model of using constructor
 * injection rather than globals. This class serves as a unified global
 * accessor to arbitrary services for use by legacy Drush code.
 *
 * Advice from Drupal 8's 'Drupal' class:
 *
 * This class exists only to support legacy code that cannot be dependency
 * injected. If your code needs it, consider refactoring it to be object
 * oriented, if possible. When this is not possible, and your code is more
 * than a few non-reusable lines, it is recommended to instantiate an object
 * implementing the actual logic.
 *
 * @code
 *   // Legacy procedural code.
 *   $object = drush_get_context('DRUSH_CLASS_LABEL');
 *
 * Better:
 *   $object = Drush::service('label');
 *
 * @endcode
 */
class Drush
{

    /**
     * The version of Drush from the drush.info file, or FALSE if not read yet.
     *
     * @var string|FALSE
     */
    protected static $version = false;
    protected static $majorVersion = false;
    protected static $minorVersion = false;

    /**
     * The currently active container object, or NULL if not initialized yet.
     *
     * @var \League\Container\ContainerInterface|null
     */
    protected static $container;

    /**
     * The Robo Runner -- manages and constructs all commandfile classes
     *
     * @var \Robo\Runner
     */
    protected static $runner;

    /**
     * Return the current Drush version.
     *
     * n.b. Called before the DI container is initialized.
     * Do not log, etc. here.
     */
    public static function getVersion()
    {
        if (!static::$version) {
            $drush_info = static::drushReadDrushInfo();
            static::$version = $drush_info['drush_version'];
        }
        return static::$version;
    }

    public static function getMajorVersion()
    {
        if (!static::$majorVersion) {
            $drush_version = static::getVersion();
            $version_parts = explode('.', $drush_version);
            static::$majorVersion = $version_parts[0];
        }
        return static::$majorVersion;
    }

    public static function getMinorVersion()
    {
        if (!static::$minorVersion) {
            $drush_version = static::getVersion();
            $version_parts = explode('.', $drush_version);
            static::$minorVersion = $version_parts[1];
        }
        return static::$minorVersion;
    }

    /**
     * Sets a new global container.
     *
     * @param \League\Container\Container $container
     *   A new container instance to replace the current.
     */
    public static function setContainer(ContainerInterface $container)
    {
        static::$container = $container;
    }

    /**
     * Unsets the global container.
     */
    public static function unsetContainer()
    {
        static::$container = null;
    }

    /**
     * Returns the currently active global container.
     *
     * @return \League\Container\ContainerInterface|null
     *
     * @throws RuntimeException
     */
    public static function getContainer()
    {
        if (static::$container === null) {
            debug_print_backtrace();
            throw new \RuntimeException('Drush::$container is not initialized yet. \Drupal::setContainer() must be called with a real container.');
        }
        return static::$container;
    }

    /**
     * Returns TRUE if the container has been initialized, FALSE otherwise.
     *
     * @return bool
     */
    public static function hasContainer()
    {
        return static::$container !== null;
    }

    /**
     * Get the current Symfony Console Application.
     *
     * @return Application
     */
    public static function getApplication()
    {
        return self::getContainer()->get('application');
    }

    /**
     * Return the Robo runner.
     *
     * @return \Robo\Runner
     */
    public static function runner()
    {
        if (!isset(static::$runner)) {
            static::$runner = new \Robo\Runner();
        }
        return static::$runner;
    }

    /**
     * Retrieves a service from the container.
     *
     * Use this method if the desired service is not one of those with a dedicated
     * accessor method below. If it is listed below, those methods are preferred
     * as they can return useful type hints.
     *
     * @param string $id
     *   The ID of the service to retrieve.
     *
     * @return mixed
     *   The specified service.
     */
    public static function service($id)
    {
        return static::getContainer()->get($id);
    }

    /**
     * Indicates if a service is defined in the container.
     *
     * @param string $id
     *   The ID of the service to check.
     *
     * @return bool
     *   TRUE if the specified service exists, FALSE otherwise.
     */
    public static function hasService($id)
    {
        // Check hasContainer() first in order to always return a Boolean.
        return static::hasContainer() && static::getContainer()->has($id);
    }

    /**
     * Return command factory
     *
     * @return \Consolidation\AnnotatedCommand\AnnotatedCommandFactory
     */
    public static function commandFactory()
    {
        return static::service('commandFactory');
    }

    /**
     * Return the Drush logger object.
     *
     * @return LoggerInterface
     */
    public static function logger()
    {
        return static::service('logger');
    }

    /**
     * Return the configuration object
     *
     * @return \Drush\Config\DrushConfig
     */
    public static function config()
    {
        return static::service('config');
    }

    /**
     * @return SiteAliasManager
     */
    public static function aliasManager()
    {
        return static::service('site.alias.manager');
    }

    /**
     * Return the input object
     *
     * @return InputInterface
     */
    public static function input()
    {
        return static::service('input');
    }

    /**
     * Return the output object
     *
     * @return OutputInterface
     */
    public static function output()
    {
        return static::service('output');
    }

    /**
     * Return a Drush Process object.
     *
     * @param string|array   $commandline The command line to run
     * @param string|null    $cwd         The working directory or null to use the working dir of the current PHP process
     * @param array|null     $env         The environment variables or null to use the same environment as the current PHP process
     * @param mixed|null     $input       The input as stream resource, scalar or \Traversable, or null for no input
     * @param int|float|null $timeout     The timeout in seconds or null to disable
     * @param array          $options     An array of options for proc_open
     *
     * @return ProcessBase
     */
    public static function process($commandline, $cwd = null, array $env = null, $input = null, $timeout = 60, array $options = null)
    {
        $process = new ProcessBase($commandline, $cwd, $env, $input, $timeout, $options);
        $process->setSimulated(Drush::simulate());
        $process->setVerbose(Drush::verbose());
        $process->setLogger(Drush::logger());
        return $process;
    }

    /**
     * @param AliasRecord $siteAlias
     * @param string $command
     * @param array $args
     * @param array $options
     * @return SiteProcess
     */
    public static function siteProcess(AliasRecord $siteAlias, $command, $args, $options = [], $control = [])
    {
        // Fill in the root and URI from the site alias, if the caller
        // did not already provide them in $options.
        $options += [
            'uri' => $siteAlias->uri(),
            'root' => $siteAlias->root(),
        ];
        array_unshift($args, $command);
        array_unshift($args, $siteAlias->get('paths.drush-script', 'drush'));

        return static::siteProcessCommand($siteAlias, $args, $options, $control);
    }

    public static function siteProcessCommand(AliasRecord $siteAlias, $args, $options = [], $control = [])
    {
        $process = new SiteProcess($siteAlias, $args, $options, $control);
        $process->setSimulated(Drush::simulate());
        $process->setVerbose(Drush::verbose());
        $process->setLogger(Drush::logger());
<<<<<<< HEAD
=======
        // $process->setTty(true);
>>>>>>> f557f7ed
        return $process;
    }

    /**
     * Return 'true' if we are in simulated mode
     */
    public static function simulate()
    {
        return \Drush\Drush::config()->get(\Robo\Config\Config::SIMULATE);
    }

    /**
     * Return 'true' if we are in backend mode
     */
    public static function backend()
    {
        return \Drush\Drush::config()->get(PreflightArgs::BACKEND);
    }

    /**
     * Return 'true' if we are in affirmative mode
     */
    public static function affirmative()
    {
        if (!static::hasService('input')) {
            throw new \Exception('No input service available.');
        }
        return Drush::input()->getOption('yes') || (Drush::backend() && !Drush::negative());
    }

    /**
     * Return 'true' if we are in negative mode
     */
    public static function negative()
    {
        if (!static::hasService('input')) {
            throw new \Exception('No input service available.');
        }
        return Drush::input()->getOption('no');
    }

    /**
     * Return 'true' if we are in verbose mode
     */
    public static function verbose()
    {
        if (!static::hasService('output')) {
            return false;
        }
        return \Drush\Drush::output()->isVerbose();
    }

    /**
     * Return 'true' if we are in debug mode
     */
    public static function debug()
    {
        if (!static::hasService('output')) {
            return false;
        }
        return \Drush\Drush::output()->isDebug();
    }

    /**
     * Return the Bootstrap Manager.
     *
     * @return \Drush\Boot\BootstrapManager
     */
    public static function bootstrapManager()
    {
        return static::service('bootstrap.manager');
    }

    /**
     * Return the Bootstrap object.
     *
     * @return \Drush\Boot\Boot
     */
    public static function bootstrap()
    {
        return static::bootstrapManager()->bootstrap();
    }

    public static function redispatchOptions($input = null)
    {
        $input = $input ?: static::input();

        // $input->getOptions() returns an associative array of option => value
        $options = $input->getOptions();

        // The 'runtime.options' config contains a list of option names on th cli
        $optionNamesFromCommandline = static::config()->get('runtime.options');

        // Remove anything in $options that was not on the cli
        $options = array_intersect_key($options, array_flip($optionNamesFromCommandline));

        // Add in the 'runtime.context' items, which includes --include, --alias-path et. al.
        return $options + array_filter(static::config()->get(PreflightArgs::DRUSH_RUNTIME_CONTEXT_NAMESPACE));
    }

    /**
     * Read the drush info file.
     */
    private static function drushReadDrushInfo()
    {
        $drush_info_file = dirname(__FILE__) . '/../drush.info';

        return parse_ini_file($drush_info_file);
    }
}<|MERGE_RESOLUTION|>--- conflicted
+++ resolved
@@ -315,10 +315,7 @@
         $process->setSimulated(Drush::simulate());
         $process->setVerbose(Drush::verbose());
         $process->setLogger(Drush::logger());
-<<<<<<< HEAD
-=======
-        // $process->setTty(true);
->>>>>>> f557f7ed
+
         return $process;
     }
 
