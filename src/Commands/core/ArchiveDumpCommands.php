--- conflicted
+++ resolved
@@ -331,17 +331,11 @@
             '.git',
             'vendor',
         ];
-<<<<<<< HEAD
-
-        if (Path::isBasePath($this->getComposerRoot(), $this->archiveDir)) {
-            $excludeDirs[] = Path::makeRelative($this->archiveDir, $this->getComposerRoot());
-=======
         $normalizedComposerRoot = str_replace("\\/", DIRECTORY_SEPARATOR, $this->getComposerRoot());
         $normalizedArchiveDir = str_replace("\\/", DIRECTORY_SEPARATOR, $this->archiveDir);
         if (0 === strpos($normalizedArchiveDir, $normalizedComposerRoot)) {
             $archiveDirRelative = ltrim(str_replace($normalizedComposerRoot, '', $normalizedArchiveDir), DIRECTORY_SEPARATOR);
             $excludeDirs[] = $archiveDirRelative;
->>>>>>> 36ed35b2
         }
         print_r($excludeDirs);
         $excludes = array_merge(
