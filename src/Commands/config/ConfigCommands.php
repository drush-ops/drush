--- conflicted
+++ resolved
@@ -233,15 +233,9 @@
     }
 
     $rsync_options = array(
-<<<<<<< HEAD
-      'remove-source-files' => TRUE,
-      'delete' => TRUE,
-      'exclude-paths' => '.htaccess',
-=======
       '--remove-source-files',
       '--delete',
       '--exclude=.htaccess',
->>>>>>> 30ea8141
     );
     $label = $options['label'];
     $runner = drush_get_runner($source, $destination, drush_get_option('runner', FALSE));
@@ -249,11 +243,7 @@
     // This comment applies similarly to sql-sync's use of core-rsync.
     // Since core-rsync is a strict-handling command and drush_invoke_process() puts options at end, we can't send along cli options to rsync.
     // Alternatively, add options like --ssh-options to a site alias (usually on the machine that initiates the sql-sync).
-<<<<<<< HEAD
-    $return = drush_invoke_process($runner, 'core-rsync', array("$source:$export_path", "$destination:%config-$label", '--', $rsync_options), ['yes' => TRUE], $backend_options);
-=======
     $return = drush_invoke_process($runner, 'core-rsync', array_merge(["$source:$export_path", "$destination:%config-$label", '--'], $rsync_options), ['yes' => TRUE], $backend_options);
->>>>>>> 30ea8141
     if ($return['error_status']) {
       throw new \Exception(dt('Config-pull rsync failed.'));
     }
