--- conflicted
+++ resolved
@@ -21,27 +21,10 @@
       arguments: ['@entity_type.manager']
       tags:
         -  { name: drush.command }
-<<<<<<< HEAD
   entity_display.commands:
     class: \Drush\Drupal\Commands\core\EntityDisplayCommands
     tags:
       - { name: drush.command }
-  field.create.commands:
-    class: \Drush\Drupal\Commands\core\FieldCreateCommands
-    arguments:
-      - '@plugin.manager.field.field_type'
-      - '@plugin.manager.field.widget'
-      - '@plugin.manager.entity_reference_selection'
-      - '@entity_type.manager'
-      - '@entity_type.bundle.info'
-      - '@module_handler'
-      - '@entity_field.manager'
-    calls:
-      - [ setContentTranslationManager, [ '@?content_translation.manager' ] ]
-    tags:
-      -  { name: drush.command }
-=======
->>>>>>> e3a3c2d5
   link.hooks:
     class: \Drush\Drupal\Commands\core\LinkHooks
     arguments:
