<?php
namespace Drush\Drupal\Commands\core;

use Consolidation\OutputFormatters\StructuredData\RowsOfFields;
use Drupal\Core\CronInterface;
use Drupal\Core\Extension\ModuleHandlerInterface;
use Drupal\Core\Routing\RouteProviderInterface;
use Drupal\Core\Url;
use Drush\Commands\DrushCommands;
use Drush\Drupal\DrupalUtil;
use Drush\Utils\StringUtils;

class DrupalCommands extends DrushCommands
{

    /**
     * @var \Drupal\Core\CronInterface
     */
    protected $cron;

    /**
     * @var \Drupal\Core\Extension\ModuleHandlerInterface
     */
    protected $moduleHandler;

    /**
     * @var \Drupal\Core\Routing\RouteProviderInterface
     */
    protected $routeProvider;

    /**
     * @return \Drupal\Core\CronInterface
     */
    public function getCron()
    {
        return $this->cron;
    }

    /**
     * @return \Drupal\Core\Extension\ModuleHandlerInterface
     */
    public function getModuleHandler()
    {
        return $this->moduleHandler;
    }

    /**
     * @return \Drupal\Core\Routing\RouteProviderInterface
     */
    public function getRouteProvider()
    {
        return $this->routeProvider;
    }

    /**
     * @param \Drupal\Core\CronInterface $cron
     * @param ModuleHandlerInterface $moduleHandler
     * @param RouteProviderInterface $routeProvider
     */
    public function __construct(CronInterface $cron, ModuleHandlerInterface $moduleHandler, RouteProviderInterface $routeProvider)
    {
        $this->cron = $cron;
        $this->moduleHandler = $moduleHandler;
        $this->routeProvider = $routeProvider;
    }

    /**
     * Run all cron hooks in all active modules for specified site.
     *
     * @command core:cron
     * @aliases cron,core-cron
     * @topics docs:cron
     */
    public function cron()
    {
        $this->getCron()->run();
    }

    /**
     * Information about things that may be wrong in your Drupal installation.
     *
     * @command core:requirements
     * @option severity Only show status report messages with a severity greater than or equal to the specified value.
     * @option ignore Comma-separated list of requirements to remove from output. Run with --format=yaml to see key values to use.
     * @aliases status-report,rq,core-requirements
     * @usage drush core:requirements
     *   Show all status lines from the Status Report admin page.
     * @usage drush core:requirements --severity=2
     *   Show only the red lines from the Status Report admin page.
     * @table-style default
     * @field-labels
     *   title: Title
     *   severity: Severity
     *   sid: SID
     *   description: Description
     *   value: Summary
     * @default-fields title,severity,value
     * @filter-default-field severity
     * @return \Consolidation\OutputFormatters\StructuredData\RowsOfFields
     */
    public function requirements($options = ['format' => 'table', 'severity' => -1, 'ignore' => ''])
    {
        include_once DRUSH_DRUPAL_CORE . '/includes/install.inc';
        $severities = [
            REQUIREMENT_INFO => dt('Info'),
            REQUIREMENT_OK => dt('OK'),
            REQUIREMENT_WARNING => dt('Warning'),
            REQUIREMENT_ERROR => dt('Error'),
        ];

        drupal_load_updates();

        $requirements = $this->getModuleHandler()->invokeAll('requirements', ['runtime']);
        // If a module uses "$requirements[] = " instead of
        // "$requirements['label'] = ", then build a label from
        // the title.
        foreach ($requirements as $key => $info) {
            if (is_numeric($key)) {
                unset($requirements[$key]);
                $new_key = strtolower(str_replace(' ', '_', $info['title']));
                $requirements[$new_key] = $info;
            }
        }
        $ignore_requirements = StringUtils::csvToArray($options['ignore']);
        foreach ($ignore_requirements as $ignore) {
            unset($requirements[$ignore]);
        }
        ksort($requirements);

        $min_severity = $options['severity'];
        $i = 0;
        foreach ($requirements as $key => $info) {
            $info += ['value' => '', 'description' => ''];
            $severity = array_key_exists('severity', $info) ? $info['severity'] : -1;
            $rows[$i] = [
                'title' => self::styleRow((string) $info['title'], $options['format'], $severity),
                'value' => self::styleRow(DrupalUtil::drushRender($info['value']), $options['format'], $severity),
                'description' => self::styleRow(DrupalUtil::drushRender($info['description']), $options['format'], $severity),
                'sid' => self::styleRow($severity, $options['format'], $severity),
                'severity' => self::styleRow(@$severities[$severity], $options['format'], $severity)
            ];
            if ($severity < $min_severity) {
                unset($rows[$i]);
            }
            $i++;
        }
        $result = new RowsOfFields($rows);
        return $result;
    }

<<<<<<< HEAD
    /**
     * View information about all routes or one route.
     *
     * @command core:route
     * @aliases route
     * @usage drush route
     *   View all routes.
     * @usage drush route --name=update.status
     *   View details about the update.status route.
     * @usage drush route --path=user/1
     *   View details about the entity.user.canonical route.
     * @option name A route name.
     * @option path An internal path.
     */
    public function route($options = ['name' => self::REQ, 'path' =>self::REQ, 'format' => 'yaml'])
    {
        $route = $items = null;
        $provider = $this->getRouteProvider();
        if ($path = $options['path']) {
            $name = Url::fromUserInput($path)->getRouteName();
            $route = $provider->getRouteByName($name);
        } elseif ($name = $options['name']) {
            $route = $provider->getRouteByName($name);
        }
        if ($route) {
            $route = $provider->getRouteByName($name);
            $return = [
              'name' => $name,
              'path' => $route->getPath(),
              'defaults' => $route->getDefaults(),
              'requirements' => $route->getRequirements(),
              'options' => $route->getOptions(),
                // Rarely useful parts are commented out.
                //  'condition' => $route->getCondition(),
                //  'methods' => $route->getMethods(),
            ];
            unset($return['options']['compiler_class'], $return['options']['utf8']);
            return $return;
        }

        // Just show a list of all routes.
        $routes = $provider->getAllRoutes();
        foreach ($routes as $route_name => $route) {
            $items[$route_name] = $route->getPath();
        }
        return $items;
=======
    private static function styleRow($content, $format, $severity): ?string
    {
        if (!in_array($format, [
            'sections',
            'table',
        ])) {
            return $content;
        }

        switch ($severity) {
            case REQUIREMENT_OK:
                return '<info>' . $content . '</>';
            case REQUIREMENT_WARNING:
                return '<comment>' . $content . '</>';
            case REQUIREMENT_ERROR:
                return '<fg=red>' . $content . '</>';
            case REQUIREMENT_INFO:
            default:
                return $content;
        }
>>>>>>> 1e8fe70a
    }
}<|MERGE_RESOLUTION|>--- conflicted
+++ resolved
@@ -148,7 +148,6 @@
         return $result;
     }
 
-<<<<<<< HEAD
     /**
      * View information about all routes or one route.
      *
@@ -195,7 +194,8 @@
             $items[$route_name] = $route->getPath();
         }
         return $items;
-=======
+    }
+    
     private static function styleRow($content, $format, $severity): ?string
     {
         if (!in_array($format, [
@@ -216,6 +216,6 @@
             default:
                 return $content;
         }
->>>>>>> 1e8fe70a
-    }
+    }
+
 }