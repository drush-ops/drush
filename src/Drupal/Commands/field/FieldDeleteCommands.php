--- conflicted
+++ resolved
@@ -38,34 +38,6 @@
     /**
      * Delete a field
      *
-<<<<<<< HEAD
-     * @command field:delete
-     * @aliases field-delete,fd
-     *
-     * @param string $entityType
-     *      The machine name of the entity type
-     * @param string $bundle
-     *      The machine name of the bundle
-     *
-     * @option field-name
-     *      The machine name of the field
-     * @option all-bundles
-     *      Whether to delete the field from all bundles.
-     * @option show-machine-names
-     *      Show machine names instead of labels in option lists.
-     *
-     * @usage drush field:delete
-     *      Delete a field by answering the prompts.
-     * @usage drush field-delete taxonomy_term tag
-     *      Delete a field and fill in the remaining information through prompts.
-     * @usage drush field-delete taxonomy_term tag --field-name=field_tag_label
-     *      Delete a field in a non-interactive way.
-     * @usage drush field-delete taxonomy_term --field-name=field_tag_label --all-bundles
-     *      Delete a field from all bundles.
-     *
-     * @version 11.0
-=======
->>>>>>> 1abcd0b7
      * @see \Drupal\field_ui\Form\FieldConfigDeleteForm
      */
     #[CLI\Command(name: 'field:delete', aliases: ['field-delete', 'fd'])]
@@ -88,11 +60,7 @@
         $this->input->setArgument('entityType', $entityType ??= $this->askEntityType());
         $this->validateEntityType($entityType);
 
-<<<<<<< HEAD
-        $fieldName = $this->input->getOption('field-name') ?? $this->askExisting($entityType, $bundle);
-=======
         $fieldName = $this->input->getOption('field-name') ?: $this->askExisting($entityType, $bundle);
->>>>>>> 1abcd0b7
         $this->input->setOption('field-name', $fieldName);
 
         if ($fieldName === null) {
@@ -111,13 +79,8 @@
 
         if ($results === []) {
             throw new \InvalidArgumentException(
-<<<<<<< HEAD
-                t("Field with name ':fieldName' does not exist.", [
-                    ':fieldName' => $fieldName,
-=======
                 dt("Field with name '!fieldName' does not exist.", [
                     '!fieldName' => $fieldName,
->>>>>>> 1abcd0b7
                 ])
             );
         }
@@ -137,15 +100,9 @@
 
             if ($results === []) {
                 throw new \InvalidArgumentException(
-<<<<<<< HEAD
-                    t("Field with name ':fieldName' does not exist on bundle ':bundle'.", [
-                        ':fieldName' => $fieldName,
-                        ':bundle' => $bundle,
-=======
                     dt("Field with name '!fieldName' does not exist on bundle '!bundle'.", [
                         '!fieldName' => $fieldName,
                         '!bundle' => $bundle,
->>>>>>> 1abcd0b7
                     ])
                 );
             }
@@ -164,11 +121,7 @@
         field_purge_batch(10);
     }
 
-<<<<<<< HEAD
-    protected function askExisting(string $entityType, ?string $bundle): string
-=======
     protected function askExisting(string $entityType, ?string $bundle): ?string
->>>>>>> 1abcd0b7
     {
         /** @var FieldConfigInterface[] $fieldConfigs */
         $fieldConfigs = $this->entityTypeManager
@@ -179,13 +132,8 @@
 
         if ($fieldConfigs === []) {
             throw new \InvalidArgumentException(
-<<<<<<< HEAD
-                t("Entity type ':entityType' has no fields.", [
-                    ':entityType' => $entityType,
-=======
                 dt("Entity type '!entityType' has no fields.", [
                     '!entityType' => $entityType,
->>>>>>> 1abcd0b7
                 ])
             );
         }
@@ -201,13 +149,8 @@
 
             if ($fieldConfigs === []) {
                 throw new \InvalidArgumentException(
-<<<<<<< HEAD
-                    t("Bundle ':bundle' has no fields.", [
-                        ':bundle' => $bundle,
-=======
                     dt("Bundle '!bundle' has no fields.", [
                         '!bundle' => $bundle,
->>>>>>> 1abcd0b7
                     ])
                 );
             }
@@ -222,11 +165,7 @@
             $choices[$fieldConfig->get('field_name')] = $label;
         }
 
-<<<<<<< HEAD
-        return $this->io()->choice('Choose a field to delete', $choices);
-=======
         return $this->io()->choice('Choose a field to delete', $choices) ?: null;
->>>>>>> 1abcd0b7
     }
 
     protected function askBundle(): ?string
@@ -239,11 +178,7 @@
 
         if ($bundleEntityType && $bundleInfo === []) {
             throw new \InvalidArgumentException(
-<<<<<<< HEAD
-                t('Entity type with id \':entityType\' does not have any bundles.', [':entityType' => $entityTypeId])
-=======
                 dt("Entity type with id '!entityType' does not have any bundles.", ['!entityType' => $entityTypeId])
->>>>>>> 1abcd0b7
             );
         }
 
@@ -264,11 +199,7 @@
         }
 
         if (!$answer = $this->io()->choice('Bundle', $choices)) {
-<<<<<<< HEAD
-            throw new \InvalidArgumentException(t('The bundle argument is required.'));
-=======
             throw new \InvalidArgumentException(dt('The bundle argument is required.'));
->>>>>>> 1abcd0b7
         }
 
         return $answer;
