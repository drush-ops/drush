<?php

declare(strict_types=1);

namespace Drush\Drupal\Commands\config;

use Consolidation\AnnotatedCommand\Hooks\HookManager;
use Drupal\Core\Config\ConfigDirectoryNotDefinedException;
use Drupal\Core\Config\ImportStorageTransformer;
use Consolidation\AnnotatedCommand\CommandError;
use Consolidation\AnnotatedCommand\CommandData;
use Consolidation\AnnotatedCommand\Input\StdinAwareInterface;
use Consolidation\AnnotatedCommand\Input\StdinAwareTrait;
use Consolidation\OutputFormatters\StructuredData\RowsOfFields;
use Consolidation\SiteAlias\SiteAliasManagerAwareTrait;
use Consolidation\SiteProcess\Util\Escape;
use Drupal\Core\Config\ConfigFactoryInterface;
use Drupal\Core\Config\FileStorage;
use Drupal\Core\Config\StorageComparer;
use Drupal\Core\Config\StorageInterface;
use Drupal\Core\Site\Settings;
use Drush\Attributes as CLI;
use Drush\Commands\DrushCommands;
use Drush\Drush;
use Drush\Exec\ExecTrait;
use Drush\SiteAlias\SiteAliasManagerAwareInterface;
use Drush\Utils\FsUtils;
use Drush\Utils\StringUtils;
use Symfony\Component\Console\Completion\CompletionInput;
use Symfony\Component\Console\Completion\CompletionSuggestions;
use Symfony\Component\Console\Helper\Table;
use Symfony\Component\Console\Output\OutputInterface;
use Symfony\Component\Filesystem\Path;
use Symfony\Component\Yaml\Parser;

final class ConfigCommands extends DrushCommands implements StdinAwareInterface, SiteAliasManagerAwareInterface
{
    use StdinAwareTrait;
    use ExecTrait;
    use SiteAliasManagerAwareTrait;

    const INTERACT_CONFIG_NAME = 'interact-config-name';
    const VALIDATE_CONFIG_NAME = 'validate-config-name';
    const GET = 'config:get';
    const SET = 'config:set';
    const EDIT = 'config:edit';
    const DELETE = 'config:delete';
    const STATUS = 'config:status';

    /**
     * @var ConfigFactoryInterface
     */
    protected $configFactory;

    /**
     * @var StorageInterface
     */
    protected $configStorageExport;

    /**
     * @var StorageInterface
     */
    protected $configStorage;

    /**
     * @var ImportStorageTransformer
     */
    protected $importStorageTransformer;

    public function getConfigFactory(): ConfigFactoryInterface
    {
        return $this->configFactory;
    }


    /**
     * ConfigCommands constructor.
     * @param ConfigFactoryInterface $configFactory
     * @param StorageInterface $configStorage
     */
    public function __construct($configFactory, StorageInterface $configStorage)
    {
        parent::__construct();
        $this->configFactory = $configFactory;
        $this->configStorage = $configStorage;
    }

    /**
     * @param StorageInterface $exportStorage
     */
    public function setExportStorage(StorageInterface $exportStorage): void
    {
        $this->configStorageExport = $exportStorage;
    }

    /**
     * @return StorageInterface
     */
    public function getConfigStorageExport()
    {
        if (isset($this->configStorageExport)) {
            return $this->configStorageExport;
        }
        return $this->configStorage;
    }

    public function setImportTransformer(ImportStorageTransformer $importStorageTransformer): void
    {
        $this->importStorageTransformer = $importStorageTransformer;
    }

    public function hasImportTransformer(): bool
    {
        return isset($this->importStorageTransformer);
    }

    public function getImportTransformer(): ImportStorageTransformer
    {
        return $this->importStorageTransformer;
    }

    /**
     * Display a config value, or a whole configuration object.
     */
    #[CLI\Command(name: self::GET, aliases: ['cget','config-get'])]
    #[CLI\Argument(name: 'config_name', description: 'The config object name, for example <info>system.site</info>.')]
    #[CLI\Argument(name: 'key', description: 'The config key, for example <info>page.front</info>. Optional.')]
    #[CLI\Option(name: 'source', description: 'The config storage source to read.')]
    #[CLI\Option(name: 'include-overridden', description: 'Apply module and settings.php overrides to values.')]
    #[CLI\Usage(name: 'drush config:get system.site', description: 'Displays the system.site config.')]
    #[CLI\Usage(name: 'drush config:get system.site page.front', description: 'Gets system.site:page.front value.')]
    #[CLI\Complete(method_name_or_callable: 'configComplete')]
    #[CLI\ValidateConfigName()]
    #[CLI\InteractConfigName()]
    public function get($config_name, $key = '', $options = ['format' => 'yaml', 'source' => 'active', 'include-overridden' => false])
    {
        // Displaying overrides only applies to active storage.
        $factory = $this->getConfigFactory();
        $config = $options['include-overridden'] ? $factory->get($config_name) : $factory->getEditable($config_name);
        $value = $config->get($key);
        // @todo If the value is TRUE (for example), nothing gets printed. Is this yaml formatter's fault?
        return $key ? ["$config_name:$key" => $value] : $value;
    }

    /**
     * Save a config value directly. Does not perform a config import.
<<<<<<< HEAD
     *
     * @command config:set
     * @todo @interact-config-name deferred until we have interaction for key.
     * @param $config_name The config object name, for example <info>system.site</info>.
     * @param $key The config key, for example <info>page.front</info>. Use <info>?</info> if you are updating multiple top-level keys.
     * @param $value The value to assign to the config key. Use <info>-</info> to read from Stdin.
     * @option input-format Format to parse the object. Recognized values: <info>string</info>, <info>yaml</info>. Since JSON is a subset of YAML, $value may be in JSON format.
     * @usage drush config:set system.site name MySite
     *   Sets a value for the key <info>name</info> of <info>system.site</info> config object.
     * @usage drush config:set system.site page.front '/path/to/page'
     *   Sets the given URL path as value for the config item with key <info>page.front</info> of <info>system.site</info> config object.
     * @usage drush config:set system.site '[]'
     *   Sets the given key to an empty array.
     * @usage drush config:set --input-format=yaml user.role.authenticated permissions [foo,bar]
     *   Use a sequence as value for the key <info>permissions</info> of <info>user.role.authenticated</info> config object.
     * @usage drush config:set --input-format=yaml system.site page {403: '403', front: home}
     *   Use a mapping as value for the key <info>page</info> of <info>system.site</info> config object.
     * @usage drush config:set --input-format=yaml user.role.authenticated ? "{label: 'Auth user', weight: 5}"
     *   Update two top level keys (label, weight) in the <info>system.site</info> config object.
     * @aliases cset,config-set
=======
>>>>>>> c9316fe1
     */
    #[CLI\Command(name: self::SET, aliases: ['cset', 'config-set'])]
    #[CLI\Argument(name: 'config_name', description: 'The config object name, for example <info>system.site</info>.')]
    #[CLI\Argument(name: 'key', description: 'The config key, for example <info>page.front</info>. Use <info>?</info> if you are updating multiple top-level keys.')]
    #[CLI\Argument(name: 'value', description: 'The value to assign to the config key. Use <info>-</info> to read from Stdin.')]
    #[CLI\Option(name: 'input-format', description: 'Format to parse the object. Recognized values: <info>string</info>, <info>yaml</info>. Since JSON is a subset of YAML, $value may be in JSON format.', suggestedValues: ['string', 'json'])]
    #[CLI\Usage(name: 'drush config:set system.site name MySite', description: 'Sets a value for the key <info>name</info> of <info>system.site</info> config object.')]
    #[CLI\Usage(name: 'drush config:set system.site page.front /path/to/page', description: 'Sets the given URL path as value for the config item with key <info>page.front</info> of <info>system.site</info> config object.')]
    #[CLI\Usage(name: 'drush config:set system.site \'[]\'', description: 'Sets the given key to an empty array.')]
    #[CLI\Usage(name: 'drush config:set --input-format=yaml user.role.authenticated permissions [foo,bar]', description: 'Use a sequence as value for the key <info>permissions</info> of <info>user.role.authenticated</info> config object.')]
    #[CLI\Usage(name: "drush config:set --input-format=yaml system.site page {403: '403', front: home}", description: 'Use a mapping as value for the key <info>page</info> of <info>system.site</info> config object.')]
    #[CLI\Usage(name: 'drush config:set --input-format=yaml user.role.authenticated ? "{label: \'Auth user\', weight: 5}"', description: 'Update two top level keys (label, weight) in the <info>system.site</info> config object.')]
    #[CLI\Complete(method_name_or_callable: 'configComplete')]
    #[CLI\ValidateConfigName(argumentName: 'config_name')]
    public function set($config_name, $key, $value, $options = ['input-format' => 'string'])
    {
        $data = $value;

        if (!isset($data)) {
            throw new \Exception(dt('No config value specified.'));
        }

        // Special flag indicating that the value has been passed via STDIN.
        if ($data === '-') {
            $data = $this->stdin()->contents();
        }

        // Special handling for empty array.
        if ($data == '[]') {
            $data = [];
        }

        if ($options['input-format'] === 'yaml') {
            $parser = new Parser();
            $data = $parser->parse($data);
        }

        $config = $this->getConfigFactory()->getEditable($config_name);
        // Check to see if config key already exists.
        $new_key = $config->get($key) === null;
        $simulate = $this->getConfig()->simulate();

        if ($key == '?' && !empty($data) && $this->io()->confirm(dt('Do you want to update or set multiple keys on !name config.', ['!name' => $config_name]))) {
            foreach ($data as $data_key => $val) {
                $config->set($data_key, $val);
            }
            return $simulate ? self::EXIT_SUCCESS : $config->save();
        } else {
            $confirmed = false;
            if ($config->isNew() && $this->io()->confirm(dt('!name config does not exist. Do you want to create a new config object?', ['!name' => $config_name]))) {
                $confirmed = true;
            } elseif ($new_key && $this->io()->confirm(dt('!key key does not exist in !name config. Do you want to create a new config key?', ['!key' => $key, '!name' => $config_name]))) {
                $confirmed = true;
            } elseif ($this->io()->confirm(dt('Do you want to update !key key in !name config?', ['!key' => $key, '!name' => $config_name]))) {
                $confirmed = true;
            }
            if ($confirmed && !$simulate) {
                return $config->set($key, $data)->save();
            }
        }
    }

    /**
     * Open a config file in a text editor. Edits are imported after closing editor.
     */
    #[CLI\Command(name: self::EDIT, aliases: ['cedit', 'config-edit'])]
    #[CLI\Argument(name: 'config_name', description: 'The config object name, for example <info>system.site</info>.')]
    #[CLI\Usage(name: 'drush config:edit image.style.large', description: 'Edit the image style configurations.')]
    #[CLI\Usage(name: 'drush config:edit', description: 'Choose a config file to edit.')]
    #[CLI\Usage(name: 'drush --bg config-edit image.style.large', description: 'Return to shell prompt as soon as the editor window opens.')]
    #[CLI\OptionsetGetEditor()]
    #[CLI\ValidateModulesEnabled(modules: ['config'])]
    #[CLI\ValidateConfigName()]
    #[CLI\InteractConfigName()]
    #[CLI\Complete(method_name_or_callable: 'configComplete')]
    public function edit($config_name, $options = []): void
    {
        $config = $this->getConfigFactory()->get($config_name);
        $active_storage = $config->getStorage();
        $contents = $active_storage->read($config_name);

        // Write tmp YAML file for editing
        $temp_dir = drush_tempdir();
        $temp_storage = new FileStorage($temp_dir);
        $temp_storage->write($config_name, $contents);

        // Note that `getEditor()` returns a string that contains a
        // %s placeholder for the config file path.
        $exec = self::getEditor($options['editor']);
        $cmd = sprintf($exec, Escape::shellArg($temp_storage->getFilePath($config_name)));
        $process = $this->processManager()->shell($cmd);
        $process->setTty(true);
        $process->mustRun();

        // Perform import operation if user did not immediately exit editor.
        if (!$options['bg']) {
            $redispatch_options = Drush::redispatchOptions() + ['strict' => 0, 'partial' => true, 'source' => $temp_dir];
            $self = $this->siteAliasManager()->getSelf();
            $process = $this->processManager()->drush($self, 'config-import', [], $redispatch_options);
            $process->mustRun($process->showRealtime());
        }
    }

    /**
     * Delete a configuration key, or a whole object(s).
     */
    #[CLI\Command(name: self::DELETE, aliases: ['cdel', 'config-delete'])]
    #[CLI\Argument(name: 'config_name', description: 'The config object name(s). Delimit multiple with commas.')]
    #[CLI\Argument(name: 'key', description: 'A config key to clear, May not be used with multiple config names.')]
    #[CLI\Usage(name: 'drush config:delete system.site,system.rss', description: 'Delete the system.site and system.rss config objects.')]
    #[CLI\Usage(name: 'drush config:delete system.site page.front', description: "Delete the 'page.front' key from the system.site object.")]
    #[CLI\Complete(method_name_or_callable: 'configComplete')]
    #[CLI\ValidateConfigName()]
    #[CLI\InteractConfigName()]
    public function delete($config_name, $key = null): void
    {
        if ($key) {
            $config = $this->getConfigFactory()->getEditable($config_name);
            if ($config->get($key) === null) {
                throw new \Exception(dt('Configuration key !key not found.', ['!key' => $key]));
            }
            $config->clear($key)->save();
        } else {
            $names = StringUtils::csvToArray($config_name);
            foreach ($names as $name) {
                $config = $this->getConfigFactory()->getEditable($name);
                $config->delete();
            }
        }
    }

    /**
     * Display status of configuration (differences between the filesystem configuration and database configuration).
     */
    #[CLI\Command(name: self::STATUS, aliases: ['cst', 'config-status'])]
    #[CLI\Option(name: 'state', description: 'A comma-separated list of states to filter results.')]
    #[CLI\Option(name: 'prefix', description: 'The config prefix. For example, <info>system</info>. No prefix will return all names in the system.')]
    #[CLI\Usage(name: 'drush config:status', description: 'Display configuration items that need to be synchronized.')]
    #[CLI\Usage(name: 'drush config:status --state=Identical', description: 'Display configuration items that are in default state.')]
    #[CLI\Usage(name: "drush config:status --state='Only in sync dir' --prefix=node.type.", description: 'Display all content types that would be created in active storage on configuration import.')]
    #[CLI\Usage(name: 'drush config:status --state=Any --format=list', description: 'List all config names.')]
    #[CLI\Usage(name: 'drush config:status 2>&amp;1 | grep "No differences"', description: 'Check there are no differences between database and exported config. Useful for CI.')]
    #[CLI\FieldLabels(labels: ['name' => 'Name', 'state' => 'State'])]
    #[CLI\DefaultTableFields(fields: ['name', 'state'])]
    #[CLI\FilterDefaultField(field: 'name')]
    public function status($options = ['state' => 'Only in DB,Only in sync dir,Different', 'prefix' => self::REQ]): ?RowsOfFields
    {
        $config_list = array_fill_keys(
            $this->configFactory->listAll($options['prefix']),
            'Identical'
        );

        $directory = $this->getDirectory();
        $storage = $this->getStorage($directory);
        $state_map = [
            'create' => 'Only in DB',
            'update' => 'Different',
            'delete' => 'Only in sync dir',
        ];
        foreach ($this->getChanges($storage) as $collection) {
            foreach ($collection as $operation => $configs) {
                foreach ($configs as $config) {
                    if (!$options['prefix'] || strpos($config, $options['prefix']) === 0) {
                        $config_list[$config] = $state_map[$operation];
                    }
                }
            }
        }

        if ($options['state']) {
            $allowed_states = explode(',', $options['state']);
            if (!in_array('Any', $allowed_states)) {
                $config_list = array_filter($config_list, function ($state) use ($allowed_states) {
                     return in_array($state, $allowed_states);
                });
            }
        }

        ksort($config_list);

        $rows = [];
        $color_map = [
            'Only in DB' => 'green',
            'Only in sync dir' => 'red',
            'Different' => 'yellow',
            'Identical' => 'white',
        ];

        foreach ($config_list as $config => $state) {
            if ($options['format'] == 'table' && $state != 'Identical') {
                $state = "<fg={$color_map[$state]};options=bold>$state</>";
            }
            $rows[$config] = [
                'name' => $config,
                'state' => $state,
            ];
        }

        if (!$rows) {
            $this->logger()->notice(dt('No differences between DB and sync directory.'));

            // Suppress output if there are no differences and we are using the
            // human readable "table" formatter so that we not uselessly output
            // empty table headers.
            if ($options['format'] === 'table') {
                return null;
            }
        }

        return new RowsOfFields($rows);
    }

    /**
     * Determine which configuration directory to use and return directory path.
     *
     * Directory path is determined based on the following precedence:
     *   1. User-provided $directory.
     *   2. Default sync directory
     *
     * @note: $directory param can be boolean.
     */
    public static function getDirectory(mixed $directory = null): string
    {
        $return = null;
        // If the user provided a directory, use it.
        if (!empty($directory)) {
            if ($directory === true) {
                // The user did not pass a specific directory, make one.
                $return = FsUtils::prepareBackupDir('config-import-export');
            } else {
                // The user has specified a directory.
                drush_mkdir($directory);
                $return = $directory;
            }
        } else {
            // If a directory isn't specified, use default sync directory.
            $return = Settings::get('config_sync_directory', false);
            if ($return === false) {
                throw new ConfigDirectoryNotDefinedException('The config sync directory is not defined in $settings["config_sync_directory"]');
            }
        }
        return Path::canonicalize($return);
    }

    /**
     * Returns the difference in configuration between active storage and target storage.
     */
    public function getChanges($target_storage): array
    {
        if ($this->hasImportTransformer()) {
            $target_storage = $this->getImportTransformer()->transform($target_storage);
        }

        $config_comparer = new StorageComparer($this->configStorage, $target_storage);

        $change_list = [];
        if ($config_comparer->createChangelist()->hasChanges()) {
            foreach ($config_comparer->getAllCollectionNames() as $collection) {
                $change_list[$collection] = $config_comparer->getChangelist(null, $collection);
            }
        }
        return $change_list;
    }

    /**
     * Get storage corresponding to a configuration directory.
     */
    public function getStorage($directory)
    {
        if ($directory == Path::canonicalize(Settings::get('config_sync_directory'))) {
            return \Drupal::service('config.storage.sync');
        } else {
            return new FileStorage($directory);
        }
    }

    /**
     * Build a table of config changes.
     *
     * @param array $config_changes
     *   An array of changes keyed by collection.
     */
    public static function configChangesTable(array $config_changes, OutputInterface $output, $use_color = true): Table
    {
        $rows = [];
        foreach ($config_changes as $collection => $changes) {
            foreach ($changes as $change => $configs) {
                switch ($change) {
                    case 'delete':
                        $colour = '<fg=white;bg=red>';
                        break;
                    case 'update':
                        $colour = '<fg=black;bg=yellow>';
                        break;
                    case 'create':
                        $colour = '<fg=white;bg=green>';
                        break;
                    default:
                        $colour = "<fg=black;bg=cyan>";
                        break;
                }
                if ($use_color) {
                    $prefix = $colour;
                    $suffix = '</>';
                } else {
                    $prefix = $suffix = '';
                }
                foreach ($configs as $config) {
                    $rows[] = [
                        $collection,
                        $config,
                        $prefix . ucfirst($change) . $suffix,
                    ];
                }
            }
        }
        $table = new Table($output);
        $table->setHeaders(['Collection', 'Config', 'Operation']);
        $table->addRows($rows);
        return $table;
    }

    public function configComplete(CompletionInput $input, CompletionSuggestions $suggestions): void
    {
        if ($input->mustSuggestArgumentValuesFor('config_name')) {
            $suggestions->suggestValues($this->getConfigFactory()->listAll());
        }
    }

    #[CLI\Hook(type: HookManager::INTERACT, selector: self::INTERACT_CONFIG_NAME)]
    public function interactConfigName($input, $output): void
    {
        if (empty($input->getArgument('config_name'))) {
            $config_names = $this->getConfigFactory()->listAll();
            $choice = $this->io()->choice('Choose a configuration', drush_map_assoc($config_names));
            $input->setArgument('config_name', $choice);
        }
    }

    /**
     * Validate that a config name is valid.
     */
    #[CLI\Hook(type: HookManager::ARGUMENT_VALIDATOR, selector: self::VALIDATE_CONFIG_NAME)]
    public function validateConfigName(CommandData $commandData): ?CommandError
    {
        $arg_name = $commandData->annotationData()->get(self::VALIDATE_CONFIG_NAME);
        $config_name = $commandData->input()->getArgument($arg_name);
        $names = StringUtils::csvToArray($config_name);
        foreach ($names as $name) {
            $config = \Drupal::config($name);
            if ($config->isNew()) {
                $msg = dt('Config !name does not exist', ['!name' => $name]);
                return new CommandError($msg);
            }
        }
        return null;
    }

    /**
     * Copies configuration objects from source storage to target storage.
     *
     * @param StorageInterface $source
     *   The source config storage service.
     * @param StorageInterface $destination
     *   The destination config storage service.
     * @throws \Exception
     */
    public static function copyConfig(StorageInterface $source, StorageInterface $destination): void
    {
        // Make sure the source and destination are on the default collection.
        if ($source->getCollectionName() != StorageInterface::DEFAULT_COLLECTION) {
            $source = $source->createCollection(StorageInterface::DEFAULT_COLLECTION);
        }
        if ($destination->getCollectionName() != StorageInterface::DEFAULT_COLLECTION) {
            $destination = $destination->createCollection(StorageInterface::DEFAULT_COLLECTION);
        }

        // Export all the configuration.
        foreach ($source->listAll() as $name) {
            try {
                $destination->write($name, $source->read($name));
            } catch (\TypeError $e) {
                throw new \Exception(dt('Source not found for @name.', ['@name' => $name]), $e->getCode(), $e);
            }
        }

        // Export configuration collections.
        foreach ($source->getAllCollectionNames() as $collection) {
            $source = $source->createCollection($collection);
            $destination = $destination->createCollection($collection);
            foreach ($source->listAll() as $name) {
                $destination->write($name, $source->read($name));
            }
        }
    }

    /**
     * Get diff between two config sets.
     */
    public static function getDiff(StorageInterface $destination_storage, StorageInterface $source_storage, OutputInterface $output): string
    {
        // Copy active storage to a temporary directory.
        $temp_destination_dir = drush_tempdir();
        $temp_destination_storage = new FileStorage($temp_destination_dir);
        self::copyConfig($destination_storage, $temp_destination_storage);

        // Copy source storage to a temporary directory as it could be
        // modified by the partial option or by decorated sync storages.
        $temp_source_dir = drush_tempdir();
        $temp_source_storage = new FileStorage($temp_source_dir);
        self::copyConfig($source_storage, $temp_source_storage);

        $prefix = ['diff'];
        if (self::programExists('git')) {
            $prefix = ['git', 'diff'];
            if ($output->isDecorated()) {
                $prefix[] = '--color=always';
            }
        }
        $args = array_merge($prefix, ['-u', $temp_destination_dir, $temp_source_dir]);
        $process = Drush::process($args);
        $process->run();
        return $process->getOutput();
    }
}<|MERGE_RESOLUTION|>--- conflicted
+++ resolved
@@ -144,29 +144,6 @@
 
     /**
      * Save a config value directly. Does not perform a config import.
-<<<<<<< HEAD
-     *
-     * @command config:set
-     * @todo @interact-config-name deferred until we have interaction for key.
-     * @param $config_name The config object name, for example <info>system.site</info>.
-     * @param $key The config key, for example <info>page.front</info>. Use <info>?</info> if you are updating multiple top-level keys.
-     * @param $value The value to assign to the config key. Use <info>-</info> to read from Stdin.
-     * @option input-format Format to parse the object. Recognized values: <info>string</info>, <info>yaml</info>. Since JSON is a subset of YAML, $value may be in JSON format.
-     * @usage drush config:set system.site name MySite
-     *   Sets a value for the key <info>name</info> of <info>system.site</info> config object.
-     * @usage drush config:set system.site page.front '/path/to/page'
-     *   Sets the given URL path as value for the config item with key <info>page.front</info> of <info>system.site</info> config object.
-     * @usage drush config:set system.site '[]'
-     *   Sets the given key to an empty array.
-     * @usage drush config:set --input-format=yaml user.role.authenticated permissions [foo,bar]
-     *   Use a sequence as value for the key <info>permissions</info> of <info>user.role.authenticated</info> config object.
-     * @usage drush config:set --input-format=yaml system.site page {403: '403', front: home}
-     *   Use a mapping as value for the key <info>page</info> of <info>system.site</info> config object.
-     * @usage drush config:set --input-format=yaml user.role.authenticated ? "{label: 'Auth user', weight: 5}"
-     *   Update two top level keys (label, weight) in the <info>system.site</info> config object.
-     * @aliases cset,config-set
-=======
->>>>>>> c9316fe1
      */
     #[CLI\Command(name: self::SET, aliases: ['cset', 'config-set'])]
     #[CLI\Argument(name: 'config_name', description: 'The config object name, for example <info>system.site</info>.')]
@@ -180,7 +157,6 @@
     #[CLI\Usage(name: "drush config:set --input-format=yaml system.site page {403: '403', front: home}", description: 'Use a mapping as value for the key <info>page</info> of <info>system.site</info> config object.')]
     #[CLI\Usage(name: 'drush config:set --input-format=yaml user.role.authenticated ? "{label: \'Auth user\', weight: 5}"', description: 'Update two top level keys (label, weight) in the <info>system.site</info> config object.')]
     #[CLI\Complete(method_name_or_callable: 'configComplete')]
-    #[CLI\ValidateConfigName(argumentName: 'config_name')]
     public function set($config_name, $key, $value, $options = ['input-format' => 'string'])
     {
         $data = $value;
