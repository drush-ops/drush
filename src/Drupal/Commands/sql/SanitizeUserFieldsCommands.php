--- conflicted
+++ resolved
@@ -51,15 +51,9 @@
     {
         $options = $commandData->options();
         $conn = $this->getDatabase();
-<<<<<<< HEAD
-        $field_definitions = $this->getEntityManager()->getFieldDefinitions('user', 'user');
-        $field_storage = $this->getEntityManager()->getFieldStorageDefinitions('user');
-        $whitelist_uids = !is_null($options['whitelist-uids']) ? explode(',', $options['whitelist-uids']) : [];
-
-=======
         $field_definitions = $this->getEntityFieldManager()->getFieldDefinitions('user', 'user');
         $field_storage = $this->getEntityFieldManager()->getFieldStorageDefinitions('user');
->>>>>>> 5b4623bd
+        $whitelist_uids = !is_null($options['whitelist-uids']) ? explode(',', $options['whitelist-uids']) : [];
         foreach (explode(',', $options['whitelist-fields']) as $key) {
             unset($field_definitions[$key], $field_storage[$key]);
         }
