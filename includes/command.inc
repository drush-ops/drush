--- conflicted
+++ resolved
@@ -1347,110 +1347,6 @@
   return drush_get_context('DRUSH_COMMAND_FILES', array());
 }
 
-<<<<<<< HEAD
-function _drush_find_commandfiles($phase, $phase_max = FALSE) {
-  if (!$phase_max) {
-    $phase_max = $phase;
-  }
-
-  $searchpath = array();
-  switch ($phase) {
-    case DRUSH_BOOTSTRAP_DRUSH:
-      // Core commands shipping with drush
-      $searchpath[] = realpath(dirname(__FILE__) . '/../commands/');
-
-      // User commands, specified by 'include' option
-      if ($include = drush_get_context('DRUSH_INCLUDE', FALSE)) {
-        foreach ($include as $path) {
-          if (is_dir($path)) {
-            drush_log('Include ' . $path, 'notice');
-            $searchpath[] = $path;
-          }
-        }
-      }
-
-      // System commands, residing in $SHARE_PREFIX/share/drush/commands
-      $share_path = drush_get_context('DRUSH_SITE_WIDE_COMMANDFILES');
-      if (is_dir($share_path)) {
-        $searchpath[] = $share_path;
-      }
-
-      // User commands, residing in ~/.drush
-      $per_user_config_dir = drush_get_context('DRUSH_PER_USER_CONFIGURATION');
-      if (!empty($per_user_config_dir)) {
-        $searchpath[] = $per_user_config_dir;
-      }
-
-      // Include commandfiles located in Drupal's /drush and sites/all/drush even before root is bootstrapped.
-      if ($drupal_root = drush_get_context('DRUSH_SELECTED_DRUPAL_ROOT')) {
-        $searchpath[] = $drupal_root . '/drush';
-        $searchpath[] = $drupal_root . '/sites/all/drush';
-      }
-      break;
-    case DRUSH_BOOTSTRAP_DRUPAL_SITE:
-      // If we are going to stop bootstrapping at the site, then
-      // we will quickly add all commandfiles that we can find for
-      // any module associated with the site, whether it is enabled
-      // or not.  If we are, however, going to continue on to bootstrap
-      // all the way to DRUSH_BOOTSTRAP_DRUPAL_FULL, then we will
-      // instead wait for that phase, which will more carefully add
-      // only those Drush commandfiles that are associated with
-      // enabled modules.
-      if ($phase_max < DRUSH_BOOTSTRAP_DRUPAL_FULL) {
-        $searchpath[] = conf_path() . '/modules';
-        // Add all module paths, even disabled modules. Prefer speed over accuracy.
-        $searchpath[] = 'sites/all/modules';
-        // In D8, we search top level directories as well.
-        if (drush_drupal_major_version() >=8) {
-          $searchpath[] = 'modules';
-        }
-      }
-
-      $cid = drush_cid_install_profile();
-      if ($cached = drush_cache_get($cid)) {
-        $profile = $cached->data;
-        $path = "profiles/$profile/modules";
-        if (file_exists($path)) {
-          $searchpath[] = $path;
-        }
-        elseif (file_exists('sites/all/' . $path)) {
-          $searchpath[] = 'sites/all/' . $path;
-        }
-      }
-      else {
-        // If install_profile is not available, scan all profiles.
-        $searchpath[] = "profiles";
-        $searchpath[] = "sites/all/profiles";
-      }
-
-      // TODO: Treat themes like modules and stop unconditionally searching here.
-      $searchpath[] = 'sites/all/themes';
-      $searchpath[] = conf_path() . '/themes';
-      // In D8, we search top level directories as well.
-      if (drush_drupal_major_version() >=8) {
-        $searchpath[] = 'themes';
-      }
-      break;
-    case DRUSH_BOOTSTRAP_DRUPAL_CONFIGURATION:
-      // Nothing to do here anymore. Left for documentation.
-      break;
-    case DRUSH_BOOTSTRAP_DRUPAL_FULL:
-      // Add enabled module paths. Since we are bootstrapped,
-      // we can use the Drupal API.
-      drush_include_engine('drupal', 'environment');
-      $ignored_modules = drush_get_option_list('ignored-modules', array());
-      foreach (array_diff(drush_module_list(), $ignored_modules) as $module) {
-        $filename = drupal_get_filename('module', $module);
-        $searchpath[] = dirname($filename);
-      }
-      break;
-  }
-
-  _drush_add_commandfiles($searchpath, $phase);
-}
-
-=======
->>>>>>> cfdb1493
 function _drush_add_commandfiles($searchpath, $phase = NULL, $reset = FALSE) {
   static $evaluated = array();
   static $deferred = array();
@@ -1758,45 +1654,6 @@
 }
 
 /**
-<<<<<<< HEAD
- * Check that a command has its declared dependencies available or have no
- * dependencies.
- *
- * @param $command
- *   Command to check. Any errors  will be added to the 'bootstrap_errors' element.
- *
- * @return
- *   TRUE if command is valid.
- */
-function drush_enforce_requirement_drupal_dependencies(&$command) {
-  // If the command bootstrap is DRUSH_BOOTSTRAP_MAX, then we will
-  // allow the requirements to pass if we have not successfully
-  // bootstrapped Drupal.  The combination of DRUSH_BOOTSTRAP_MAX
-  // and 'drupal dependencies' indicates that the drush command
-  // will use the dependent modules only if they are available.
-  if ($command['bootstrap'] == DRUSH_BOOTSTRAP_MAX) {
-    // If we have not bootstrapped, then let the dependencies pass;
-    // if we have bootstrapped, then enforce them.
-    if (drush_get_context('DRUSH_BOOTSTRAP_PHASE') < DRUSH_BOOTSTRAP_DRUPAL_FULL) {
-      return TRUE;
-    }
-  }
-  // If there are no drupal dependencies, then do nothing
-  if (!empty($command['drupal dependencies'])) {
-    foreach ($command['drupal dependencies'] as $dependency) {
-      drush_include_engine('drupal', 'environment');
-      if(!function_exists('module_exists') || !drush_module_exists($dependency)) {
-        $command['bootstrap_errors']['DRUSH_COMMAND_DEPENDENCY_ERROR'] = dt('Command !command needs the following modules installed/enabled to run: !dependencies.', array('!command' => $command['command'], '!dependencies' => implode(', ', $command['drupal dependencies'])));
-        return FALSE;
-      }
-    }
-  }
-  return TRUE;
-}
-
-/**
-=======
->>>>>>> cfdb1493
  * Check that a command has its declared drush dependencies available or have no
  * dependencies. Drush dependencies are helpful when a command is invoking
  * another command, or implementing its API.
