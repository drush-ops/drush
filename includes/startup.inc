<?php

/**
 * @file
 *   Functions used when Drush is starting up.
 *
 * This file is included and used early in the Drush
 * startup process, before any other Drush APIs are
 * available.
 */

/**
 * Get the current enviornment.
 */
function drush_env() {
  // Fetch the current environment.  To ensure that
  // $_ENV is correctly populated, make sure that
  // the value of 'variables-order' in your php.ini
  // contains "E" ("Environment").  See:
  // http://us.php.net/manual/en/ini.core.php#ini.variables-order
  $env = $_ENV;

  // If PHP is not configured correctly, $_ENV will be
  // empty.  Drush counts on the fact that environment
  // variables will always be available, though, so we
  // need to repair this situation.  We can always access
  // individual environmnet values via getenv(); however,
  // there is no PHP API that will tell us all of the
  // available values, so we will get the environment
  // variable values using 'printenv'.
  if (empty($env)) {
    exec('printenv', $env_items);
    foreach ($env_items as $item) {
      // Each $item is 'key=value' or just 'key'.
      // If $item has no value, then explode will return
      // a single array, [0 => 'key'].  We add a default
      // value of [1 => 'value'] to cover this case.  If
      // explode returns two items, the default value is ignored.
      list($key, $value) = explode('=', $item, 2) + array(1 => '');
      $env[$key] = $value;
    }
  }

  return $env;
}

/**
 * Checks the provided location and return the appropriate
 * Drush wrapper or Drush launcher script, if found.
 */
function find_wrapper_or_launcher($location) {
  // We look for a "Drush wrapper" script that might
  // be stored in the root of a site.  If there is
  // no wrapper script, then we look for the
  // drush.launcher script in vendor/bin.  We try just a
  // few of the most common locations; if the user relocates
  // their vendor directory anywhere else, then they must
  // use a wrapper script to locate it.  See the comment in
  // 'examples/drush' for details.
  //
  // We are somewhat "loose" about whether we are looking
  // for "drush" or "drush.launcher", because in old versions
  // of Drush, the "drush launcher" was named "drush".
  // Otherwise, there wouldn't be any point in looking for
  // "drush.launcher" at the root, or "drush" in a vendor directory.
  // We also allow users to rename their drush wrapper to
  // 'drush.wrapper' to avoid conflicting with a directory named
  // 'drush' at the site root.
  $drush_locations = array(
    "drush",
    "vendor/bin/drush",
    "../vendor/bin/drush",
    "sites/all/vendor/bin/drush",
    "sites/all/drush/drush/drush",
    "drush/drush/drush",
  );

  foreach ($drush_locations as $d) {
    foreach (array('.launcher', '.wrapper', '') as $suffix) {
      if (is_file("$location/$d$suffix")) {
        return "$location/$d$suffix";
      }
    }
  }
  return "";
}

/**
 * Linux version of escapeshellarg().
 *
 * This is intended to work the same way that escapeshellarg() does on
 * Linux.  If we need to escape a string that will be used remotely on
 * a Linux system, then we need our own implementation of escapeshellarg,
 * because the Windows version behaves differently.
 */
function _drush_escapeshellarg_linux($arg, $raw = FALSE) {
  // For single quotes existing in the string, we will "exit"
  // single-quote mode, add a \' and then "re-enter"
  // single-quote mode.  The result of this is that
  // 'quote' becomes '\''quote'\''
  $arg = preg_replace('/\'/', '\'\\\'\'', $arg);

  // Replace "\t", "\n", "\r", "\0", "\x0B" with a whitespace.
  // Note that this replacement makes Drush's escapeshellarg work differently
  // than the built-in escapeshellarg in PHP on Linux, as these characters
  // usually are NOT replaced. However, this was done deliberately to be more
  // conservative when running _drush_escapeshellarg_linux on Windows
  // (this can happen when generating a command to run on a remote Linux server.)
  $arg = str_replace(array("\t", "\n", "\r", "\0", "\x0B"), ' ', $arg);

  // Only wrap with quotes when needed.
  if(!$raw) {
    // Add surrounding quotes.
    $arg = "'" . $arg . "'";
  }

  return $arg;
}

/**
 * drush_startup is called once, by the Drush "finder"
 * script -- the "drush" script at the Drush root.
 * It finds the correct Drush "wrapper" or "launcher"
 * script to use, and executes it with process replacement.
 */
function drush_startup($argv) {
  $found_script = "";
  $home = getenv("HOME");
  $use_dir = "$home/.drush/use";

  // Get the arguments for the command.  Shift off argv[0],
  // which contains the name of this script.
  $arguments = $argv;
  array_shift($arguments);

  //
  // We need to do at least a partial parsing of the options,
  // so that we can find --root / -r and so on.
  //
  $VERBOSE=FALSE;
  $DEBUG=FALSE;
  $ROOT=FALSE;
  $COMMAND=FALSE;
  $ALIAS=FALSE;
  $VAR=FALSE;

  foreach ($arguments as $arg) {
    // If a variable to set was indicated on the
    // previous iteration, then set the value of
    // the named variable (e.g. "ROOT") to "$arg".
    if ($VAR) {
      $$VAR = "$arg";
      $VAR = FALSE;
    }
    else {
      switch ($arg) {
        case "-r":
          $VAR = "ROOT";
          break;

        case "--debug":
        case "-d":
          $DEBUG = TRUE;
          break;

        case "--verbose":
        case "-v":
          $VERBOSE = TRUE;
          break;
      }
      if (!$COMMAND && !$ALIAS && ($arg[0] == '@')) {
        $ALIAS = $arg;
      }
      elseif (!$COMMAND && ($arg[0] != '-')) {
        $COMMAND = $arg;
      }
      if (substr($arg, 0, 7) == "--root=") {
        $ROOT = substr($arg, 7);
      }
    }
  }

  $NONE=($ALIAS == "@none");

  //
  // If the @none alias is used, then we skip the Drush wrapper,
  // and call the Drush launcher directly.
  //
  // In this instance, we are assuming that the 'drush' that is being
  // called is:
  //
  //  a) The global 'drush', or
  //  b) A site-local 'drush' in a vendor/bin directory.
  //
  // In either event, the appropriate 'drush.launcher' should be right next
  // to this script (stored in the same directory).
  if ($NONE) {
    if (is_file(dirname(__DIR__) . "/drush.launcher")) {
      $found_script = dirname(__DIR__) . "/drush.launcher";
    }
    else {
      fwrite(STDERR, "Could not find drush.launcher in " . dirname(__DIR__) . ". Check your installation.\n");
      exit(1);
    }
  }

  //
  // Check for a root option:
  //
  //   drush --root=/path
  //
  // If the site root is specified via a commandline option, then we
  // should always use the Drush stored at this root, if there is one.
  // We will first check for a "wrapper" script at the root, and then
  // we will look for a "launcher" script in vendor/bin.
  //
  if (empty($found_script) && !empty($ROOT)) {
    $found_script = find_wrapper_or_launcher($ROOT);
    if (!empty($found_script)) {
      chdir($ROOT);
    }
  }

  //
  // If there is a .drush-use file, then its contents will
  // contain the path to the Drush to use.
  //
  if (empty($found_script)) {
    if (is_file(".drush-use")) {
      $found_script = file_get_contents(".drush-use");
    }
  }

  //
  // Look for a 'drush' wrapper or launcher at the cwd,
  // and in each of the directories above the cwd.  If
  // we find one, use it.
  //
  if (empty($found_script)) {
    $c = getcwd();
    // Windows can give us lots of different strings to represent the root
    // directory as it often includes the drive letter. If we get the same
    // result from dirname() twice in a row, then we know we're at the root.
    $last = '';
<<<<<<< HEAD
    while (!empty($c) && ($c != $last)) {
=======
    while (!empty($c) && ($c != $last) && file_exists("$c/index.php")) {
>>>>>>> 239def0c
      $found_script = find_wrapper_or_launcher($c);
      if ($found_script) {
        chdir($c);
        break;
      }
      $last = $c;
      $c = dirname($c);
    }
  }

  if (!empty($found_script)) {
    $found_script = realpath($found_script);

    // Guard against errors:  if we have found a "drush" script
    // (that is, theoretically a drush wrapper script), and
    // there is a "drush.launcher" script in the same directory,
    // then we will skip the "drush" script and use the drush launcher
    // instead.  This is because drush "wrapper" scripts should
    // only ever exist at the root of a site, and there should
    // never be a drush "launcher" at the root of a site.
    // Therefore, if we find a "drush.launcher" next to a script
    // called "drush", we have probably found a Drush install directory,
    // not a site root.  Adjust appropriately.  Note that this
    // also catches the case where a drush "finder" script finds itself.
    if (is_file(dirname($found_script) . "/drush.launcher")) {
      $found_script = dirname($found_script) . "/drush.launcher";
    }
  }

  // Didn't find any site-local Drush, or @use'd Drush?
  // In that case, there should always be a drush.launcher in
  // the same directory this script is stored in; use that.
  if (empty($found_script)) {
    $found_script = dirname(__DIR__) . "/drush.launcher";
  }

  // Emit a message in verbose mode advertising the location of the
  // script we found.
  if ($DEBUG) {
    fwrite(STDERR, "Using the Drush script found at $found_script\n");
  }

  if (function_exists("pcntl_exec")) {
    // Get the current environment for pnctl_exec.
    $env = drush_env();

    // Launch the new script in the same process.
    // If the launch succeeds, then it will not return.
    $error = pcntl_exec($found_script, $arguments, $env);
    if (!$error) {
      $errno = pcntl_get_last_error();
      $strerror = pcntl_strerror($errno);
      fwrite(STDERR, "Error has occurred executing the Drush script found at $found_script\n");
      fwrite(STDERR, "(errno {$errno}) $strerror\n");
    }
    exit(1);
  }
  else {
    $escaped_args = array_map(function($item) { return _drush_escapeshellarg_linux($item); }, $arguments);
    passthru($found_script . ' ' . implode(' ', $escaped_args), $status_code);
    exit($status_code);
  }
}<|MERGE_RESOLUTION|>--- conflicted
+++ resolved
@@ -242,11 +242,7 @@
     // directory as it often includes the drive letter. If we get the same
     // result from dirname() twice in a row, then we know we're at the root.
     $last = '';
-<<<<<<< HEAD
-    while (!empty($c) && ($c != $last)) {
-=======
     while (!empty($c) && ($c != $last) && file_exists("$c/index.php")) {
->>>>>>> 239def0c
       $found_script = find_wrapper_or_launcher($c);
       if ($found_script) {
         chdir($c);
