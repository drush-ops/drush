--- conflicted
+++ resolved
@@ -299,7 +299,6 @@
     putenv("DRUSH_SHELL_PID=" . posix_getppid());
   }
 
-<<<<<<< HEAD
   // Normalize the slashes in the path before executing it. Surround with
   // quotes in case of spaces in the path. We do not use _drush_convert_path
   // here because we are trying to keep the finder as lightweight as possible.
@@ -310,11 +309,7 @@
     $found_script = $prefix . $found_script;
   }
 
-  // Emit a message in verbose mode advertising the location of the
-=======
-
   // Emit a message in debug mode advertising the location of the
->>>>>>> 0878e99a
   // script we found.
   if ($DEBUG) {
     $launch_method = $use_pcntl_exec ? 'pcntl_exec' : 'proc_open';
